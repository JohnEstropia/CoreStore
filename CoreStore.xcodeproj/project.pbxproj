// !$*UTF8*$!
{
	archiveVersion = 1;
	classes = {
	};
	objectVersion = 46;
	objects = {

/* Begin PBXBuildFile section */
		2F03A53619C5C6DA005002A5 /* CoreStore.h in Headers */ = {isa = PBXBuildFile; fileRef = 2F03A53519C5C6DA005002A5 /* CoreStore.h */; settings = {ATTRIBUTES = (Public, ); }; };
		2F03A54019C5C6DA005002A5 /* CoreStoreTests.swift in Sources */ = {isa = PBXBuildFile; fileRef = 2F03A53F19C5C6DA005002A5 /* CoreStoreTests.swift */; };
		2F03A54D19C5C872005002A5 /* CoreData.framework in Frameworks */ = {isa = PBXBuildFile; fileRef = 2F03A54C19C5C872005002A5 /* CoreData.framework */; };
		2F291E2719C6D3CF007AF63F /* CoreStore.swift in Sources */ = {isa = PBXBuildFile; fileRef = 2F291E2619C6D3CF007AF63F /* CoreStore.swift */; };
		82BA18931C4BBCBA00A0916E /* CoreStore.framework in Frameworks */ = {isa = PBXBuildFile; fileRef = 82BA18891C4BBCBA00A0916E /* CoreStore.framework */; };
		82BA18A01C4BBD1400A0916E /* CoreStore.h in Headers */ = {isa = PBXBuildFile; fileRef = 2F03A53519C5C6DA005002A5 /* CoreStore.h */; settings = {ATTRIBUTES = (Public, ); }; };
		82BA18A11C4BBD1D00A0916E /* CoreStore.swift in Sources */ = {isa = PBXBuildFile; fileRef = 2F291E2619C6D3CF007AF63F /* CoreStore.swift */; };
		82BA18A21C4BBD1D00A0916E /* CoreStoreError.swift in Sources */ = {isa = PBXBuildFile; fileRef = B5D1E22B19FA9FBC003B2874 /* CoreStoreError.swift */; };
		82BA18A31C4BBD2200A0916E /* DataStack.swift in Sources */ = {isa = PBXBuildFile; fileRef = B5E84EDB1AFF84500064E85B /* DataStack.swift */; };
		82BA18A41C4BBD2200A0916E /* SetupResult.swift in Sources */ = {isa = PBXBuildFile; fileRef = B5E84EDE1AFF84500064E85B /* SetupResult.swift */; };
		82BA18A51C4BBD2200A0916E /* CoreStore+Setup.swift in Sources */ = {isa = PBXBuildFile; fileRef = B504D0D51B02362500B2BBB1 /* CoreStore+Setup.swift */; };
		82BA18A61C4BBD2900A0916E /* DefaultLogger.swift in Sources */ = {isa = PBXBuildFile; fileRef = B5E84EE31AFF84610064E85B /* DefaultLogger.swift */; };
		82BA18A71C4BBD2900A0916E /* CoreStore+Logging.swift in Sources */ = {isa = PBXBuildFile; fileRef = B5E84EE41AFF84610064E85B /* CoreStore+Logging.swift */; };
		82BA18A81C4BBD2900A0916E /* CoreStoreLogger.swift in Sources */ = {isa = PBXBuildFile; fileRef = B5E84EE51AFF84610064E85B /* CoreStoreLogger.swift */; };
		82BA18A91C4BBD3100A0916E /* Into.swift in Sources */ = {isa = PBXBuildFile; fileRef = B56007101B3F6BD500A9A8F9 /* Into.swift */; };
		82BA18AA1C4BBD3100A0916E /* BaseDataTransaction.swift in Sources */ = {isa = PBXBuildFile; fileRef = B5E84EEB1AFF846E0064E85B /* BaseDataTransaction.swift */; };
		82BA18AB1C4BBD3100A0916E /* AsynchronousDataTransaction.swift in Sources */ = {isa = PBXBuildFile; fileRef = B5E84EEA1AFF846E0064E85B /* AsynchronousDataTransaction.swift */; };
		82BA18AC1C4BBD3100A0916E /* SynchronousDataTransaction.swift in Sources */ = {isa = PBXBuildFile; fileRef = B5E84EF31AFF846E0064E85B /* SynchronousDataTransaction.swift */; };
		82BA18AD1C4BBD3100A0916E /* UnsafeDataTransaction.swift in Sources */ = {isa = PBXBuildFile; fileRef = B5E84EED1AFF846E0064E85B /* UnsafeDataTransaction.swift */; };
		82BA18AE1C4BBD3100A0916E /* DataStack+Transaction.swift in Sources */ = {isa = PBXBuildFile; fileRef = B5E84EEC1AFF846E0064E85B /* DataStack+Transaction.swift */; };
		82BA18AF1C4BBD3100A0916E /* CoreStore+Transaction.swift in Sources */ = {isa = PBXBuildFile; fileRef = B5E84EEE1AFF846E0064E85B /* CoreStore+Transaction.swift */; };
		82BA18B01C4BBD3100A0916E /* NSManagedObject+Transaction.swift in Sources */ = {isa = PBXBuildFile; fileRef = B50392F81C478FF3009900CA /* NSManagedObject+Transaction.swift */; };
		82BA18B11C4BBD3100A0916E /* SaveResult.swift in Sources */ = {isa = PBXBuildFile; fileRef = B5E84EF21AFF846E0064E85B /* SaveResult.swift */; };
		82BA18B21C4BBD3900A0916E /* ImportableObject.swift in Sources */ = {isa = PBXBuildFile; fileRef = B5F1DA8C1B9AA97D007C5CBB /* ImportableObject.swift */; };
		82BA18B31C4BBD3900A0916E /* ImportableUniqueObject.swift in Sources */ = {isa = PBXBuildFile; fileRef = B5F1DA8F1B9AA991007C5CBB /* ImportableUniqueObject.swift */; };
		82BA18B41C4BBD3900A0916E /* BaseDataTransaction+Importing.swift in Sources */ = {isa = PBXBuildFile; fileRef = B5E834B81B76311F001D3D50 /* BaseDataTransaction+Importing.swift */; };
		82BA18B51C4BBD3F00A0916E /* BaseDataTransaction+Querying.swift in Sources */ = {isa = PBXBuildFile; fileRef = B5E84EFE1AFF847B0064E85B /* BaseDataTransaction+Querying.swift */; };
		82BA18B61C4BBD3F00A0916E /* DataStack+Querying.swift in Sources */ = {isa = PBXBuildFile; fileRef = B5E84F061AFF847B0064E85B /* DataStack+Querying.swift */; };
		82BA18B71C4BBD3F00A0916E /* CoreStore+Querying.swift in Sources */ = {isa = PBXBuildFile; fileRef = B5E84F071AFF847B0064E85B /* CoreStore+Querying.swift */; };
		82BA18B81C4BBD4200A0916E /* ClauseTypes.swift in Sources */ = {isa = PBXBuildFile; fileRef = B5E84F401AFF8CCD0064E85B /* ClauseTypes.swift */; };
		82BA18B91C4BBD4A00A0916E /* From.swift in Sources */ = {isa = PBXBuildFile; fileRef = B5E84F011AFF847B0064E85B /* From.swift */; };
		82BA18BA1C4BBD4A00A0916E /* Select.swift in Sources */ = {isa = PBXBuildFile; fileRef = B5E84F031AFF847B0064E85B /* Select.swift */; };
		82BA18BB1C4BBD4A00A0916E /* Where.swift in Sources */ = {isa = PBXBuildFile; fileRef = B5E84F051AFF847B0064E85B /* Where.swift */; };
		82BA18BC1C4BBD4A00A0916E /* OrderBy.swift in Sources */ = {isa = PBXBuildFile; fileRef = B5E84F041AFF847B0064E85B /* OrderBy.swift */; };
		82BA18BD1C4BBD4A00A0916E /* GroupBy.swift in Sources */ = {isa = PBXBuildFile; fileRef = B5E84F021AFF847B0064E85B /* GroupBy.swift */; };
		82BA18BE1C4BBD4A00A0916E /* Tweak.swift in Sources */ = {isa = PBXBuildFile; fileRef = B5E84F001AFF847B0064E85B /* Tweak.swift */; };
		82BA18BF1C4BBD5300A0916E /* SectionBy.swift in Sources */ = {isa = PBXBuildFile; fileRef = B56007131B3F6C2800A9A8F9 /* SectionBy.swift */; };
		82BA18C01C4BBD5300A0916E /* DataStack+Observing.swift in Sources */ = {isa = PBXBuildFile; fileRef = B5E84F1A1AFF84860064E85B /* DataStack+Observing.swift */; };
		82BA18C11C4BBD5300A0916E /* CoreStore+Observing.swift in Sources */ = {isa = PBXBuildFile; fileRef = B5E84F1B1AFF84860064E85B /* CoreStore+Observing.swift */; };
		82BA18C21C4BBD5300A0916E /* ObjectMonitor.swift in Sources */ = {isa = PBXBuildFile; fileRef = B5E84F1C1AFF84860064E85B /* ObjectMonitor.swift */; };
		82BA18C31C4BBD5300A0916E /* ObjectObserver.swift in Sources */ = {isa = PBXBuildFile; fileRef = B5E84F1F1AFF84860064E85B /* ObjectObserver.swift */; };
		82BA18C41C4BBD5300A0916E /* ListMonitor.swift in Sources */ = {isa = PBXBuildFile; fileRef = B5E84F1D1AFF84860064E85B /* ListMonitor.swift */; };
		82BA18C51C4BBD5300A0916E /* ListObserver.swift in Sources */ = {isa = PBXBuildFile; fileRef = B5E84F1E1AFF84860064E85B /* ListObserver.swift */; };
		82BA18C61C4BBD5900A0916E /* DataStack+Migration.swift in Sources */ = {isa = PBXBuildFile; fileRef = B56964D31B22FFAD0075EE4A /* DataStack+Migration.swift */; };
		82BA18C71C4BBD5900A0916E /* CoreStore+Migration.swift in Sources */ = {isa = PBXBuildFile; fileRef = B5FAD6AD1B518DCB00714891 /* CoreStore+Migration.swift */; };
		82BA18C81C4BBD5900A0916E /* MigrationChain.swift in Sources */ = {isa = PBXBuildFile; fileRef = B56007151B4018AB00A9A8F9 /* MigrationChain.swift */; };
		82BA18C91C4BBD5900A0916E /* MigrationType.swift in Sources */ = {isa = PBXBuildFile; fileRef = B5A261201B64BFDB006EB6D3 /* MigrationType.swift */; };
		82BA18CA1C4BBD5900A0916E /* MigrationResult.swift in Sources */ = {isa = PBXBuildFile; fileRef = B56965231B356B820075EE4A /* MigrationResult.swift */; };
		82BA18CB1C4BBD6400A0916E /* NSManagedObject+Convenience.swift in Sources */ = {isa = PBXBuildFile; fileRef = B5E84F271AFF84920064E85B /* NSManagedObject+Convenience.swift */; };
		82BA18CC1C4BBD6400A0916E /* NSProgress+Convenience.swift in Sources */ = {isa = PBXBuildFile; fileRef = B5FAD6A81B50A4B300714891 /* NSProgress+Convenience.swift */; };
		82BA18CD1C4BBD7100A0916E /* AssociatedObjects.swift in Sources */ = {isa = PBXBuildFile; fileRef = B5E84F2A1AFF849C0064E85B /* AssociatedObjects.swift */; };
		82BA18CE1C4BBD7100A0916E /* FetchedResultsControllerDelegate.swift in Sources */ = {isa = PBXBuildFile; fileRef = B54A6A541BA15F2A007870FD /* FetchedResultsControllerDelegate.swift */; };
		82BA18CF1C4BBD7100A0916E /* Functions.swift in Sources */ = {isa = PBXBuildFile; fileRef = B5E834BA1B7691F3001D3D50 /* Functions.swift */; };
		82BA18D01C4BBD7100A0916E /* MigrationManager.swift in Sources */ = {isa = PBXBuildFile; fileRef = B5FAD6AB1B51285300714891 /* MigrationManager.swift */; };
		82BA18D11C4BBD7100A0916E /* NotificationObserver.swift in Sources */ = {isa = PBXBuildFile; fileRef = B5E84F2B1AFF849C0064E85B /* NotificationObserver.swift */; };
		82BA18D21C4BBD7100A0916E /* NSFileManager+Setup.swift in Sources */ = {isa = PBXBuildFile; fileRef = B59D5C211B5BA34B00453479 /* NSFileManager+Setup.swift */; };
		82BA18D31C4BBD7100A0916E /* NSManagedObjectContext+CoreStore.swift in Sources */ = {isa = PBXBuildFile; fileRef = B5E84F2C1AFF849C0064E85B /* NSManagedObjectContext+CoreStore.swift */; };
		82BA18D41C4BBD7100A0916E /* NSManagedObjectContext+Querying.swift in Sources */ = {isa = PBXBuildFile; fileRef = B5E84F351AFF85470064E85B /* NSManagedObjectContext+Querying.swift */; };
		82BA18D51C4BBD7100A0916E /* NSManagedObjectContext+Setup.swift in Sources */ = {isa = PBXBuildFile; fileRef = B5E84F321AFF85470064E85B /* NSManagedObjectContext+Setup.swift */; };
		82BA18D61C4BBD7100A0916E /* NSManagedObjectContext+Transaction.swift in Sources */ = {isa = PBXBuildFile; fileRef = B5E84F331AFF85470064E85B /* NSManagedObjectContext+Transaction.swift */; };
		82BA18D71C4BBD7100A0916E /* NSManagedObjectModel+Setup.swift in Sources */ = {isa = PBXBuildFile; fileRef = B51BE0691B47FC4B0069F532 /* NSManagedObjectModel+Setup.swift */; };
		82BA18D81C4BBD7100A0916E /* WeakObject.swift in Sources */ = {isa = PBXBuildFile; fileRef = B5E84F2D1AFF849C0064E85B /* WeakObject.swift */; };
		82BA18D91C4BBD9700A0916E /* CoreStoreTests.swift in Sources */ = {isa = PBXBuildFile; fileRef = 2F03A53F19C5C6DA005002A5 /* CoreStoreTests.swift */; };
		82BA18DA1C4BBD9700A0916E /* TestEntity1.swift in Sources */ = {isa = PBXBuildFile; fileRef = B5D372851A39CDDB00F583D9 /* TestEntity1.swift */; };
		82BA18DB1C4BBD9700A0916E /* TestEntity2.swift in Sources */ = {isa = PBXBuildFile; fileRef = B5D5E0CE1A4D6AAB006468AF /* TestEntity2.swift */; };
		82BA18DC1C4BBD9C00A0916E /* Model.xcdatamodeld in Sources */ = {isa = PBXBuildFile; fileRef = B5D372821A39CD6900F583D9 /* Model.xcdatamodeld */; };
		82BA18DD1C4BBE1400A0916E /* NSFetchedResultsController+Convenience.swift in Sources */ = {isa = PBXBuildFile; fileRef = B5202CF91C04688100DED140 /* NSFetchedResultsController+Convenience.swift */; };
		82BA18DF1C4BBE2600A0916E /* Foundation.framework in Frameworks */ = {isa = PBXBuildFile; fileRef = 82BA18DE1C4BBE2600A0916E /* Foundation.framework */; };
		82BA18E11C4BBE2C00A0916E /* CoreData.framework in Frameworks */ = {isa = PBXBuildFile; fileRef = 82BA18E01C4BBE2C00A0916E /* CoreData.framework */; };
		B50392F91C478FF3009900CA /* NSManagedObject+Transaction.swift in Sources */ = {isa = PBXBuildFile; fileRef = B50392F81C478FF3009900CA /* NSManagedObject+Transaction.swift */; };
		B50392FA1C47963F009900CA /* NSManagedObject+Transaction.swift in Sources */ = {isa = PBXBuildFile; fileRef = B50392F81C478FF3009900CA /* NSManagedObject+Transaction.swift */; };
		B50392FB1C479640009900CA /* NSManagedObject+Transaction.swift in Sources */ = {isa = PBXBuildFile; fileRef = B50392F81C478FF3009900CA /* NSManagedObject+Transaction.swift */; };
		B504D0D61B02362500B2BBB1 /* CoreStore+Setup.swift in Sources */ = {isa = PBXBuildFile; fileRef = B504D0D51B02362500B2BBB1 /* CoreStore+Setup.swift */; };
		B519E4581C4CD2CA00E7B469 /* GCDKit.framework in Frameworks */ = {isa = PBXBuildFile; fileRef = B519E4571C4CD2CA00E7B469 /* GCDKit.framework */; };
		B519E4591C4CD2D100E7B469 /* GCDKit.framework in Frameworks */ = {isa = PBXBuildFile; fileRef = B519E4571C4CD2CA00E7B469 /* GCDKit.framework */; };
		B519E45A1C4CD2DA00E7B469 /* GCDKit.framework in Frameworks */ = {isa = PBXBuildFile; fileRef = B519E4571C4CD2CA00E7B469 /* GCDKit.framework */; };
		B519E45B1C4CD2ED00E7B469 /* GCDKit.framework in Frameworks */ = {isa = PBXBuildFile; fileRef = B519E4571C4CD2CA00E7B469 /* GCDKit.framework */; };
		B51BE06A1B47FC4B0069F532 /* NSManagedObjectModel+Setup.swift in Sources */ = {isa = PBXBuildFile; fileRef = B51BE0691B47FC4B0069F532 /* NSManagedObjectModel+Setup.swift */; };
		B5202CFA1C04688100DED140 /* NSFetchedResultsController+Convenience.swift in Sources */ = {isa = PBXBuildFile; fileRef = B5202CF91C04688100DED140 /* NSFetchedResultsController+Convenience.swift */; };
		B5202CFD1C046E8400DED140 /* NSFetchedResultsController+Convenience.swift in Sources */ = {isa = PBXBuildFile; fileRef = B5202CF91C04688100DED140 /* NSFetchedResultsController+Convenience.swift */; };
		B52661401CADD585007B85D9 /* CoreStoreFetchRequest.swift in Sources */ = {isa = PBXBuildFile; fileRef = B526613F1CADD585007B85D9 /* CoreStoreFetchRequest.swift */; };
		B52661411CADD585007B85D9 /* CoreStoreFetchRequest.swift in Sources */ = {isa = PBXBuildFile; fileRef = B526613F1CADD585007B85D9 /* CoreStoreFetchRequest.swift */; };
		B52661421CADD585007B85D9 /* CoreStoreFetchRequest.swift in Sources */ = {isa = PBXBuildFile; fileRef = B526613F1CADD585007B85D9 /* CoreStoreFetchRequest.swift */; };
		B52661431CADD585007B85D9 /* CoreStoreFetchRequest.swift in Sources */ = {isa = PBXBuildFile; fileRef = B526613F1CADD585007B85D9 /* CoreStoreFetchRequest.swift */; };
		B52661441CADD585007B85D9 /* CoreStoreFetchRequest.swift in Sources */ = {isa = PBXBuildFile; fileRef = B526613F1CADD585007B85D9 /* CoreStoreFetchRequest.swift */; };
		B52DD17E1BE1F8CD00949AFE /* CoreStore.framework in Frameworks */ = {isa = PBXBuildFile; fileRef = B52DD1741BE1F8CC00949AFE /* CoreStore.framework */; };
		B52DD1911BE1F8EB00949AFE /* Foundation.framework in Frameworks */ = {isa = PBXBuildFile; fileRef = B5548CD51BD65AE00077652A /* Foundation.framework */; };
		B52DD1921BE1F8F000949AFE /* CoreData.framework in Frameworks */ = {isa = PBXBuildFile; fileRef = B5548CD71BD65AE50077652A /* CoreData.framework */; };
		B52DD1931BE1F8FD00949AFE /* CoreStore.h in Headers */ = {isa = PBXBuildFile; fileRef = 2F03A53519C5C6DA005002A5 /* CoreStore.h */; settings = {ATTRIBUTES = (Public, ); }; };
		B52DD1941BE1F92500949AFE /* CoreStore.swift in Sources */ = {isa = PBXBuildFile; fileRef = 2F291E2619C6D3CF007AF63F /* CoreStore.swift */; };
		B52DD1951BE1F92500949AFE /* CoreStoreError.swift in Sources */ = {isa = PBXBuildFile; fileRef = B5D1E22B19FA9FBC003B2874 /* CoreStoreError.swift */; };
		B52DD1961BE1F92500949AFE /* DataStack.swift in Sources */ = {isa = PBXBuildFile; fileRef = B5E84EDB1AFF84500064E85B /* DataStack.swift */; };
		B52DD1971BE1F92500949AFE /* SetupResult.swift in Sources */ = {isa = PBXBuildFile; fileRef = B5E84EDE1AFF84500064E85B /* SetupResult.swift */; };
		B52DD1981BE1F92500949AFE /* CoreStore+Setup.swift in Sources */ = {isa = PBXBuildFile; fileRef = B504D0D51B02362500B2BBB1 /* CoreStore+Setup.swift */; };
		B52DD1991BE1F92800949AFE /* DefaultLogger.swift in Sources */ = {isa = PBXBuildFile; fileRef = B5E84EE31AFF84610064E85B /* DefaultLogger.swift */; };
		B52DD19A1BE1F92800949AFE /* CoreStore+Logging.swift in Sources */ = {isa = PBXBuildFile; fileRef = B5E84EE41AFF84610064E85B /* CoreStore+Logging.swift */; };
		B52DD19B1BE1F92800949AFE /* CoreStoreLogger.swift in Sources */ = {isa = PBXBuildFile; fileRef = B5E84EE51AFF84610064E85B /* CoreStoreLogger.swift */; };
		B52DD19C1BE1F92C00949AFE /* Into.swift in Sources */ = {isa = PBXBuildFile; fileRef = B56007101B3F6BD500A9A8F9 /* Into.swift */; };
		B52DD19D1BE1F92C00949AFE /* BaseDataTransaction.swift in Sources */ = {isa = PBXBuildFile; fileRef = B5E84EEB1AFF846E0064E85B /* BaseDataTransaction.swift */; };
		B52DD19E1BE1F92C00949AFE /* AsynchronousDataTransaction.swift in Sources */ = {isa = PBXBuildFile; fileRef = B5E84EEA1AFF846E0064E85B /* AsynchronousDataTransaction.swift */; };
		B52DD19F1BE1F92C00949AFE /* SynchronousDataTransaction.swift in Sources */ = {isa = PBXBuildFile; fileRef = B5E84EF31AFF846E0064E85B /* SynchronousDataTransaction.swift */; };
		B52DD1A01BE1F92C00949AFE /* UnsafeDataTransaction.swift in Sources */ = {isa = PBXBuildFile; fileRef = B5E84EED1AFF846E0064E85B /* UnsafeDataTransaction.swift */; };
		B52DD1A11BE1F92C00949AFE /* DataStack+Transaction.swift in Sources */ = {isa = PBXBuildFile; fileRef = B5E84EEC1AFF846E0064E85B /* DataStack+Transaction.swift */; };
		B52DD1A21BE1F92C00949AFE /* CoreStore+Transaction.swift in Sources */ = {isa = PBXBuildFile; fileRef = B5E84EEE1AFF846E0064E85B /* CoreStore+Transaction.swift */; };
		B52DD1A31BE1F92C00949AFE /* SaveResult.swift in Sources */ = {isa = PBXBuildFile; fileRef = B5E84EF21AFF846E0064E85B /* SaveResult.swift */; };
		B52DD1A41BE1F92F00949AFE /* ImportableObject.swift in Sources */ = {isa = PBXBuildFile; fileRef = B5F1DA8C1B9AA97D007C5CBB /* ImportableObject.swift */; };
		B52DD1A51BE1F92F00949AFE /* ImportableUniqueObject.swift in Sources */ = {isa = PBXBuildFile; fileRef = B5F1DA8F1B9AA991007C5CBB /* ImportableUniqueObject.swift */; };
		B52DD1A61BE1F92F00949AFE /* BaseDataTransaction+Importing.swift in Sources */ = {isa = PBXBuildFile; fileRef = B5E834B81B76311F001D3D50 /* BaseDataTransaction+Importing.swift */; };
		B52DD1A71BE1F93200949AFE /* BaseDataTransaction+Querying.swift in Sources */ = {isa = PBXBuildFile; fileRef = B5E84EFE1AFF847B0064E85B /* BaseDataTransaction+Querying.swift */; };
		B52DD1A81BE1F93200949AFE /* DataStack+Querying.swift in Sources */ = {isa = PBXBuildFile; fileRef = B5E84F061AFF847B0064E85B /* DataStack+Querying.swift */; };
		B52DD1A91BE1F93200949AFE /* CoreStore+Querying.swift in Sources */ = {isa = PBXBuildFile; fileRef = B5E84F071AFF847B0064E85B /* CoreStore+Querying.swift */; };
		B52DD1AA1BE1F93500949AFE /* ClauseTypes.swift in Sources */ = {isa = PBXBuildFile; fileRef = B5E84F401AFF8CCD0064E85B /* ClauseTypes.swift */; };
		B52DD1AB1BE1F93900949AFE /* From.swift in Sources */ = {isa = PBXBuildFile; fileRef = B5E84F011AFF847B0064E85B /* From.swift */; };
		B52DD1AC1BE1F93900949AFE /* Select.swift in Sources */ = {isa = PBXBuildFile; fileRef = B5E84F031AFF847B0064E85B /* Select.swift */; };
		B52DD1AD1BE1F93900949AFE /* Where.swift in Sources */ = {isa = PBXBuildFile; fileRef = B5E84F051AFF847B0064E85B /* Where.swift */; };
		B52DD1AE1BE1F93900949AFE /* OrderBy.swift in Sources */ = {isa = PBXBuildFile; fileRef = B5E84F041AFF847B0064E85B /* OrderBy.swift */; };
		B52DD1AF1BE1F93900949AFE /* GroupBy.swift in Sources */ = {isa = PBXBuildFile; fileRef = B5E84F021AFF847B0064E85B /* GroupBy.swift */; };
		B52DD1B01BE1F93900949AFE /* Tweak.swift in Sources */ = {isa = PBXBuildFile; fileRef = B5E84F001AFF847B0064E85B /* Tweak.swift */; };
		B52DD1B81BE1F94000949AFE /* DataStack+Migration.swift in Sources */ = {isa = PBXBuildFile; fileRef = B56964D31B22FFAD0075EE4A /* DataStack+Migration.swift */; };
		B52DD1B91BE1F94000949AFE /* CoreStore+Migration.swift in Sources */ = {isa = PBXBuildFile; fileRef = B5FAD6AD1B518DCB00714891 /* CoreStore+Migration.swift */; };
		B52DD1BA1BE1F94000949AFE /* MigrationChain.swift in Sources */ = {isa = PBXBuildFile; fileRef = B56007151B4018AB00A9A8F9 /* MigrationChain.swift */; };
		B52DD1BB1BE1F94000949AFE /* MigrationType.swift in Sources */ = {isa = PBXBuildFile; fileRef = B5A261201B64BFDB006EB6D3 /* MigrationType.swift */; };
		B52DD1BC1BE1F94000949AFE /* MigrationResult.swift in Sources */ = {isa = PBXBuildFile; fileRef = B56965231B356B820075EE4A /* MigrationResult.swift */; };
		B52DD1BD1BE1F94300949AFE /* NSManagedObject+Convenience.swift in Sources */ = {isa = PBXBuildFile; fileRef = B5E84F271AFF84920064E85B /* NSManagedObject+Convenience.swift */; };
		B52DD1BE1BE1F94300949AFE /* NSProgress+Convenience.swift in Sources */ = {isa = PBXBuildFile; fileRef = B5FAD6A81B50A4B300714891 /* NSProgress+Convenience.swift */; };
		B52DD1BF1BE1F94600949AFE /* AssociatedObjects.swift in Sources */ = {isa = PBXBuildFile; fileRef = B5E84F2A1AFF849C0064E85B /* AssociatedObjects.swift */; };
		B52DD1C11BE1F94600949AFE /* Functions.swift in Sources */ = {isa = PBXBuildFile; fileRef = B5E834BA1B7691F3001D3D50 /* Functions.swift */; };
		B52DD1C21BE1F94600949AFE /* MigrationManager.swift in Sources */ = {isa = PBXBuildFile; fileRef = B5FAD6AB1B51285300714891 /* MigrationManager.swift */; };
		B52DD1C31BE1F94600949AFE /* NotificationObserver.swift in Sources */ = {isa = PBXBuildFile; fileRef = B5E84F2B1AFF849C0064E85B /* NotificationObserver.swift */; };
		B52DD1C41BE1F94600949AFE /* NSFileManager+Setup.swift in Sources */ = {isa = PBXBuildFile; fileRef = B59D5C211B5BA34B00453479 /* NSFileManager+Setup.swift */; };
		B52DD1C61BE1F94600949AFE /* NSManagedObjectContext+CoreStore.swift in Sources */ = {isa = PBXBuildFile; fileRef = B5E84F2C1AFF849C0064E85B /* NSManagedObjectContext+CoreStore.swift */; };
		B52DD1C71BE1F94600949AFE /* NSManagedObjectContext+Querying.swift in Sources */ = {isa = PBXBuildFile; fileRef = B5E84F351AFF85470064E85B /* NSManagedObjectContext+Querying.swift */; };
		B52DD1C81BE1F94600949AFE /* NSManagedObjectContext+Setup.swift in Sources */ = {isa = PBXBuildFile; fileRef = B5E84F321AFF85470064E85B /* NSManagedObjectContext+Setup.swift */; };
		B52DD1C91BE1F94600949AFE /* NSManagedObjectContext+Transaction.swift in Sources */ = {isa = PBXBuildFile; fileRef = B5E84F331AFF85470064E85B /* NSManagedObjectContext+Transaction.swift */; };
		B52DD1CA1BE1F94600949AFE /* NSManagedObjectModel+Setup.swift in Sources */ = {isa = PBXBuildFile; fileRef = B51BE0691B47FC4B0069F532 /* NSManagedObjectModel+Setup.swift */; };
		B52DD1CB1BE1F94600949AFE /* WeakObject.swift in Sources */ = {isa = PBXBuildFile; fileRef = B5E84F2D1AFF849C0064E85B /* WeakObject.swift */; };
		B52DD1CC1BE1F94D00949AFE /* CoreStoreTests.swift in Sources */ = {isa = PBXBuildFile; fileRef = 2F03A53F19C5C6DA005002A5 /* CoreStoreTests.swift */; };
		B52DD1CD1BE1F94D00949AFE /* TestEntity1.swift in Sources */ = {isa = PBXBuildFile; fileRef = B5D372851A39CDDB00F583D9 /* TestEntity1.swift */; };
		B52DD1CE1BE1F94D00949AFE /* TestEntity2.swift in Sources */ = {isa = PBXBuildFile; fileRef = B5D5E0CE1A4D6AAB006468AF /* TestEntity2.swift */; };
		B546F9531C95529D00D5AC55 /* LocalStorageOptions.swift in Sources */ = {isa = PBXBuildFile; fileRef = B546F9521C95529D00D5AC55 /* LocalStorageOptions.swift */; };
		B546F9541C95529D00D5AC55 /* LocalStorageOptions.swift in Sources */ = {isa = PBXBuildFile; fileRef = B546F9521C95529D00D5AC55 /* LocalStorageOptions.swift */; };
		B546F9551C95529D00D5AC55 /* LocalStorageOptions.swift in Sources */ = {isa = PBXBuildFile; fileRef = B546F9521C95529D00D5AC55 /* LocalStorageOptions.swift */; };
		B546F9561C95529D00D5AC55 /* LocalStorageOptions.swift in Sources */ = {isa = PBXBuildFile; fileRef = B546F9521C95529D00D5AC55 /* LocalStorageOptions.swift */; };
		B54A6A551BA15F2A007870FD /* FetchedResultsControllerDelegate.swift in Sources */ = {isa = PBXBuildFile; fileRef = B54A6A541BA15F2A007870FD /* FetchedResultsControllerDelegate.swift */; };
		B5598BCC1BE2093D0092EFCE /* Model.xcdatamodeld in Sources */ = {isa = PBXBuildFile; fileRef = B5D372821A39CD6900F583D9 /* Model.xcdatamodeld */; };
		B56007111B3F6BD500A9A8F9 /* Into.swift in Sources */ = {isa = PBXBuildFile; fileRef = B56007101B3F6BD500A9A8F9 /* Into.swift */; };
		B56007141B3F6C2800A9A8F9 /* SectionBy.swift in Sources */ = {isa = PBXBuildFile; fileRef = B56007131B3F6C2800A9A8F9 /* SectionBy.swift */; };
		B56007161B4018AB00A9A8F9 /* MigrationChain.swift in Sources */ = {isa = PBXBuildFile; fileRef = B56007151B4018AB00A9A8F9 /* MigrationChain.swift */; };
		B563217A1BD650DE006C9394 /* CoreData.framework in Frameworks */ = {isa = PBXBuildFile; fileRef = B56321791BD650DE006C9394 /* CoreData.framework */; };
		B563217C1BD650E3006C9394 /* Foundation.framework in Frameworks */ = {isa = PBXBuildFile; fileRef = B563217B1BD650E3006C9394 /* Foundation.framework */; };
		B563217E1BD65110006C9394 /* CoreStore.h in Headers */ = {isa = PBXBuildFile; fileRef = 2F03A53519C5C6DA005002A5 /* CoreStore.h */; settings = {ATTRIBUTES = (Public, ); }; };
		B563217F1BD65216006C9394 /* CoreStore.swift in Sources */ = {isa = PBXBuildFile; fileRef = 2F291E2619C6D3CF007AF63F /* CoreStore.swift */; };
		B56321801BD65216006C9394 /* CoreStoreError.swift in Sources */ = {isa = PBXBuildFile; fileRef = B5D1E22B19FA9FBC003B2874 /* CoreStoreError.swift */; };
		B56321811BD65216006C9394 /* DataStack.swift in Sources */ = {isa = PBXBuildFile; fileRef = B5E84EDB1AFF84500064E85B /* DataStack.swift */; };
		B56321821BD65216006C9394 /* SetupResult.swift in Sources */ = {isa = PBXBuildFile; fileRef = B5E84EDE1AFF84500064E85B /* SetupResult.swift */; };
		B56321831BD65216006C9394 /* CoreStore+Setup.swift in Sources */ = {isa = PBXBuildFile; fileRef = B504D0D51B02362500B2BBB1 /* CoreStore+Setup.swift */; };
		B56321841BD65216006C9394 /* DefaultLogger.swift in Sources */ = {isa = PBXBuildFile; fileRef = B5E84EE31AFF84610064E85B /* DefaultLogger.swift */; };
		B56321851BD65216006C9394 /* CoreStore+Logging.swift in Sources */ = {isa = PBXBuildFile; fileRef = B5E84EE41AFF84610064E85B /* CoreStore+Logging.swift */; };
		B56321861BD65216006C9394 /* CoreStoreLogger.swift in Sources */ = {isa = PBXBuildFile; fileRef = B5E84EE51AFF84610064E85B /* CoreStoreLogger.swift */; };
		B56321871BD65216006C9394 /* Into.swift in Sources */ = {isa = PBXBuildFile; fileRef = B56007101B3F6BD500A9A8F9 /* Into.swift */; };
		B56321881BD65216006C9394 /* BaseDataTransaction.swift in Sources */ = {isa = PBXBuildFile; fileRef = B5E84EEB1AFF846E0064E85B /* BaseDataTransaction.swift */; };
		B56321891BD65216006C9394 /* AsynchronousDataTransaction.swift in Sources */ = {isa = PBXBuildFile; fileRef = B5E84EEA1AFF846E0064E85B /* AsynchronousDataTransaction.swift */; };
		B563218A1BD65216006C9394 /* SynchronousDataTransaction.swift in Sources */ = {isa = PBXBuildFile; fileRef = B5E84EF31AFF846E0064E85B /* SynchronousDataTransaction.swift */; };
		B563218B1BD65216006C9394 /* UnsafeDataTransaction.swift in Sources */ = {isa = PBXBuildFile; fileRef = B5E84EED1AFF846E0064E85B /* UnsafeDataTransaction.swift */; };
		B563218C1BD65216006C9394 /* DataStack+Transaction.swift in Sources */ = {isa = PBXBuildFile; fileRef = B5E84EEC1AFF846E0064E85B /* DataStack+Transaction.swift */; };
		B563218D1BD65216006C9394 /* CoreStore+Transaction.swift in Sources */ = {isa = PBXBuildFile; fileRef = B5E84EEE1AFF846E0064E85B /* CoreStore+Transaction.swift */; };
		B563218E1BD65216006C9394 /* SaveResult.swift in Sources */ = {isa = PBXBuildFile; fileRef = B5E84EF21AFF846E0064E85B /* SaveResult.swift */; };
		B563218F1BD65216006C9394 /* ImportableObject.swift in Sources */ = {isa = PBXBuildFile; fileRef = B5F1DA8C1B9AA97D007C5CBB /* ImportableObject.swift */; };
		B56321901BD65216006C9394 /* ImportableUniqueObject.swift in Sources */ = {isa = PBXBuildFile; fileRef = B5F1DA8F1B9AA991007C5CBB /* ImportableUniqueObject.swift */; };
		B56321911BD65216006C9394 /* BaseDataTransaction+Importing.swift in Sources */ = {isa = PBXBuildFile; fileRef = B5E834B81B76311F001D3D50 /* BaseDataTransaction+Importing.swift */; };
		B56321921BD65216006C9394 /* BaseDataTransaction+Querying.swift in Sources */ = {isa = PBXBuildFile; fileRef = B5E84EFE1AFF847B0064E85B /* BaseDataTransaction+Querying.swift */; };
		B56321931BD65216006C9394 /* DataStack+Querying.swift in Sources */ = {isa = PBXBuildFile; fileRef = B5E84F061AFF847B0064E85B /* DataStack+Querying.swift */; };
		B56321941BD65216006C9394 /* CoreStore+Querying.swift in Sources */ = {isa = PBXBuildFile; fileRef = B5E84F071AFF847B0064E85B /* CoreStore+Querying.swift */; };
		B56321951BD65216006C9394 /* ClauseTypes.swift in Sources */ = {isa = PBXBuildFile; fileRef = B5E84F401AFF8CCD0064E85B /* ClauseTypes.swift */; };
		B56321961BD65216006C9394 /* From.swift in Sources */ = {isa = PBXBuildFile; fileRef = B5E84F011AFF847B0064E85B /* From.swift */; };
		B56321971BD65216006C9394 /* Select.swift in Sources */ = {isa = PBXBuildFile; fileRef = B5E84F031AFF847B0064E85B /* Select.swift */; };
		B56321981BD65216006C9394 /* Where.swift in Sources */ = {isa = PBXBuildFile; fileRef = B5E84F051AFF847B0064E85B /* Where.swift */; };
		B56321991BD65216006C9394 /* OrderBy.swift in Sources */ = {isa = PBXBuildFile; fileRef = B5E84F041AFF847B0064E85B /* OrderBy.swift */; };
		B563219A1BD65216006C9394 /* GroupBy.swift in Sources */ = {isa = PBXBuildFile; fileRef = B5E84F021AFF847B0064E85B /* GroupBy.swift */; };
		B563219B1BD65216006C9394 /* Tweak.swift in Sources */ = {isa = PBXBuildFile; fileRef = B5E84F001AFF847B0064E85B /* Tweak.swift */; };
		B563219C1BD65216006C9394 /* SectionBy.swift in Sources */ = {isa = PBXBuildFile; fileRef = B56007131B3F6C2800A9A8F9 /* SectionBy.swift */; };
		B563219D1BD65216006C9394 /* DataStack+Observing.swift in Sources */ = {isa = PBXBuildFile; fileRef = B5E84F1A1AFF84860064E85B /* DataStack+Observing.swift */; };
		B563219E1BD65216006C9394 /* CoreStore+Observing.swift in Sources */ = {isa = PBXBuildFile; fileRef = B5E84F1B1AFF84860064E85B /* CoreStore+Observing.swift */; };
		B563219F1BD65216006C9394 /* ObjectMonitor.swift in Sources */ = {isa = PBXBuildFile; fileRef = B5E84F1C1AFF84860064E85B /* ObjectMonitor.swift */; };
		B56321A01BD65216006C9394 /* ObjectObserver.swift in Sources */ = {isa = PBXBuildFile; fileRef = B5E84F1F1AFF84860064E85B /* ObjectObserver.swift */; };
		B56321A11BD65216006C9394 /* ListMonitor.swift in Sources */ = {isa = PBXBuildFile; fileRef = B5E84F1D1AFF84860064E85B /* ListMonitor.swift */; };
		B56321A21BD65216006C9394 /* ListObserver.swift in Sources */ = {isa = PBXBuildFile; fileRef = B5E84F1E1AFF84860064E85B /* ListObserver.swift */; };
		B56321A31BD65216006C9394 /* DataStack+Migration.swift in Sources */ = {isa = PBXBuildFile; fileRef = B56964D31B22FFAD0075EE4A /* DataStack+Migration.swift */; };
		B56321A41BD65216006C9394 /* CoreStore+Migration.swift in Sources */ = {isa = PBXBuildFile; fileRef = B5FAD6AD1B518DCB00714891 /* CoreStore+Migration.swift */; };
		B56321A51BD65216006C9394 /* MigrationChain.swift in Sources */ = {isa = PBXBuildFile; fileRef = B56007151B4018AB00A9A8F9 /* MigrationChain.swift */; };
		B56321A61BD65216006C9394 /* MigrationType.swift in Sources */ = {isa = PBXBuildFile; fileRef = B5A261201B64BFDB006EB6D3 /* MigrationType.swift */; };
		B56321A71BD65216006C9394 /* MigrationResult.swift in Sources */ = {isa = PBXBuildFile; fileRef = B56965231B356B820075EE4A /* MigrationResult.swift */; };
		B56321A81BD65219006C9394 /* NSManagedObject+Convenience.swift in Sources */ = {isa = PBXBuildFile; fileRef = B5E84F271AFF84920064E85B /* NSManagedObject+Convenience.swift */; };
		B56321A91BD65219006C9394 /* NSProgress+Convenience.swift in Sources */ = {isa = PBXBuildFile; fileRef = B5FAD6A81B50A4B300714891 /* NSProgress+Convenience.swift */; };
		B56321AA1BD6521C006C9394 /* AssociatedObjects.swift in Sources */ = {isa = PBXBuildFile; fileRef = B5E84F2A1AFF849C0064E85B /* AssociatedObjects.swift */; };
		B56321AB1BD6521C006C9394 /* FetchedResultsControllerDelegate.swift in Sources */ = {isa = PBXBuildFile; fileRef = B54A6A541BA15F2A007870FD /* FetchedResultsControllerDelegate.swift */; };
		B56321AC1BD6521C006C9394 /* Functions.swift in Sources */ = {isa = PBXBuildFile; fileRef = B5E834BA1B7691F3001D3D50 /* Functions.swift */; };
		B56321AD1BD6521C006C9394 /* MigrationManager.swift in Sources */ = {isa = PBXBuildFile; fileRef = B5FAD6AB1B51285300714891 /* MigrationManager.swift */; };
		B56321AE1BD6521C006C9394 /* NotificationObserver.swift in Sources */ = {isa = PBXBuildFile; fileRef = B5E84F2B1AFF849C0064E85B /* NotificationObserver.swift */; };
		B56321AF1BD6521C006C9394 /* NSFileManager+Setup.swift in Sources */ = {isa = PBXBuildFile; fileRef = B59D5C211B5BA34B00453479 /* NSFileManager+Setup.swift */; };
		B56321B11BD6521C006C9394 /* NSManagedObjectContext+CoreStore.swift in Sources */ = {isa = PBXBuildFile; fileRef = B5E84F2C1AFF849C0064E85B /* NSManagedObjectContext+CoreStore.swift */; };
		B56321B21BD6521C006C9394 /* NSManagedObjectContext+Querying.swift in Sources */ = {isa = PBXBuildFile; fileRef = B5E84F351AFF85470064E85B /* NSManagedObjectContext+Querying.swift */; };
		B56321B31BD6521C006C9394 /* NSManagedObjectContext+Setup.swift in Sources */ = {isa = PBXBuildFile; fileRef = B5E84F321AFF85470064E85B /* NSManagedObjectContext+Setup.swift */; };
		B56321B41BD6521C006C9394 /* NSManagedObjectContext+Transaction.swift in Sources */ = {isa = PBXBuildFile; fileRef = B5E84F331AFF85470064E85B /* NSManagedObjectContext+Transaction.swift */; };
		B56321B51BD6521C006C9394 /* NSManagedObjectModel+Setup.swift in Sources */ = {isa = PBXBuildFile; fileRef = B51BE0691B47FC4B0069F532 /* NSManagedObjectModel+Setup.swift */; };
		B56321B61BD6521C006C9394 /* WeakObject.swift in Sources */ = {isa = PBXBuildFile; fileRef = B5E84F2D1AFF849C0064E85B /* WeakObject.swift */; };
		B56964D41B22FFAD0075EE4A /* DataStack+Migration.swift in Sources */ = {isa = PBXBuildFile; fileRef = B56964D31B22FFAD0075EE4A /* DataStack+Migration.swift */; };
		B56965241B356B820075EE4A /* MigrationResult.swift in Sources */ = {isa = PBXBuildFile; fileRef = B56965231B356B820075EE4A /* MigrationResult.swift */; };
		B58B22F51C93C1BA00521925 /* CoreStore.framework in Frameworks */ = {isa = PBXBuildFile; fileRef = 2F03A53019C5C6DA005002A5 /* CoreStore.framework */; };
		B59851491C90289D00C99590 /* NSPersistentStoreCoordinator+Setup.swift in Sources */ = {isa = PBXBuildFile; fileRef = B59AFF401C6593E400C0ABE2 /* NSPersistentStoreCoordinator+Setup.swift */; };
		B598514A1C90289E00C99590 /* NSPersistentStoreCoordinator+Setup.swift in Sources */ = {isa = PBXBuildFile; fileRef = B59AFF401C6593E400C0ABE2 /* NSPersistentStoreCoordinator+Setup.swift */; };
		B598514B1C90289F00C99590 /* NSPersistentStoreCoordinator+Setup.swift in Sources */ = {isa = PBXBuildFile; fileRef = B59AFF401C6593E400C0ABE2 /* NSPersistentStoreCoordinator+Setup.swift */; };
		B59AFF411C6593E400C0ABE2 /* NSPersistentStoreCoordinator+Setup.swift in Sources */ = {isa = PBXBuildFile; fileRef = B59AFF401C6593E400C0ABE2 /* NSPersistentStoreCoordinator+Setup.swift */; };
		B59D5C221B5BA34B00453479 /* NSFileManager+Setup.swift in Sources */ = {isa = PBXBuildFile; fileRef = B59D5C211B5BA34B00453479 /* NSFileManager+Setup.swift */; };
		B5A261211B64BFDB006EB6D3 /* MigrationType.swift in Sources */ = {isa = PBXBuildFile; fileRef = B5A261201B64BFDB006EB6D3 /* MigrationType.swift */; };
		B5C976E31C6C9F6A00B1AF90 /* UnsafeDataTransaction+Observing.swift in Sources */ = {isa = PBXBuildFile; fileRef = B5C976E21C6C9F6A00B1AF90 /* UnsafeDataTransaction+Observing.swift */; };
		B5C976E41C6C9F9A00B1AF90 /* UnsafeDataTransaction+Observing.swift in Sources */ = {isa = PBXBuildFile; fileRef = B5C976E21C6C9F6A00B1AF90 /* UnsafeDataTransaction+Observing.swift */; };
		B5C976E51C6C9F9B00B1AF90 /* UnsafeDataTransaction+Observing.swift in Sources */ = {isa = PBXBuildFile; fileRef = B5C976E21C6C9F6A00B1AF90 /* UnsafeDataTransaction+Observing.swift */; };
		B5C976E71C6E3A5A00B1AF90 /* CoreStoreFetchedResultsController.swift in Sources */ = {isa = PBXBuildFile; fileRef = B5C976E61C6E3A5900B1AF90 /* CoreStoreFetchedResultsController.swift */; };
		B5C976E81C6E3A5D00B1AF90 /* CoreStoreFetchedResultsController.swift in Sources */ = {isa = PBXBuildFile; fileRef = B5C976E61C6E3A5900B1AF90 /* CoreStoreFetchedResultsController.swift */; };
		B5C976E91C6E3A5E00B1AF90 /* CoreStoreFetchedResultsController.swift in Sources */ = {isa = PBXBuildFile; fileRef = B5C976E61C6E3A5900B1AF90 /* CoreStoreFetchedResultsController.swift */; };
		B5D1E22C19FA9FBC003B2874 /* CoreStoreError.swift in Sources */ = {isa = PBXBuildFile; fileRef = B5D1E22B19FA9FBC003B2874 /* CoreStoreError.swift */; };
		B5D372841A39CD6900F583D9 /* Model.xcdatamodeld in Sources */ = {isa = PBXBuildFile; fileRef = B5D372821A39CD6900F583D9 /* Model.xcdatamodeld */; };
		B5D372861A39CDDB00F583D9 /* TestEntity1.swift in Sources */ = {isa = PBXBuildFile; fileRef = B5D372851A39CDDB00F583D9 /* TestEntity1.swift */; };
		B5D39A0219FD00C9000E91BB /* Foundation.framework in Frameworks */ = {isa = PBXBuildFile; fileRef = B5D39A0119FD00C9000E91BB /* Foundation.framework */; };
		B5D3F6451C887C0A00C7492A /* LegacySQLiteStore.swift in Sources */ = {isa = PBXBuildFile; fileRef = B5D3F6441C887C0A00C7492A /* LegacySQLiteStore.swift */; };
		B5D3F6461C887C0A00C7492A /* LegacySQLiteStore.swift in Sources */ = {isa = PBXBuildFile; fileRef = B5D3F6441C887C0A00C7492A /* LegacySQLiteStore.swift */; };
		B5D3F6471C887C0A00C7492A /* LegacySQLiteStore.swift in Sources */ = {isa = PBXBuildFile; fileRef = B5D3F6441C887C0A00C7492A /* LegacySQLiteStore.swift */; };
		B5D3F6481C887C0A00C7492A /* LegacySQLiteStore.swift in Sources */ = {isa = PBXBuildFile; fileRef = B5D3F6441C887C0A00C7492A /* LegacySQLiteStore.swift */; };
		B5D5E0CF1A4D6AAB006468AF /* TestEntity2.swift in Sources */ = {isa = PBXBuildFile; fileRef = B5D5E0CE1A4D6AAB006468AF /* TestEntity2.swift */; };
		B5D7A5AF1CA3B738005C752B /* LocalStorageOptions.swift in Sources */ = {isa = PBXBuildFile; fileRef = B546F9521C95529D00D5AC55 /* LocalStorageOptions.swift */; };
		B5D7A5B01CA3B738005C752B /* StorageInterface.swift in Sources */ = {isa = PBXBuildFile; fileRef = B5FE4DA11C8481E100FA6A91 /* StorageInterface.swift */; };
		B5D7A5B11CA3B738005C752B /* InMemoryStore.swift in Sources */ = {isa = PBXBuildFile; fileRef = B5FE4DA61C84FB4400FA6A91 /* InMemoryStore.swift */; };
		B5D7A5B21CA3B738005C752B /* SQLiteStore.swift in Sources */ = {isa = PBXBuildFile; fileRef = B5FE4DAB1C85D44E00FA6A91 /* SQLiteStore.swift */; };
		B5D7A5B31CA3B738005C752B /* LegacySQLiteStore.swift in Sources */ = {isa = PBXBuildFile; fileRef = B5D3F6441C887C0A00C7492A /* LegacySQLiteStore.swift */; };
		B5D7A5B41CA3BAE7005C752B /* NSPersistentStore+Setup.swift in Sources */ = {isa = PBXBuildFile; fileRef = B5FEC18D1C9166E200532541 /* NSPersistentStore+Setup.swift */; };
		B5D9E2EF1CA2C317007A9D52 /* ObjectMonitor.swift in Sources */ = {isa = PBXBuildFile; fileRef = B5E84F1C1AFF84860064E85B /* ObjectMonitor.swift */; };
		B5D9E2F01CA2C317007A9D52 /* CoreStoreFetchedResultsController.swift in Sources */ = {isa = PBXBuildFile; fileRef = B5C976E61C6E3A5900B1AF90 /* CoreStoreFetchedResultsController.swift */; };
		B5D9E2F11CA2C317007A9D52 /* ImportableUniqueObject.swift in Sources */ = {isa = PBXBuildFile; fileRef = B5F1DA8F1B9AA991007C5CBB /* ImportableUniqueObject.swift */; };
		B5D9E2F21CA2C317007A9D52 /* CoreStore+Setup.swift in Sources */ = {isa = PBXBuildFile; fileRef = B504D0D51B02362500B2BBB1 /* CoreStore+Setup.swift */; };
		B5D9E2F31CA2C317007A9D52 /* CoreStoreError.swift in Sources */ = {isa = PBXBuildFile; fileRef = B5D1E22B19FA9FBC003B2874 /* CoreStoreError.swift */; };
		B5D9E2F41CA2C317007A9D52 /* Where.swift in Sources */ = {isa = PBXBuildFile; fileRef = B5E84F051AFF847B0064E85B /* Where.swift */; };
		B5D9E2F51CA2C317007A9D52 /* FetchedResultsControllerDelegate.swift in Sources */ = {isa = PBXBuildFile; fileRef = B54A6A541BA15F2A007870FD /* FetchedResultsControllerDelegate.swift */; };
		B5D9E2F61CA2C317007A9D52 /* MigrationType.swift in Sources */ = {isa = PBXBuildFile; fileRef = B5A261201B64BFDB006EB6D3 /* MigrationType.swift */; };
		B5D9E2F71CA2C317007A9D52 /* DataStack+Querying.swift in Sources */ = {isa = PBXBuildFile; fileRef = B5E84F061AFF847B0064E85B /* DataStack+Querying.swift */; };
		B5D9E2F81CA2C317007A9D52 /* SectionBy.swift in Sources */ = {isa = PBXBuildFile; fileRef = B56007131B3F6C2800A9A8F9 /* SectionBy.swift */; };
		B5D9E2F91CA2C317007A9D52 /* NSManagedObjectContext+Transaction.swift in Sources */ = {isa = PBXBuildFile; fileRef = B5E84F331AFF85470064E85B /* NSManagedObjectContext+Transaction.swift */; };
		B5D9E2FA1CA2C317007A9D52 /* UnsafeDataTransaction+Observing.swift in Sources */ = {isa = PBXBuildFile; fileRef = B5C976E21C6C9F6A00B1AF90 /* UnsafeDataTransaction+Observing.swift */; };
		B5D9E2FB1CA2C317007A9D52 /* MigrationChain.swift in Sources */ = {isa = PBXBuildFile; fileRef = B56007151B4018AB00A9A8F9 /* MigrationChain.swift */; };
		B5D9E2FC1CA2C317007A9D52 /* Tweak.swift in Sources */ = {isa = PBXBuildFile; fileRef = B5E84F001AFF847B0064E85B /* Tweak.swift */; };
		B5D9E2FD1CA2C317007A9D52 /* OrderBy.swift in Sources */ = {isa = PBXBuildFile; fileRef = B5E84F041AFF847B0064E85B /* OrderBy.swift */; };
		B5D9E2FE1CA2C317007A9D52 /* NSManagedObjectContext+Setup.swift in Sources */ = {isa = PBXBuildFile; fileRef = B5E84F321AFF85470064E85B /* NSManagedObjectContext+Setup.swift */; };
		B5D9E2FF1CA2C317007A9D52 /* CoreStore+Migration.swift in Sources */ = {isa = PBXBuildFile; fileRef = B5FAD6AD1B518DCB00714891 /* CoreStore+Migration.swift */; };
		B5D9E3001CA2C317007A9D52 /* CoreStore+Logging.swift in Sources */ = {isa = PBXBuildFile; fileRef = B5E84EE41AFF84610064E85B /* CoreStore+Logging.swift */; };
		B5D9E3011CA2C317007A9D52 /* Into.swift in Sources */ = {isa = PBXBuildFile; fileRef = B56007101B3F6BD500A9A8F9 /* Into.swift */; };
		B5D9E3021CA2C317007A9D52 /* Select.swift in Sources */ = {isa = PBXBuildFile; fileRef = B5E84F031AFF847B0064E85B /* Select.swift */; };
		B5D9E3031CA2C317007A9D52 /* NSManagedObject+Transaction.swift in Sources */ = {isa = PBXBuildFile; fileRef = B50392F81C478FF3009900CA /* NSManagedObject+Transaction.swift */; };
		B5D9E3041CA2C317007A9D52 /* NSFetchedResultsController+Convenience.swift in Sources */ = {isa = PBXBuildFile; fileRef = B5202CF91C04688100DED140 /* NSFetchedResultsController+Convenience.swift */; };
		B5D9E3051CA2C317007A9D52 /* SetupResult.swift in Sources */ = {isa = PBXBuildFile; fileRef = B5E84EDE1AFF84500064E85B /* SetupResult.swift */; };
		B5D9E3061CA2C317007A9D52 /* ObjectObserver.swift in Sources */ = {isa = PBXBuildFile; fileRef = B5E84F1F1AFF84860064E85B /* ObjectObserver.swift */; };
		B5D9E3071CA2C317007A9D52 /* NotificationObserver.swift in Sources */ = {isa = PBXBuildFile; fileRef = B5E84F2B1AFF849C0064E85B /* NotificationObserver.swift */; };
		B5D9E3081CA2C317007A9D52 /* ImportableObject.swift in Sources */ = {isa = PBXBuildFile; fileRef = B5F1DA8C1B9AA97D007C5CBB /* ImportableObject.swift */; };
		B5D9E3091CA2C317007A9D52 /* MigrationResult.swift in Sources */ = {isa = PBXBuildFile; fileRef = B56965231B356B820075EE4A /* MigrationResult.swift */; };
		B5D9E30A1CA2C317007A9D52 /* CoreStore.swift in Sources */ = {isa = PBXBuildFile; fileRef = 2F291E2619C6D3CF007AF63F /* CoreStore.swift */; };
		B5D9E30B1CA2C317007A9D52 /* ClauseTypes.swift in Sources */ = {isa = PBXBuildFile; fileRef = B5E84F401AFF8CCD0064E85B /* ClauseTypes.swift */; };
		B5D9E30C1CA2C317007A9D52 /* BaseDataTransaction+Querying.swift in Sources */ = {isa = PBXBuildFile; fileRef = B5E84EFE1AFF847B0064E85B /* BaseDataTransaction+Querying.swift */; };
		B5D9E30D1CA2C317007A9D52 /* MigrationManager.swift in Sources */ = {isa = PBXBuildFile; fileRef = B5FAD6AB1B51285300714891 /* MigrationManager.swift */; };
		B5D9E30E1CA2C317007A9D52 /* DataStack+Transaction.swift in Sources */ = {isa = PBXBuildFile; fileRef = B5E84EEC1AFF846E0064E85B /* DataStack+Transaction.swift */; };
		B5D9E30F1CA2C317007A9D52 /* DataStack.swift in Sources */ = {isa = PBXBuildFile; fileRef = B5E84EDB1AFF84500064E85B /* DataStack.swift */; };
		B5D9E3101CA2C317007A9D52 /* Functions.swift in Sources */ = {isa = PBXBuildFile; fileRef = B5E834BA1B7691F3001D3D50 /* Functions.swift */; };
		B5D9E3111CA2C317007A9D52 /* ListMonitor.swift in Sources */ = {isa = PBXBuildFile; fileRef = B5E84F1D1AFF84860064E85B /* ListMonitor.swift */; };
		B5D9E3121CA2C317007A9D52 /* UnsafeDataTransaction.swift in Sources */ = {isa = PBXBuildFile; fileRef = B5E84EED1AFF846E0064E85B /* UnsafeDataTransaction.swift */; };
		B5D9E3131CA2C317007A9D52 /* DataStack+Migration.swift in Sources */ = {isa = PBXBuildFile; fileRef = B56964D31B22FFAD0075EE4A /* DataStack+Migration.swift */; };
		B5D9E3141CA2C317007A9D52 /* BaseDataTransaction.swift in Sources */ = {isa = PBXBuildFile; fileRef = B5E84EEB1AFF846E0064E85B /* BaseDataTransaction.swift */; };
		B5D9E3151CA2C317007A9D52 /* SaveResult.swift in Sources */ = {isa = PBXBuildFile; fileRef = B5E84EF21AFF846E0064E85B /* SaveResult.swift */; };
		B5D9E3161CA2C317007A9D52 /* From.swift in Sources */ = {isa = PBXBuildFile; fileRef = B5E84F011AFF847B0064E85B /* From.swift */; };
		B5D9E3171CA2C317007A9D52 /* NSFileManager+Setup.swift in Sources */ = {isa = PBXBuildFile; fileRef = B59D5C211B5BA34B00453479 /* NSFileManager+Setup.swift */; };
		B5D9E3181CA2C317007A9D52 /* NSProgress+Convenience.swift in Sources */ = {isa = PBXBuildFile; fileRef = B5FAD6A81B50A4B300714891 /* NSProgress+Convenience.swift */; };
		B5D9E3191CA2C317007A9D52 /* SynchronousDataTransaction.swift in Sources */ = {isa = PBXBuildFile; fileRef = B5E84EF31AFF846E0064E85B /* SynchronousDataTransaction.swift */; };
		B5D9E31A1CA2C317007A9D52 /* NSManagedObject+Convenience.swift in Sources */ = {isa = PBXBuildFile; fileRef = B5E84F271AFF84920064E85B /* NSManagedObject+Convenience.swift */; };
		B5D9E31B1CA2C317007A9D52 /* NSManagedObjectModel+Setup.swift in Sources */ = {isa = PBXBuildFile; fileRef = B51BE0691B47FC4B0069F532 /* NSManagedObjectModel+Setup.swift */; };
		B5D9E31C1CA2C317007A9D52 /* NSManagedObjectContext+Querying.swift in Sources */ = {isa = PBXBuildFile; fileRef = B5E84F351AFF85470064E85B /* NSManagedObjectContext+Querying.swift */; };
		B5D9E31D1CA2C317007A9D52 /* CoreStoreLogger.swift in Sources */ = {isa = PBXBuildFile; fileRef = B5E84EE51AFF84610064E85B /* CoreStoreLogger.swift */; };
		B5D9E31E1CA2C317007A9D52 /* WeakObject.swift in Sources */ = {isa = PBXBuildFile; fileRef = B5E84F2D1AFF849C0064E85B /* WeakObject.swift */; };
		B5D9E31F1CA2C317007A9D52 /* GroupBy.swift in Sources */ = {isa = PBXBuildFile; fileRef = B5E84F021AFF847B0064E85B /* GroupBy.swift */; };
		B5D9E3201CA2C317007A9D52 /* DataStack+Observing.swift in Sources */ = {isa = PBXBuildFile; fileRef = B5E84F1A1AFF84860064E85B /* DataStack+Observing.swift */; };
		B5D9E3211CA2C317007A9D52 /* CoreStore+Transaction.swift in Sources */ = {isa = PBXBuildFile; fileRef = B5E84EEE1AFF846E0064E85B /* CoreStore+Transaction.swift */; };
		B5D9E3221CA2C317007A9D52 /* NSManagedObjectContext+CoreStore.swift in Sources */ = {isa = PBXBuildFile; fileRef = B5E84F2C1AFF849C0064E85B /* NSManagedObjectContext+CoreStore.swift */; };
		B5D9E3231CA2C317007A9D52 /* CoreStore+Observing.swift in Sources */ = {isa = PBXBuildFile; fileRef = B5E84F1B1AFF84860064E85B /* CoreStore+Observing.swift */; };
		B5D9E3241CA2C317007A9D52 /* BaseDataTransaction+Importing.swift in Sources */ = {isa = PBXBuildFile; fileRef = B5E834B81B76311F001D3D50 /* BaseDataTransaction+Importing.swift */; };
		B5D9E3251CA2C317007A9D52 /* DefaultLogger.swift in Sources */ = {isa = PBXBuildFile; fileRef = B5E84EE31AFF84610064E85B /* DefaultLogger.swift */; };
		B5D9E3261CA2C317007A9D52 /* AsynchronousDataTransaction.swift in Sources */ = {isa = PBXBuildFile; fileRef = B5E84EEA1AFF846E0064E85B /* AsynchronousDataTransaction.swift */; };
		B5D9E3271CA2C317007A9D52 /* CoreStore+Querying.swift in Sources */ = {isa = PBXBuildFile; fileRef = B5E84F071AFF847B0064E85B /* CoreStore+Querying.swift */; };
		B5D9E3281CA2C317007A9D52 /* ListObserver.swift in Sources */ = {isa = PBXBuildFile; fileRef = B5E84F1E1AFF84860064E85B /* ListObserver.swift */; };
		B5D9E3291CA2C317007A9D52 /* AssociatedObjects.swift in Sources */ = {isa = PBXBuildFile; fileRef = B5E84F2A1AFF849C0064E85B /* AssociatedObjects.swift */; };
		B5D9E32C1CA2C317007A9D52 /* Foundation.framework in Frameworks */ = {isa = PBXBuildFile; fileRef = B5D39A0119FD00C9000E91BB /* Foundation.framework */; };
		B5D9E32D1CA2C317007A9D52 /* CoreData.framework in Frameworks */ = {isa = PBXBuildFile; fileRef = 2F03A54C19C5C872005002A5 /* CoreData.framework */; };
		B5D9E32F1CA2C317007A9D52 /* CoreStore.h in Headers */ = {isa = PBXBuildFile; fileRef = 2F03A53519C5C6DA005002A5 /* CoreStore.h */; settings = {ATTRIBUTES = (Public, ); }; };
		B5D9E3431CA2C6C4007A9D52 /* GCDBlock.swift in Sources */ = {isa = PBXBuildFile; fileRef = B5D9E3371CA2C6BF007A9D52 /* GCDBlock.swift */; };
		B5D9E3441CA2C6C4007A9D52 /* GCDGroup.swift in Sources */ = {isa = PBXBuildFile; fileRef = B5D9E3381CA2C6BF007A9D52 /* GCDGroup.swift */; };
		B5D9E3461CA2C6C4007A9D52 /* GCDQueue.swift in Sources */ = {isa = PBXBuildFile; fileRef = B5D9E33A1CA2C6BF007A9D52 /* GCDQueue.swift */; };
		B5D9E3471CA2C6C4007A9D52 /* GCDSemaphore.swift in Sources */ = {isa = PBXBuildFile; fileRef = B5D9E33B1CA2C6BF007A9D52 /* GCDSemaphore.swift */; };
		B5D9E3481CA2C6C4007A9D52 /* GCDTimer.swift in Sources */ = {isa = PBXBuildFile; fileRef = B5D9E33C1CA2C6BF007A9D52 /* GCDTimer.swift */; };
		B5DC47C61C93D22900FA3BF3 /* MigrationChainTests.swift in Sources */ = {isa = PBXBuildFile; fileRef = B5DC47C51C93D22900FA3BF3 /* MigrationChainTests.swift */; };
		B5DC47C71C93D22900FA3BF3 /* MigrationChainTests.swift in Sources */ = {isa = PBXBuildFile; fileRef = B5DC47C51C93D22900FA3BF3 /* MigrationChainTests.swift */; };
		B5DC47C81C93D22900FA3BF3 /* MigrationChainTests.swift in Sources */ = {isa = PBXBuildFile; fileRef = B5DC47C51C93D22900FA3BF3 /* MigrationChainTests.swift */; };
		B5DC47CA1C93D9C800FA3BF3 /* StorageInterfaceTests.swift in Sources */ = {isa = PBXBuildFile; fileRef = B5DC47C91C93D9C800FA3BF3 /* StorageInterfaceTests.swift */; };
		B5DC47CB1C93D9C800FA3BF3 /* StorageInterfaceTests.swift in Sources */ = {isa = PBXBuildFile; fileRef = B5DC47C91C93D9C800FA3BF3 /* StorageInterfaceTests.swift */; };
		B5DC47CC1C93D9C800FA3BF3 /* StorageInterfaceTests.swift in Sources */ = {isa = PBXBuildFile; fileRef = B5DC47C91C93D9C800FA3BF3 /* StorageInterfaceTests.swift */; };
		B5E834B91B76311F001D3D50 /* BaseDataTransaction+Importing.swift in Sources */ = {isa = PBXBuildFile; fileRef = B5E834B81B76311F001D3D50 /* BaseDataTransaction+Importing.swift */; };
		B5E834BB1B7691F3001D3D50 /* Functions.swift in Sources */ = {isa = PBXBuildFile; fileRef = B5E834BA1B7691F3001D3D50 /* Functions.swift */; };
		B5E84EDF1AFF84500064E85B /* DataStack.swift in Sources */ = {isa = PBXBuildFile; fileRef = B5E84EDB1AFF84500064E85B /* DataStack.swift */; };
		B5E84EE11AFF84500064E85B /* SetupResult.swift in Sources */ = {isa = PBXBuildFile; fileRef = B5E84EDE1AFF84500064E85B /* SetupResult.swift */; };
		B5E84EE61AFF84610064E85B /* DefaultLogger.swift in Sources */ = {isa = PBXBuildFile; fileRef = B5E84EE31AFF84610064E85B /* DefaultLogger.swift */; };
		B5E84EE71AFF84610064E85B /* CoreStore+Logging.swift in Sources */ = {isa = PBXBuildFile; fileRef = B5E84EE41AFF84610064E85B /* CoreStore+Logging.swift */; };
		B5E84EE81AFF84610064E85B /* CoreStoreLogger.swift in Sources */ = {isa = PBXBuildFile; fileRef = B5E84EE51AFF84610064E85B /* CoreStoreLogger.swift */; };
		B5E84EF41AFF846E0064E85B /* AsynchronousDataTransaction.swift in Sources */ = {isa = PBXBuildFile; fileRef = B5E84EEA1AFF846E0064E85B /* AsynchronousDataTransaction.swift */; };
		B5E84EF51AFF846E0064E85B /* BaseDataTransaction.swift in Sources */ = {isa = PBXBuildFile; fileRef = B5E84EEB1AFF846E0064E85B /* BaseDataTransaction.swift */; };
		B5E84EF61AFF846E0064E85B /* DataStack+Transaction.swift in Sources */ = {isa = PBXBuildFile; fileRef = B5E84EEC1AFF846E0064E85B /* DataStack+Transaction.swift */; };
		B5E84EF71AFF846E0064E85B /* UnsafeDataTransaction.swift in Sources */ = {isa = PBXBuildFile; fileRef = B5E84EED1AFF846E0064E85B /* UnsafeDataTransaction.swift */; };
		B5E84EF81AFF846E0064E85B /* CoreStore+Transaction.swift in Sources */ = {isa = PBXBuildFile; fileRef = B5E84EEE1AFF846E0064E85B /* CoreStore+Transaction.swift */; };
		B5E84EFB1AFF846E0064E85B /* SaveResult.swift in Sources */ = {isa = PBXBuildFile; fileRef = B5E84EF21AFF846E0064E85B /* SaveResult.swift */; };
		B5E84EFC1AFF846E0064E85B /* SynchronousDataTransaction.swift in Sources */ = {isa = PBXBuildFile; fileRef = B5E84EF31AFF846E0064E85B /* SynchronousDataTransaction.swift */; };
		B5E84F0D1AFF847B0064E85B /* BaseDataTransaction+Querying.swift in Sources */ = {isa = PBXBuildFile; fileRef = B5E84EFE1AFF847B0064E85B /* BaseDataTransaction+Querying.swift */; };
		B5E84F0E1AFF847B0064E85B /* Tweak.swift in Sources */ = {isa = PBXBuildFile; fileRef = B5E84F001AFF847B0064E85B /* Tweak.swift */; };
		B5E84F0F1AFF847B0064E85B /* From.swift in Sources */ = {isa = PBXBuildFile; fileRef = B5E84F011AFF847B0064E85B /* From.swift */; };
		B5E84F101AFF847B0064E85B /* GroupBy.swift in Sources */ = {isa = PBXBuildFile; fileRef = B5E84F021AFF847B0064E85B /* GroupBy.swift */; };
		B5E84F111AFF847B0064E85B /* Select.swift in Sources */ = {isa = PBXBuildFile; fileRef = B5E84F031AFF847B0064E85B /* Select.swift */; };
		B5E84F121AFF847B0064E85B /* OrderBy.swift in Sources */ = {isa = PBXBuildFile; fileRef = B5E84F041AFF847B0064E85B /* OrderBy.swift */; };
		B5E84F131AFF847B0064E85B /* Where.swift in Sources */ = {isa = PBXBuildFile; fileRef = B5E84F051AFF847B0064E85B /* Where.swift */; };
		B5E84F141AFF847B0064E85B /* DataStack+Querying.swift in Sources */ = {isa = PBXBuildFile; fileRef = B5E84F061AFF847B0064E85B /* DataStack+Querying.swift */; };
		B5E84F151AFF847B0064E85B /* CoreStore+Querying.swift in Sources */ = {isa = PBXBuildFile; fileRef = B5E84F071AFF847B0064E85B /* CoreStore+Querying.swift */; };
		B5E84F201AFF84860064E85B /* DataStack+Observing.swift in Sources */ = {isa = PBXBuildFile; fileRef = B5E84F1A1AFF84860064E85B /* DataStack+Observing.swift */; };
		B5E84F211AFF84860064E85B /* CoreStore+Observing.swift in Sources */ = {isa = PBXBuildFile; fileRef = B5E84F1B1AFF84860064E85B /* CoreStore+Observing.swift */; };
		B5E84F221AFF84860064E85B /* ObjectMonitor.swift in Sources */ = {isa = PBXBuildFile; fileRef = B5E84F1C1AFF84860064E85B /* ObjectMonitor.swift */; };
		B5E84F231AFF84860064E85B /* ListMonitor.swift in Sources */ = {isa = PBXBuildFile; fileRef = B5E84F1D1AFF84860064E85B /* ListMonitor.swift */; };
		B5E84F241AFF84860064E85B /* ListObserver.swift in Sources */ = {isa = PBXBuildFile; fileRef = B5E84F1E1AFF84860064E85B /* ListObserver.swift */; };
		B5E84F251AFF84860064E85B /* ObjectObserver.swift in Sources */ = {isa = PBXBuildFile; fileRef = B5E84F1F1AFF84860064E85B /* ObjectObserver.swift */; };
		B5E84F281AFF84920064E85B /* NSManagedObject+Convenience.swift in Sources */ = {isa = PBXBuildFile; fileRef = B5E84F271AFF84920064E85B /* NSManagedObject+Convenience.swift */; };
		B5E84F2E1AFF849C0064E85B /* AssociatedObjects.swift in Sources */ = {isa = PBXBuildFile; fileRef = B5E84F2A1AFF849C0064E85B /* AssociatedObjects.swift */; };
		B5E84F2F1AFF849C0064E85B /* NotificationObserver.swift in Sources */ = {isa = PBXBuildFile; fileRef = B5E84F2B1AFF849C0064E85B /* NotificationObserver.swift */; };
		B5E84F301AFF849C0064E85B /* NSManagedObjectContext+CoreStore.swift in Sources */ = {isa = PBXBuildFile; fileRef = B5E84F2C1AFF849C0064E85B /* NSManagedObjectContext+CoreStore.swift */; };
		B5E84F311AFF849C0064E85B /* WeakObject.swift in Sources */ = {isa = PBXBuildFile; fileRef = B5E84F2D1AFF849C0064E85B /* WeakObject.swift */; };
		B5E84F361AFF85470064E85B /* NSManagedObjectContext+Setup.swift in Sources */ = {isa = PBXBuildFile; fileRef = B5E84F321AFF85470064E85B /* NSManagedObjectContext+Setup.swift */; };
		B5E84F371AFF85470064E85B /* NSManagedObjectContext+Transaction.swift in Sources */ = {isa = PBXBuildFile; fileRef = B5E84F331AFF85470064E85B /* NSManagedObjectContext+Transaction.swift */; };
		B5E84F391AFF85470064E85B /* NSManagedObjectContext+Querying.swift in Sources */ = {isa = PBXBuildFile; fileRef = B5E84F351AFF85470064E85B /* NSManagedObjectContext+Querying.swift */; };
		B5E84F411AFF8CCD0064E85B /* ClauseTypes.swift in Sources */ = {isa = PBXBuildFile; fileRef = B5E84F401AFF8CCD0064E85B /* ClauseTypes.swift */; };
		B5EA11DD1CA3AFD9002282F8 /* NSPersistentStoreCoordinator+Setup.swift in Sources */ = {isa = PBXBuildFile; fileRef = B59AFF401C6593E400C0ABE2 /* NSPersistentStoreCoordinator+Setup.swift */; };
		B5F1DA8D1B9AA97D007C5CBB /* ImportableObject.swift in Sources */ = {isa = PBXBuildFile; fileRef = B5F1DA8C1B9AA97D007C5CBB /* ImportableObject.swift */; };
		B5F1DA901B9AA991007C5CBB /* ImportableUniqueObject.swift in Sources */ = {isa = PBXBuildFile; fileRef = B5F1DA8F1B9AA991007C5CBB /* ImportableUniqueObject.swift */; };
		B5FAD6A91B50A4B400714891 /* NSProgress+Convenience.swift in Sources */ = {isa = PBXBuildFile; fileRef = B5FAD6A81B50A4B300714891 /* NSProgress+Convenience.swift */; };
		B5FAD6AC1B51285300714891 /* MigrationManager.swift in Sources */ = {isa = PBXBuildFile; fileRef = B5FAD6AB1B51285300714891 /* MigrationManager.swift */; };
		B5FAD6AE1B518DCB00714891 /* CoreStore+Migration.swift in Sources */ = {isa = PBXBuildFile; fileRef = B5FAD6AD1B518DCB00714891 /* CoreStore+Migration.swift */; };
		B5FE4DA21C8481E100FA6A91 /* StorageInterface.swift in Sources */ = {isa = PBXBuildFile; fileRef = B5FE4DA11C8481E100FA6A91 /* StorageInterface.swift */; };
		B5FE4DA31C8481E100FA6A91 /* StorageInterface.swift in Sources */ = {isa = PBXBuildFile; fileRef = B5FE4DA11C8481E100FA6A91 /* StorageInterface.swift */; };
		B5FE4DA41C8481E100FA6A91 /* StorageInterface.swift in Sources */ = {isa = PBXBuildFile; fileRef = B5FE4DA11C8481E100FA6A91 /* StorageInterface.swift */; };
		B5FE4DA51C8481E100FA6A91 /* StorageInterface.swift in Sources */ = {isa = PBXBuildFile; fileRef = B5FE4DA11C8481E100FA6A91 /* StorageInterface.swift */; };
		B5FE4DA71C84FB4400FA6A91 /* InMemoryStore.swift in Sources */ = {isa = PBXBuildFile; fileRef = B5FE4DA61C84FB4400FA6A91 /* InMemoryStore.swift */; };
		B5FE4DA81C84FB4400FA6A91 /* InMemoryStore.swift in Sources */ = {isa = PBXBuildFile; fileRef = B5FE4DA61C84FB4400FA6A91 /* InMemoryStore.swift */; };
		B5FE4DA91C84FB4400FA6A91 /* InMemoryStore.swift in Sources */ = {isa = PBXBuildFile; fileRef = B5FE4DA61C84FB4400FA6A91 /* InMemoryStore.swift */; };
		B5FE4DAA1C84FB4400FA6A91 /* InMemoryStore.swift in Sources */ = {isa = PBXBuildFile; fileRef = B5FE4DA61C84FB4400FA6A91 /* InMemoryStore.swift */; };
		B5FE4DAC1C85D44E00FA6A91 /* SQLiteStore.swift in Sources */ = {isa = PBXBuildFile; fileRef = B5FE4DAB1C85D44E00FA6A91 /* SQLiteStore.swift */; };
		B5FE4DAD1C85D44E00FA6A91 /* SQLiteStore.swift in Sources */ = {isa = PBXBuildFile; fileRef = B5FE4DAB1C85D44E00FA6A91 /* SQLiteStore.swift */; };
		B5FE4DAE1C85D44E00FA6A91 /* SQLiteStore.swift in Sources */ = {isa = PBXBuildFile; fileRef = B5FE4DAB1C85D44E00FA6A91 /* SQLiteStore.swift */; };
		B5FE4DAF1C85D44E00FA6A91 /* SQLiteStore.swift in Sources */ = {isa = PBXBuildFile; fileRef = B5FE4DAB1C85D44E00FA6A91 /* SQLiteStore.swift */; };
		B5FEC18E1C9166E200532541 /* NSPersistentStore+Setup.swift in Sources */ = {isa = PBXBuildFile; fileRef = B5FEC18D1C9166E200532541 /* NSPersistentStore+Setup.swift */; };
		B5FEC18F1C9166E600532541 /* NSPersistentStore+Setup.swift in Sources */ = {isa = PBXBuildFile; fileRef = B5FEC18D1C9166E200532541 /* NSPersistentStore+Setup.swift */; };
		B5FEC1901C9166E700532541 /* NSPersistentStore+Setup.swift in Sources */ = {isa = PBXBuildFile; fileRef = B5FEC18D1C9166E200532541 /* NSPersistentStore+Setup.swift */; };
		B5FEC1911C9166E700532541 /* NSPersistentStore+Setup.swift in Sources */ = {isa = PBXBuildFile; fileRef = B5FEC18D1C9166E200532541 /* NSPersistentStore+Setup.swift */; };
/* End PBXBuildFile section */

/* Begin PBXContainerItemProxy section */
		82BA18941C4BBCBA00A0916E /* PBXContainerItemProxy */ = {
			isa = PBXContainerItemProxy;
			containerPortal = 2F03A52719C5C6DA005002A5 /* Project object */;
			proxyType = 1;
			remoteGlobalIDString = 82BA18881C4BBCBA00A0916E;
			remoteInfo = "CoreStore tvOS";
		};
		B52DD17F1BE1F8CD00949AFE /* PBXContainerItemProxy */ = {
			isa = PBXContainerItemProxy;
			containerPortal = 2F03A52719C5C6DA005002A5 /* Project object */;
			proxyType = 1;
			remoteGlobalIDString = B52DD1731BE1F8CC00949AFE;
			remoteInfo = "CoreStore OSX";
		};
		B5D372871A39CF4D00F583D9 /* PBXContainerItemProxy */ = {
			isa = PBXContainerItemProxy;
			containerPortal = 2F03A52719C5C6DA005002A5 /* Project object */;
			proxyType = 1;
			remoteGlobalIDString = 2F03A52F19C5C6DA005002A5;
			remoteInfo = CoreStore;
		};
/* End PBXContainerItemProxy section */

/* Begin PBXFileReference section */
		2F03A53019C5C6DA005002A5 /* CoreStore.framework */ = {isa = PBXFileReference; explicitFileType = wrapper.framework; includeInIndex = 0; path = CoreStore.framework; sourceTree = BUILT_PRODUCTS_DIR; };
		2F03A53419C5C6DA005002A5 /* Info.plist */ = {isa = PBXFileReference; lastKnownFileType = text.plist.xml; path = Info.plist; sourceTree = "<group>"; };
		2F03A53519C5C6DA005002A5 /* CoreStore.h */ = {isa = PBXFileReference; lastKnownFileType = sourcecode.c.h; path = CoreStore.h; sourceTree = "<group>"; };
		2F03A53B19C5C6DA005002A5 /* CoreStoreTests.xctest */ = {isa = PBXFileReference; explicitFileType = wrapper.cfbundle; includeInIndex = 0; path = CoreStoreTests.xctest; sourceTree = BUILT_PRODUCTS_DIR; };
		2F03A53E19C5C6DA005002A5 /* Info.plist */ = {isa = PBXFileReference; lastKnownFileType = text.plist.xml; path = Info.plist; sourceTree = "<group>"; };
		2F03A53F19C5C6DA005002A5 /* CoreStoreTests.swift */ = {isa = PBXFileReference; lastKnownFileType = sourcecode.swift; lineEnding = 0; path = CoreStoreTests.swift; sourceTree = "<group>"; xcLanguageSpecificationIdentifier = xcode.lang.swift; };
		2F03A54C19C5C872005002A5 /* CoreData.framework */ = {isa = PBXFileReference; lastKnownFileType = wrapper.framework; name = CoreData.framework; path = System/Library/Frameworks/CoreData.framework; sourceTree = SDKROOT; };
		2F291E2619C6D3CF007AF63F /* CoreStore.swift */ = {isa = PBXFileReference; fileEncoding = 4; lastKnownFileType = sourcecode.swift; lineEnding = 0; path = CoreStore.swift; sourceTree = "<group>"; };
		82BA18891C4BBCBA00A0916E /* CoreStore.framework */ = {isa = PBXFileReference; explicitFileType = wrapper.framework; includeInIndex = 0; path = CoreStore.framework; sourceTree = BUILT_PRODUCTS_DIR; };
		82BA18921C4BBCBA00A0916E /* CoreStoreTests.xctest */ = {isa = PBXFileReference; explicitFileType = wrapper.cfbundle; includeInIndex = 0; path = CoreStoreTests.xctest; sourceTree = BUILT_PRODUCTS_DIR; };
		82BA18DE1C4BBE2600A0916E /* Foundation.framework */ = {isa = PBXFileReference; lastKnownFileType = wrapper.framework; name = Foundation.framework; path = Platforms/AppleTVOS.platform/Developer/SDKs/AppleTVOS9.1.sdk/System/Library/Frameworks/Foundation.framework; sourceTree = DEVELOPER_DIR; };
		82BA18E01C4BBE2C00A0916E /* CoreData.framework */ = {isa = PBXFileReference; lastKnownFileType = wrapper.framework; name = CoreData.framework; path = Platforms/AppleTVOS.platform/Developer/SDKs/AppleTVOS9.1.sdk/System/Library/Frameworks/CoreData.framework; sourceTree = DEVELOPER_DIR; };
		B50392F81C478FF3009900CA /* NSManagedObject+Transaction.swift */ = {isa = PBXFileReference; fileEncoding = 4; lastKnownFileType = sourcecode.swift; path = "NSManagedObject+Transaction.swift"; sourceTree = "<group>"; };
		B504D0D51B02362500B2BBB1 /* CoreStore+Setup.swift */ = {isa = PBXFileReference; fileEncoding = 4; lastKnownFileType = sourcecode.swift; path = "CoreStore+Setup.swift"; sourceTree = "<group>"; };
		B519E4571C4CD2CA00E7B469 /* GCDKit.framework */ = {isa = PBXFileReference; lastKnownFileType = wrapper.framework; name = GCDKit.framework; path = "../../Library/Developer/Xcode/DerivedData/Build/Products/Debug-iphoneos/GCDKit.framework"; sourceTree = "<group>"; };
		B51BE0691B47FC4B0069F532 /* NSManagedObjectModel+Setup.swift */ = {isa = PBXFileReference; fileEncoding = 4; lastKnownFileType = sourcecode.swift; path = "NSManagedObjectModel+Setup.swift"; sourceTree = "<group>"; };
		B51F25991C5747DD0083A5DD /* DataStack+iCloud.swift */ = {isa = PBXFileReference; fileEncoding = 4; lastKnownFileType = sourcecode.swift; path = "DataStack+iCloud.swift"; sourceTree = "<group>"; };
		B5202CF91C04688100DED140 /* NSFetchedResultsController+Convenience.swift */ = {isa = PBXFileReference; fileEncoding = 4; lastKnownFileType = sourcecode.swift; path = "NSFetchedResultsController+Convenience.swift"; sourceTree = "<group>"; };
		B526613F1CADD585007B85D9 /* CoreStoreFetchRequest.swift */ = {isa = PBXFileReference; fileEncoding = 4; lastKnownFileType = sourcecode.swift; path = CoreStoreFetchRequest.swift; sourceTree = "<group>"; };
		B52DD1741BE1F8CC00949AFE /* CoreStore.framework */ = {isa = PBXFileReference; explicitFileType = wrapper.framework; includeInIndex = 0; path = CoreStore.framework; sourceTree = BUILT_PRODUCTS_DIR; };
		B52DD17D1BE1F8CC00949AFE /* CoreStoreTests.xctest */ = {isa = PBXFileReference; explicitFileType = wrapper.cfbundle; includeInIndex = 0; path = CoreStoreTests.xctest; sourceTree = BUILT_PRODUCTS_DIR; };
		B546F9521C95529D00D5AC55 /* LocalStorageOptions.swift */ = {isa = PBXFileReference; fileEncoding = 4; lastKnownFileType = sourcecode.swift; path = LocalStorageOptions.swift; sourceTree = "<group>"; };
		B54A6A541BA15F2A007870FD /* FetchedResultsControllerDelegate.swift */ = {isa = PBXFileReference; fileEncoding = 4; lastKnownFileType = sourcecode.swift; path = FetchedResultsControllerDelegate.swift; sourceTree = "<group>"; };
		B5548CD51BD65AE00077652A /* Foundation.framework */ = {isa = PBXFileReference; lastKnownFileType = wrapper.framework; name = Foundation.framework; path = Platforms/MacOSX.platform/Developer/SDKs/MacOSX10.11.sdk/System/Library/Frameworks/Foundation.framework; sourceTree = DEVELOPER_DIR; };
		B5548CD71BD65AE50077652A /* CoreData.framework */ = {isa = PBXFileReference; lastKnownFileType = wrapper.framework; name = CoreData.framework; path = Platforms/MacOSX.platform/Developer/SDKs/MacOSX10.11.sdk/System/Library/Frameworks/CoreData.framework; sourceTree = DEVELOPER_DIR; };
		B56007101B3F6BD500A9A8F9 /* Into.swift */ = {isa = PBXFileReference; fileEncoding = 4; lastKnownFileType = sourcecode.swift; path = Into.swift; sourceTree = "<group>"; };
		B56007131B3F6C2800A9A8F9 /* SectionBy.swift */ = {isa = PBXFileReference; fileEncoding = 4; lastKnownFileType = sourcecode.swift; path = SectionBy.swift; sourceTree = "<group>"; };
		B56007151B4018AB00A9A8F9 /* MigrationChain.swift */ = {isa = PBXFileReference; fileEncoding = 4; lastKnownFileType = sourcecode.swift; path = MigrationChain.swift; sourceTree = "<group>"; };
		B563216F1BD65082006C9394 /* CoreStore.framework */ = {isa = PBXFileReference; explicitFileType = wrapper.framework; includeInIndex = 0; path = CoreStore.framework; sourceTree = BUILT_PRODUCTS_DIR; };
		B56321791BD650DE006C9394 /* CoreData.framework */ = {isa = PBXFileReference; lastKnownFileType = wrapper.framework; name = CoreData.framework; path = Platforms/WatchOS.platform/Developer/SDKs/WatchOS2.0.sdk/System/Library/Frameworks/CoreData.framework; sourceTree = DEVELOPER_DIR; };
		B563217B1BD650E3006C9394 /* Foundation.framework */ = {isa = PBXFileReference; lastKnownFileType = wrapper.framework; name = Foundation.framework; path = Platforms/WatchOS.platform/Developer/SDKs/WatchOS2.0.sdk/System/Library/Frameworks/Foundation.framework; sourceTree = DEVELOPER_DIR; };
		B56964D31B22FFAD0075EE4A /* DataStack+Migration.swift */ = {isa = PBXFileReference; fileEncoding = 4; lastKnownFileType = sourcecode.swift; path = "DataStack+Migration.swift"; sourceTree = "<group>"; };
		B56965231B356B820075EE4A /* MigrationResult.swift */ = {isa = PBXFileReference; fileEncoding = 4; lastKnownFileType = sourcecode.swift; path = MigrationResult.swift; sourceTree = "<group>"; };
		B59AFF401C6593E400C0ABE2 /* NSPersistentStoreCoordinator+Setup.swift */ = {isa = PBXFileReference; fileEncoding = 4; lastKnownFileType = sourcecode.swift; path = "NSPersistentStoreCoordinator+Setup.swift"; sourceTree = "<group>"; };
		B59D5C211B5BA34B00453479 /* NSFileManager+Setup.swift */ = {isa = PBXFileReference; fileEncoding = 4; lastKnownFileType = sourcecode.swift; path = "NSFileManager+Setup.swift"; sourceTree = "<group>"; };
		B5A261201B64BFDB006EB6D3 /* MigrationType.swift */ = {isa = PBXFileReference; fileEncoding = 4; lastKnownFileType = sourcecode.swift; path = MigrationType.swift; sourceTree = "<group>"; };
		B5AD60CD1C90141E00F2B2E8 /* Package.swift */ = {isa = PBXFileReference; fileEncoding = 4; lastKnownFileType = sourcecode.swift; path = Package.swift; sourceTree = SOURCE_ROOT; };
		B5BDC91A1C202269008147CD /* Cartfile */ = {isa = PBXFileReference; fileEncoding = 4; lastKnownFileType = text; name = Cartfile; path = ../Cartfile; sourceTree = "<group>"; };
		B5BDC9271C2024F2008147CD /* .travis.yml */ = {isa = PBXFileReference; lastKnownFileType = text; path = .travis.yml; sourceTree = SOURCE_ROOT; };
		B5C976E21C6C9F6A00B1AF90 /* UnsafeDataTransaction+Observing.swift */ = {isa = PBXFileReference; fileEncoding = 4; lastKnownFileType = sourcecode.swift; path = "UnsafeDataTransaction+Observing.swift"; sourceTree = "<group>"; };
		B5C976E61C6E3A5900B1AF90 /* CoreStoreFetchedResultsController.swift */ = {isa = PBXFileReference; fileEncoding = 4; lastKnownFileType = sourcecode.swift; path = CoreStoreFetchedResultsController.swift; sourceTree = "<group>"; };
		B5D1E22B19FA9FBC003B2874 /* CoreStoreError.swift */ = {isa = PBXFileReference; fileEncoding = 4; lastKnownFileType = sourcecode.swift; path = CoreStoreError.swift; sourceTree = "<group>"; };
		B5D372831A39CD6900F583D9 /* Model.xcdatamodel */ = {isa = PBXFileReference; lastKnownFileType = wrapper.xcdatamodel; path = Model.xcdatamodel; sourceTree = "<group>"; };
		B5D372851A39CDDB00F583D9 /* TestEntity1.swift */ = {isa = PBXFileReference; fileEncoding = 4; lastKnownFileType = sourcecode.swift; path = TestEntity1.swift; sourceTree = "<group>"; };
		B5D39A0119FD00C9000E91BB /* Foundation.framework */ = {isa = PBXFileReference; lastKnownFileType = wrapper.framework; name = Foundation.framework; path = System/Library/Frameworks/Foundation.framework; sourceTree = SDKROOT; };
		B5D3F6441C887C0A00C7492A /* LegacySQLiteStore.swift */ = {isa = PBXFileReference; fileEncoding = 4; lastKnownFileType = sourcecode.swift; path = LegacySQLiteStore.swift; sourceTree = "<group>"; };
		B5D5E0CE1A4D6AAB006468AF /* TestEntity2.swift */ = {isa = PBXFileReference; fileEncoding = 4; lastKnownFileType = sourcecode.swift; path = TestEntity2.swift; sourceTree = "<group>"; };
		B5D9C8F61B160ED200E64F0E /* CoreStore.podspec */ = {isa = PBXFileReference; explicitFileType = text.script.ruby; path = CoreStore.podspec; sourceTree = SOURCE_ROOT; };
		B5D9E3341CA2C317007A9D52 /* CoreStore.framework */ = {isa = PBXFileReference; explicitFileType = wrapper.framework; includeInIndex = 0; path = CoreStore.framework; sourceTree = BUILT_PRODUCTS_DIR; };
		B5D9E3371CA2C6BF007A9D52 /* GCDBlock.swift */ = {isa = PBXFileReference; fileEncoding = 4; lastKnownFileType = sourcecode.swift; name = GCDBlock.swift; path = Carthage/Checkouts/GCDKit/Sources/GCDBlock.swift; sourceTree = "<group>"; };
		B5D9E3381CA2C6BF007A9D52 /* GCDGroup.swift */ = {isa = PBXFileReference; fileEncoding = 4; lastKnownFileType = sourcecode.swift; name = GCDGroup.swift; path = Carthage/Checkouts/GCDKit/Sources/GCDGroup.swift; sourceTree = "<group>"; };
		B5D9E33A1CA2C6BF007A9D52 /* GCDQueue.swift */ = {isa = PBXFileReference; fileEncoding = 4; lastKnownFileType = sourcecode.swift; name = GCDQueue.swift; path = Carthage/Checkouts/GCDKit/Sources/GCDQueue.swift; sourceTree = "<group>"; };
		B5D9E33B1CA2C6BF007A9D52 /* GCDSemaphore.swift */ = {isa = PBXFileReference; fileEncoding = 4; lastKnownFileType = sourcecode.swift; name = GCDSemaphore.swift; path = Carthage/Checkouts/GCDKit/Sources/GCDSemaphore.swift; sourceTree = "<group>"; };
		B5D9E33C1CA2C6BF007A9D52 /* GCDTimer.swift */ = {isa = PBXFileReference; fileEncoding = 4; lastKnownFileType = sourcecode.swift; name = GCDTimer.swift; path = Carthage/Checkouts/GCDKit/Sources/GCDTimer.swift; sourceTree = "<group>"; };
		B5DC47C51C93D22900FA3BF3 /* MigrationChainTests.swift */ = {isa = PBXFileReference; fileEncoding = 4; lastKnownFileType = sourcecode.swift; path = MigrationChainTests.swift; sourceTree = "<group>"; };
		B5DC47C91C93D9C800FA3BF3 /* StorageInterfaceTests.swift */ = {isa = PBXFileReference; fileEncoding = 4; lastKnownFileType = sourcecode.swift; path = StorageInterfaceTests.swift; sourceTree = "<group>"; };
		B5E834B81B76311F001D3D50 /* BaseDataTransaction+Importing.swift */ = {isa = PBXFileReference; fileEncoding = 4; lastKnownFileType = sourcecode.swift; path = "BaseDataTransaction+Importing.swift"; sourceTree = "<group>"; };
		B5E834BA1B7691F3001D3D50 /* Functions.swift */ = {isa = PBXFileReference; fileEncoding = 4; lastKnownFileType = sourcecode.swift; path = Functions.swift; sourceTree = "<group>"; };
		B5E84ED81AFF82360064E85B /* README.md */ = {isa = PBXFileReference; lastKnownFileType = net.daringfireball.markdown; path = README.md; sourceTree = SOURCE_ROOT; };
		B5E84ED91AFF82360064E85B /* LICENSE */ = {isa = PBXFileReference; lastKnownFileType = text; path = LICENSE; sourceTree = SOURCE_ROOT; };
		B5E84EDB1AFF84500064E85B /* DataStack.swift */ = {isa = PBXFileReference; fileEncoding = 4; lastKnownFileType = sourcecode.swift; path = DataStack.swift; sourceTree = "<group>"; };
		B5E84EDE1AFF84500064E85B /* SetupResult.swift */ = {isa = PBXFileReference; fileEncoding = 4; lastKnownFileType = sourcecode.swift; path = SetupResult.swift; sourceTree = "<group>"; };
		B5E84EE31AFF84610064E85B /* DefaultLogger.swift */ = {isa = PBXFileReference; fileEncoding = 4; lastKnownFileType = sourcecode.swift; path = DefaultLogger.swift; sourceTree = "<group>"; };
		B5E84EE41AFF84610064E85B /* CoreStore+Logging.swift */ = {isa = PBXFileReference; fileEncoding = 4; lastKnownFileType = sourcecode.swift; path = "CoreStore+Logging.swift"; sourceTree = "<group>"; };
		B5E84EE51AFF84610064E85B /* CoreStoreLogger.swift */ = {isa = PBXFileReference; fileEncoding = 4; lastKnownFileType = sourcecode.swift; path = CoreStoreLogger.swift; sourceTree = "<group>"; };
		B5E84EEA1AFF846E0064E85B /* AsynchronousDataTransaction.swift */ = {isa = PBXFileReference; fileEncoding = 4; lastKnownFileType = sourcecode.swift; path = AsynchronousDataTransaction.swift; sourceTree = "<group>"; };
		B5E84EEB1AFF846E0064E85B /* BaseDataTransaction.swift */ = {isa = PBXFileReference; fileEncoding = 4; lastKnownFileType = sourcecode.swift; path = BaseDataTransaction.swift; sourceTree = "<group>"; };
		B5E84EEC1AFF846E0064E85B /* DataStack+Transaction.swift */ = {isa = PBXFileReference; fileEncoding = 4; lastKnownFileType = sourcecode.swift; path = "DataStack+Transaction.swift"; sourceTree = "<group>"; };
		B5E84EED1AFF846E0064E85B /* UnsafeDataTransaction.swift */ = {isa = PBXFileReference; fileEncoding = 4; lastKnownFileType = sourcecode.swift; path = UnsafeDataTransaction.swift; sourceTree = "<group>"; };
		B5E84EEE1AFF846E0064E85B /* CoreStore+Transaction.swift */ = {isa = PBXFileReference; fileEncoding = 4; lastKnownFileType = sourcecode.swift; path = "CoreStore+Transaction.swift"; sourceTree = "<group>"; };
		B5E84EF21AFF846E0064E85B /* SaveResult.swift */ = {isa = PBXFileReference; fileEncoding = 4; lastKnownFileType = sourcecode.swift; path = SaveResult.swift; sourceTree = "<group>"; };
		B5E84EF31AFF846E0064E85B /* SynchronousDataTransaction.swift */ = {isa = PBXFileReference; fileEncoding = 4; lastKnownFileType = sourcecode.swift; path = SynchronousDataTransaction.swift; sourceTree = "<group>"; };
		B5E84EFE1AFF847B0064E85B /* BaseDataTransaction+Querying.swift */ = {isa = PBXFileReference; fileEncoding = 4; lastKnownFileType = sourcecode.swift; path = "BaseDataTransaction+Querying.swift"; sourceTree = "<group>"; };
		B5E84F001AFF847B0064E85B /* Tweak.swift */ = {isa = PBXFileReference; fileEncoding = 4; lastKnownFileType = sourcecode.swift; path = Tweak.swift; sourceTree = "<group>"; };
		B5E84F011AFF847B0064E85B /* From.swift */ = {isa = PBXFileReference; fileEncoding = 4; lastKnownFileType = sourcecode.swift; path = From.swift; sourceTree = "<group>"; };
		B5E84F021AFF847B0064E85B /* GroupBy.swift */ = {isa = PBXFileReference; fileEncoding = 4; lastKnownFileType = sourcecode.swift; path = GroupBy.swift; sourceTree = "<group>"; };
		B5E84F031AFF847B0064E85B /* Select.swift */ = {isa = PBXFileReference; fileEncoding = 4; lastKnownFileType = sourcecode.swift; path = Select.swift; sourceTree = "<group>"; };
		B5E84F041AFF847B0064E85B /* OrderBy.swift */ = {isa = PBXFileReference; fileEncoding = 4; lastKnownFileType = sourcecode.swift; path = OrderBy.swift; sourceTree = "<group>"; };
		B5E84F051AFF847B0064E85B /* Where.swift */ = {isa = PBXFileReference; fileEncoding = 4; lastKnownFileType = sourcecode.swift; path = Where.swift; sourceTree = "<group>"; };
		B5E84F061AFF847B0064E85B /* DataStack+Querying.swift */ = {isa = PBXFileReference; fileEncoding = 4; lastKnownFileType = sourcecode.swift; path = "DataStack+Querying.swift"; sourceTree = "<group>"; };
		B5E84F071AFF847B0064E85B /* CoreStore+Querying.swift */ = {isa = PBXFileReference; fileEncoding = 4; lastKnownFileType = sourcecode.swift; path = "CoreStore+Querying.swift"; sourceTree = "<group>"; };
		B5E84F1A1AFF84860064E85B /* DataStack+Observing.swift */ = {isa = PBXFileReference; fileEncoding = 4; lastKnownFileType = sourcecode.swift; path = "DataStack+Observing.swift"; sourceTree = "<group>"; };
		B5E84F1B1AFF84860064E85B /* CoreStore+Observing.swift */ = {isa = PBXFileReference; fileEncoding = 4; lastKnownFileType = sourcecode.swift; path = "CoreStore+Observing.swift"; sourceTree = "<group>"; };
		B5E84F1C1AFF84860064E85B /* ObjectMonitor.swift */ = {isa = PBXFileReference; fileEncoding = 4; lastKnownFileType = sourcecode.swift; path = ObjectMonitor.swift; sourceTree = "<group>"; };
		B5E84F1D1AFF84860064E85B /* ListMonitor.swift */ = {isa = PBXFileReference; fileEncoding = 4; lastKnownFileType = sourcecode.swift; path = ListMonitor.swift; sourceTree = "<group>"; };
		B5E84F1E1AFF84860064E85B /* ListObserver.swift */ = {isa = PBXFileReference; fileEncoding = 4; lastKnownFileType = sourcecode.swift; path = ListObserver.swift; sourceTree = "<group>"; };
		B5E84F1F1AFF84860064E85B /* ObjectObserver.swift */ = {isa = PBXFileReference; fileEncoding = 4; lastKnownFileType = sourcecode.swift; path = ObjectObserver.swift; sourceTree = "<group>"; };
		B5E84F271AFF84920064E85B /* NSManagedObject+Convenience.swift */ = {isa = PBXFileReference; fileEncoding = 4; lastKnownFileType = sourcecode.swift; path = "NSManagedObject+Convenience.swift"; sourceTree = "<group>"; };
		B5E84F2A1AFF849C0064E85B /* AssociatedObjects.swift */ = {isa = PBXFileReference; fileEncoding = 4; lastKnownFileType = sourcecode.swift; path = AssociatedObjects.swift; sourceTree = "<group>"; };
		B5E84F2B1AFF849C0064E85B /* NotificationObserver.swift */ = {isa = PBXFileReference; fileEncoding = 4; lastKnownFileType = sourcecode.swift; path = NotificationObserver.swift; sourceTree = "<group>"; };
		B5E84F2C1AFF849C0064E85B /* NSManagedObjectContext+CoreStore.swift */ = {isa = PBXFileReference; fileEncoding = 4; lastKnownFileType = sourcecode.swift; path = "NSManagedObjectContext+CoreStore.swift"; sourceTree = "<group>"; };
		B5E84F2D1AFF849C0064E85B /* WeakObject.swift */ = {isa = PBXFileReference; fileEncoding = 4; lastKnownFileType = sourcecode.swift; path = WeakObject.swift; sourceTree = "<group>"; };
		B5E84F321AFF85470064E85B /* NSManagedObjectContext+Setup.swift */ = {isa = PBXFileReference; fileEncoding = 4; lastKnownFileType = sourcecode.swift; path = "NSManagedObjectContext+Setup.swift"; sourceTree = "<group>"; };
		B5E84F331AFF85470064E85B /* NSManagedObjectContext+Transaction.swift */ = {isa = PBXFileReference; fileEncoding = 4; lastKnownFileType = sourcecode.swift; path = "NSManagedObjectContext+Transaction.swift"; sourceTree = "<group>"; };
		B5E84F351AFF85470064E85B /* NSManagedObjectContext+Querying.swift */ = {isa = PBXFileReference; fileEncoding = 4; lastKnownFileType = sourcecode.swift; path = "NSManagedObjectContext+Querying.swift"; sourceTree = "<group>"; };
		B5E84F401AFF8CCD0064E85B /* ClauseTypes.swift */ = {isa = PBXFileReference; fileEncoding = 4; lastKnownFileType = sourcecode.swift; path = ClauseTypes.swift; sourceTree = "<group>"; };
		B5F1DA8C1B9AA97D007C5CBB /* ImportableObject.swift */ = {isa = PBXFileReference; fileEncoding = 4; lastKnownFileType = sourcecode.swift; path = ImportableObject.swift; sourceTree = "<group>"; };
		B5F1DA8F1B9AA991007C5CBB /* ImportableUniqueObject.swift */ = {isa = PBXFileReference; fileEncoding = 4; lastKnownFileType = sourcecode.swift; path = ImportableUniqueObject.swift; sourceTree = "<group>"; };
		B5FAD6A81B50A4B300714891 /* NSProgress+Convenience.swift */ = {isa = PBXFileReference; fileEncoding = 4; lastKnownFileType = sourcecode.swift; path = "NSProgress+Convenience.swift"; sourceTree = "<group>"; };
		B5FAD6AB1B51285300714891 /* MigrationManager.swift */ = {isa = PBXFileReference; fileEncoding = 4; lastKnownFileType = sourcecode.swift; path = MigrationManager.swift; sourceTree = "<group>"; };
		B5FAD6AD1B518DCB00714891 /* CoreStore+Migration.swift */ = {isa = PBXFileReference; fileEncoding = 4; lastKnownFileType = sourcecode.swift; path = "CoreStore+Migration.swift"; sourceTree = "<group>"; };
		B5FE4DA11C8481E100FA6A91 /* StorageInterface.swift */ = {isa = PBXFileReference; fileEncoding = 4; lastKnownFileType = sourcecode.swift; path = StorageInterface.swift; sourceTree = "<group>"; };
		B5FE4DA61C84FB4400FA6A91 /* InMemoryStore.swift */ = {isa = PBXFileReference; fileEncoding = 4; lastKnownFileType = sourcecode.swift; path = InMemoryStore.swift; sourceTree = "<group>"; };
		B5FE4DAB1C85D44E00FA6A91 /* SQLiteStore.swift */ = {isa = PBXFileReference; fileEncoding = 4; lastKnownFileType = sourcecode.swift; path = SQLiteStore.swift; sourceTree = "<group>"; };
		B5FEC18D1C9166E200532541 /* NSPersistentStore+Setup.swift */ = {isa = PBXFileReference; fileEncoding = 4; lastKnownFileType = sourcecode.swift; path = "NSPersistentStore+Setup.swift"; sourceTree = "<group>"; };
/* End PBXFileReference section */

/* Begin PBXFrameworksBuildPhase section */
		2F03A52C19C5C6DA005002A5 /* Frameworks */ = {
			isa = PBXFrameworksBuildPhase;
			buildActionMask = 2147483647;
			files = (
				B519E4581C4CD2CA00E7B469 /* GCDKit.framework in Frameworks */,
				B5D39A0219FD00C9000E91BB /* Foundation.framework in Frameworks */,
				2F03A54D19C5C872005002A5 /* CoreData.framework in Frameworks */,
			);
			runOnlyForDeploymentPostprocessing = 0;
		};
		2F03A53819C5C6DA005002A5 /* Frameworks */ = {
			isa = PBXFrameworksBuildPhase;
			buildActionMask = 2147483647;
			files = (
				B58B22F51C93C1BA00521925 /* CoreStore.framework in Frameworks */,
			);
			runOnlyForDeploymentPostprocessing = 0;
		};
		82BA18851C4BBCBA00A0916E /* Frameworks */ = {
			isa = PBXFrameworksBuildPhase;
			buildActionMask = 2147483647;
			files = (
				B519E4591C4CD2D100E7B469 /* GCDKit.framework in Frameworks */,
				82BA18E11C4BBE2C00A0916E /* CoreData.framework in Frameworks */,
				82BA18DF1C4BBE2600A0916E /* Foundation.framework in Frameworks */,
			);
			runOnlyForDeploymentPostprocessing = 0;
		};
		82BA188F1C4BBCBA00A0916E /* Frameworks */ = {
			isa = PBXFrameworksBuildPhase;
			buildActionMask = 2147483647;
			files = (
				82BA18931C4BBCBA00A0916E /* CoreStore.framework in Frameworks */,
			);
			runOnlyForDeploymentPostprocessing = 0;
		};
		B52DD1701BE1F8CC00949AFE /* Frameworks */ = {
			isa = PBXFrameworksBuildPhase;
			buildActionMask = 2147483647;
			files = (
				B519E45A1C4CD2DA00E7B469 /* GCDKit.framework in Frameworks */,
				B52DD1921BE1F8F000949AFE /* CoreData.framework in Frameworks */,
				B52DD1911BE1F8EB00949AFE /* Foundation.framework in Frameworks */,
			);
			runOnlyForDeploymentPostprocessing = 0;
		};
		B52DD17A1BE1F8CC00949AFE /* Frameworks */ = {
			isa = PBXFrameworksBuildPhase;
			buildActionMask = 2147483647;
			files = (
				B52DD17E1BE1F8CD00949AFE /* CoreStore.framework in Frameworks */,
			);
			runOnlyForDeploymentPostprocessing = 0;
		};
		B563216B1BD65082006C9394 /* Frameworks */ = {
			isa = PBXFrameworksBuildPhase;
			buildActionMask = 2147483647;
			files = (
				B519E45B1C4CD2ED00E7B469 /* GCDKit.framework in Frameworks */,
				B563217C1BD650E3006C9394 /* Foundation.framework in Frameworks */,
				B563217A1BD650DE006C9394 /* CoreData.framework in Frameworks */,
			);
			runOnlyForDeploymentPostprocessing = 0;
		};
		B5D9E32A1CA2C317007A9D52 /* Frameworks */ = {
			isa = PBXFrameworksBuildPhase;
			buildActionMask = 2147483647;
			files = (
				B5D9E32C1CA2C317007A9D52 /* Foundation.framework in Frameworks */,
				B5D9E32D1CA2C317007A9D52 /* CoreData.framework in Frameworks */,
			);
			runOnlyForDeploymentPostprocessing = 0;
		};
/* End PBXFrameworksBuildPhase section */

/* Begin PBXGroup section */
		2F03A52619C5C6DA005002A5 = {
			isa = PBXGroup;
			children = (
				2F291E3119C6D4D3007AF63F /* Frameworks */,
				2F03A53219C5C6DA005002A5 /* Sources */,
				2F03A53C19C5C6DA005002A5 /* CoreStoreTests */,
				2F03A53119C5C6DA005002A5 /* Products */,
			);
			sourceTree = "<group>";
		};
		2F03A53119C5C6DA005002A5 /* Products */ = {
			isa = PBXGroup;
			children = (
				2F03A53019C5C6DA005002A5 /* CoreStore.framework */,
				2F03A53B19C5C6DA005002A5 /* CoreStoreTests.xctest */,
				B563216F1BD65082006C9394 /* CoreStore.framework */,
				B52DD1741BE1F8CC00949AFE /* CoreStore.framework */,
				B52DD17D1BE1F8CC00949AFE /* CoreStoreTests.xctest */,
				82BA18891C4BBCBA00A0916E /* CoreStore.framework */,
				82BA18921C4BBCBA00A0916E /* CoreStoreTests.xctest */,
				B5D9E3341CA2C317007A9D52 /* CoreStore.framework */,
			);
			name = Products;
			sourceTree = "<group>";
		};
		2F03A53219C5C6DA005002A5 /* Sources */ = {
			isa = PBXGroup;
			children = (
				2F03A53519C5C6DA005002A5 /* CoreStore.h */,
				2F291E2619C6D3CF007AF63F /* CoreStore.swift */,
				B5D1E22B19FA9FBC003B2874 /* CoreStoreError.swift */,
				B5E84EDA1AFF84500064E85B /* Setting Up */,
				B51F25981C5747790083A5DD /* iCloud */,
				B5E84EE21AFF84610064E85B /* Logging */,
				B5E84EE91AFF846E0064E85B /* Saving and Processing */,
				B5E834B61B7630BD001D3D50 /* Importing Data */,
				B5E84EFD1AFF847B0064E85B /* Fetching and Querying */,
				B5E84F191AFF84860064E85B /* Observing */,
				B56964D11B22FF700075EE4A /* Migrating */,
				B5E84F261AFF84920064E85B /* Convenience Helpers */,
				B5E84F291AFF849C0064E85B /* Internal */,
				2F03A53319C5C6DA005002A5 /* Supporting Files */,
			);
			path = Sources;
			sourceTree = "<group>";
		};
		2F03A53319C5C6DA005002A5 /* Supporting Files */ = {
			isa = PBXGroup;
			children = (
				2F03A53419C5C6DA005002A5 /* Info.plist */,
				B5E84ED81AFF82360064E85B /* README.md */,
				B5E84ED91AFF82360064E85B /* LICENSE */,
				B5D9C8F61B160ED200E64F0E /* CoreStore.podspec */,
				B5BDC91A1C202269008147CD /* Cartfile */,
				B5BDC9271C2024F2008147CD /* .travis.yml */,
				B5AD60CD1C90141E00F2B2E8 /* Package.swift */,
			);
			name = "Supporting Files";
			sourceTree = "<group>";
		};
		2F03A53C19C5C6DA005002A5 /* CoreStoreTests */ = {
			isa = PBXGroup;
			children = (
				2F03A53F19C5C6DA005002A5 /* CoreStoreTests.swift */,
				B5DC47C91C93D9C800FA3BF3 /* StorageInterfaceTests.swift */,
				B5DC47C51C93D22900FA3BF3 /* MigrationChainTests.swift */,
				B5D372851A39CDDB00F583D9 /* TestEntity1.swift */,
				B5D5E0CE1A4D6AAB006468AF /* TestEntity2.swift */,
				2F03A53D19C5C6DA005002A5 /* Supporting Files */,
			);
			path = CoreStoreTests;
			sourceTree = "<group>";
		};
		2F03A53D19C5C6DA005002A5 /* Supporting Files */ = {
			isa = PBXGroup;
			children = (
				B5D372821A39CD6900F583D9 /* Model.xcdatamodeld */,
				2F03A53E19C5C6DA005002A5 /* Info.plist */,
			);
			name = "Supporting Files";
			sourceTree = "<group>";
		};
		2F291E3119C6D4D3007AF63F /* Frameworks */ = {
			isa = PBXGroup;
			children = (
				B5D9E3361CA2C6A3007A9D52 /* GCDKit iOS7 */,
				B519E4571C4CD2CA00E7B469 /* GCDKit.framework */,
				B5548CD71BD65AE50077652A /* CoreData.framework */,
				B56321791BD650DE006C9394 /* CoreData.framework */,
				82BA18E01C4BBE2C00A0916E /* CoreData.framework */,
				2F03A54C19C5C872005002A5 /* CoreData.framework */,
				B5548CD51BD65AE00077652A /* Foundation.framework */,
				B563217B1BD650E3006C9394 /* Foundation.framework */,
				82BA18DE1C4BBE2600A0916E /* Foundation.framework */,
				B5D39A0119FD00C9000E91BB /* Foundation.framework */,
			);
			name = Frameworks;
			sourceTree = "<group>";
		};
		B51F25981C5747790083A5DD /* iCloud */ = {
			isa = PBXGroup;
			children = (
				B51F25991C5747DD0083A5DD /* DataStack+iCloud.swift */,
			);
			path = iCloud;
			sourceTree = "<group>";
		};
		B56964D11B22FF700075EE4A /* Migrating */ = {
			isa = PBXGroup;
			children = (
				B56964D31B22FFAD0075EE4A /* DataStack+Migration.swift */,
				B5FAD6AD1B518DCB00714891 /* CoreStore+Migration.swift */,
				B56007151B4018AB00A9A8F9 /* MigrationChain.swift */,
				B5A261201B64BFDB006EB6D3 /* MigrationType.swift */,
				B56965231B356B820075EE4A /* MigrationResult.swift */,
			);
			path = Migrating;
			sourceTree = "<group>";
		};
		B5D9E3361CA2C6A3007A9D52 /* GCDKit iOS7 */ = {
			isa = PBXGroup;
			children = (
				B5D9E3371CA2C6BF007A9D52 /* GCDBlock.swift */,
				B5D9E3381CA2C6BF007A9D52 /* GCDGroup.swift */,
				B5D9E33A1CA2C6BF007A9D52 /* GCDQueue.swift */,
				B5D9E33B1CA2C6BF007A9D52 /* GCDSemaphore.swift */,
				B5D9E33C1CA2C6BF007A9D52 /* GCDTimer.swift */,
			);
			name = "GCDKit iOS7";
			sourceTree = "<group>";
		};
		B5E834B61B7630BD001D3D50 /* Importing Data */ = {
			isa = PBXGroup;
			children = (
				B5F1DA8C1B9AA97D007C5CBB /* ImportableObject.swift */,
				B5F1DA8F1B9AA991007C5CBB /* ImportableUniqueObject.swift */,
				B5E834B81B76311F001D3D50 /* BaseDataTransaction+Importing.swift */,
			);
			path = "Importing Data";
			sourceTree = "<group>";
		};
		B5E84EDA1AFF84500064E85B /* Setting Up */ = {
			isa = PBXGroup;
			children = (
				B504D0D51B02362500B2BBB1 /* CoreStore+Setup.swift */,
				B5E84EDB1AFF84500064E85B /* DataStack.swift */,
				B5E84EDE1AFF84500064E85B /* SetupResult.swift */,
				B5FE4DA01C84818B00FA6A91 /* StorageInterfaces */,
			);
			path = "Setting Up";
			sourceTree = "<group>";
		};
		B5E84EE21AFF84610064E85B /* Logging */ = {
			isa = PBXGroup;
			children = (
				B5E84EE31AFF84610064E85B /* DefaultLogger.swift */,
				B5E84EE41AFF84610064E85B /* CoreStore+Logging.swift */,
				B5E84EE51AFF84610064E85B /* CoreStoreLogger.swift */,
			);
			path = Logging;
			sourceTree = "<group>";
		};
		B5E84EE91AFF846E0064E85B /* Saving and Processing */ = {
			isa = PBXGroup;
			children = (
				B56007101B3F6BD500A9A8F9 /* Into.swift */,
				B5E84EEB1AFF846E0064E85B /* BaseDataTransaction.swift */,
				B5E84EEA1AFF846E0064E85B /* AsynchronousDataTransaction.swift */,
				B5E84EF31AFF846E0064E85B /* SynchronousDataTransaction.swift */,
				B5E84EED1AFF846E0064E85B /* UnsafeDataTransaction.swift */,
				B5E84EEC1AFF846E0064E85B /* DataStack+Transaction.swift */,
				B5E84EEE1AFF846E0064E85B /* CoreStore+Transaction.swift */,
				B50392F81C478FF3009900CA /* NSManagedObject+Transaction.swift */,
				B5E84EF21AFF846E0064E85B /* SaveResult.swift */,
			);
			path = "Saving and Processing";
			sourceTree = "<group>";
		};
		B5E84EFD1AFF847B0064E85B /* Fetching and Querying */ = {
			isa = PBXGroup;
			children = (
				B5E84EFE1AFF847B0064E85B /* BaseDataTransaction+Querying.swift */,
				B5E84F061AFF847B0064E85B /* DataStack+Querying.swift */,
				B5E84F071AFF847B0064E85B /* CoreStore+Querying.swift */,
				B5E84F0A1AFF847B0064E85B /* Protocol Clauses */,
				B5E84EFF1AFF847B0064E85B /* Concrete Clauses */,
			);
			path = "Fetching and Querying";
			sourceTree = "<group>";
		};
		B5E84EFF1AFF847B0064E85B /* Concrete Clauses */ = {
			isa = PBXGroup;
			children = (
				B5E84F011AFF847B0064E85B /* From.swift */,
				B5E84F031AFF847B0064E85B /* Select.swift */,
				B5E84F051AFF847B0064E85B /* Where.swift */,
				B5E84F041AFF847B0064E85B /* OrderBy.swift */,
				B5E84F021AFF847B0064E85B /* GroupBy.swift */,
				B5E84F001AFF847B0064E85B /* Tweak.swift */,
			);
			path = "Concrete Clauses";
			sourceTree = "<group>";
		};
		B5E84F0A1AFF847B0064E85B /* Protocol Clauses */ = {
			isa = PBXGroup;
			children = (
				B5E84F401AFF8CCD0064E85B /* ClauseTypes.swift */,
			);
			path = "Protocol Clauses";
			sourceTree = "<group>";
		};
		B5E84F191AFF84860064E85B /* Observing */ = {
			isa = PBXGroup;
			children = (
				B56007131B3F6C2800A9A8F9 /* SectionBy.swift */,
				B5E84F1A1AFF84860064E85B /* DataStack+Observing.swift */,
				B5E84F1B1AFF84860064E85B /* CoreStore+Observing.swift */,
				B5C976E21C6C9F6A00B1AF90 /* UnsafeDataTransaction+Observing.swift */,
				B5E84F1C1AFF84860064E85B /* ObjectMonitor.swift */,
				B5E84F1F1AFF84860064E85B /* ObjectObserver.swift */,
				B5E84F1D1AFF84860064E85B /* ListMonitor.swift */,
				B5E84F1E1AFF84860064E85B /* ListObserver.swift */,
			);
			path = Observing;
			sourceTree = "<group>";
		};
		B5E84F261AFF84920064E85B /* Convenience Helpers */ = {
			isa = PBXGroup;
			children = (
				B5E84F271AFF84920064E85B /* NSManagedObject+Convenience.swift */,
				B5FAD6A81B50A4B300714891 /* NSProgress+Convenience.swift */,
				B5202CF91C04688100DED140 /* NSFetchedResultsController+Convenience.swift */,
			);
			path = "Convenience Helpers";
			sourceTree = "<group>";
		};
		B5E84F291AFF849C0064E85B /* Internal */ = {
			isa = PBXGroup;
			children = (
				B5E84F2A1AFF849C0064E85B /* AssociatedObjects.swift */,
				B5C976E61C6E3A5900B1AF90 /* CoreStoreFetchedResultsController.swift */,
				B54A6A541BA15F2A007870FD /* FetchedResultsControllerDelegate.swift */,
				B5E834BA1B7691F3001D3D50 /* Functions.swift */,
				B5FAD6AB1B51285300714891 /* MigrationManager.swift */,
				B5E84F2B1AFF849C0064E85B /* NotificationObserver.swift */,
				B59D5C211B5BA34B00453479 /* NSFileManager+Setup.swift */,
<<<<<<< HEAD
=======
				B5C976E61C6E3A5900B1AF90 /* CoreStoreFetchedResultsController.swift */,
				B526613F1CADD585007B85D9 /* CoreStoreFetchRequest.swift */,
>>>>>>> 0c564add
				B5E84F2C1AFF849C0064E85B /* NSManagedObjectContext+CoreStore.swift */,
				B5E84F351AFF85470064E85B /* NSManagedObjectContext+Querying.swift */,
				B5E84F321AFF85470064E85B /* NSManagedObjectContext+Setup.swift */,
				B5E84F331AFF85470064E85B /* NSManagedObjectContext+Transaction.swift */,
				B51BE0691B47FC4B0069F532 /* NSManagedObjectModel+Setup.swift */,
				B5FEC18D1C9166E200532541 /* NSPersistentStore+Setup.swift */,
				B59AFF401C6593E400C0ABE2 /* NSPersistentStoreCoordinator+Setup.swift */,
				B5E84F2D1AFF849C0064E85B /* WeakObject.swift */,
			);
			path = Internal;
			sourceTree = "<group>";
		};
		B5FE4DA01C84818B00FA6A91 /* StorageInterfaces */ = {
			isa = PBXGroup;
			children = (
				B546F9521C95529D00D5AC55 /* LocalStorageOptions.swift */,
				B5FE4DA11C8481E100FA6A91 /* StorageInterface.swift */,
				B5FE4DA61C84FB4400FA6A91 /* InMemoryStore.swift */,
				B5FE4DAB1C85D44E00FA6A91 /* SQLiteStore.swift */,
				B5D3F6441C887C0A00C7492A /* LegacySQLiteStore.swift */,
			);
			path = StorageInterfaces;
			sourceTree = "<group>";
		};
/* End PBXGroup section */

/* Begin PBXHeadersBuildPhase section */
		2F03A52D19C5C6DA005002A5 /* Headers */ = {
			isa = PBXHeadersBuildPhase;
			buildActionMask = 2147483647;
			files = (
				2F03A53619C5C6DA005002A5 /* CoreStore.h in Headers */,
			);
			runOnlyForDeploymentPostprocessing = 0;
		};
		82BA18861C4BBCBA00A0916E /* Headers */ = {
			isa = PBXHeadersBuildPhase;
			buildActionMask = 2147483647;
			files = (
				82BA18A01C4BBD1400A0916E /* CoreStore.h in Headers */,
			);
			runOnlyForDeploymentPostprocessing = 0;
		};
		B52DD1711BE1F8CC00949AFE /* Headers */ = {
			isa = PBXHeadersBuildPhase;
			buildActionMask = 2147483647;
			files = (
				B52DD1931BE1F8FD00949AFE /* CoreStore.h in Headers */,
			);
			runOnlyForDeploymentPostprocessing = 0;
		};
		B563216C1BD65082006C9394 /* Headers */ = {
			isa = PBXHeadersBuildPhase;
			buildActionMask = 2147483647;
			files = (
				B563217E1BD65110006C9394 /* CoreStore.h in Headers */,
			);
			runOnlyForDeploymentPostprocessing = 0;
		};
		B5D9E32E1CA2C317007A9D52 /* Headers */ = {
			isa = PBXHeadersBuildPhase;
			buildActionMask = 2147483647;
			files = (
				B5D9E32F1CA2C317007A9D52 /* CoreStore.h in Headers */,
			);
			runOnlyForDeploymentPostprocessing = 0;
		};
/* End PBXHeadersBuildPhase section */

/* Begin PBXNativeTarget section */
		2F03A52F19C5C6DA005002A5 /* CoreStore iOS */ = {
			isa = PBXNativeTarget;
			buildConfigurationList = 2F03A54319C5C6DA005002A5 /* Build configuration list for PBXNativeTarget "CoreStore iOS" */;
			buildPhases = (
				2F03A52B19C5C6DA005002A5 /* Sources */,
				2F03A52C19C5C6DA005002A5 /* Frameworks */,
				2F03A52D19C5C6DA005002A5 /* Headers */,
				2F03A52E19C5C6DA005002A5 /* Resources */,
			);
			buildRules = (
			);
			dependencies = (
			);
			name = "CoreStore iOS";
			productName = CoreStore;
			productReference = 2F03A53019C5C6DA005002A5 /* CoreStore.framework */;
			productType = "com.apple.product-type.framework";
		};
		2F03A53A19C5C6DA005002A5 /* CoreStoreTests iOS */ = {
			isa = PBXNativeTarget;
			buildConfigurationList = 2F03A54619C5C6DA005002A5 /* Build configuration list for PBXNativeTarget "CoreStoreTests iOS" */;
			buildPhases = (
				2F03A53719C5C6DA005002A5 /* Sources */,
				2F03A53819C5C6DA005002A5 /* Frameworks */,
				2F03A53919C5C6DA005002A5 /* Resources */,
			);
			buildRules = (
			);
			dependencies = (
				B5D372881A39CF4D00F583D9 /* PBXTargetDependency */,
			);
			name = "CoreStoreTests iOS";
			productName = CoreStoreTests;
			productReference = 2F03A53B19C5C6DA005002A5 /* CoreStoreTests.xctest */;
			productType = "com.apple.product-type.bundle.unit-test";
		};
		82BA18881C4BBCBA00A0916E /* CoreStore tvOS */ = {
			isa = PBXNativeTarget;
			buildConfigurationList = 82BA189E1C4BBCBA00A0916E /* Build configuration list for PBXNativeTarget "CoreStore tvOS" */;
			buildPhases = (
				82BA18841C4BBCBA00A0916E /* Sources */,
				82BA18851C4BBCBA00A0916E /* Frameworks */,
				82BA18861C4BBCBA00A0916E /* Headers */,
				82BA18871C4BBCBA00A0916E /* Resources */,
			);
			buildRules = (
			);
			dependencies = (
			);
			name = "CoreStore tvOS";
			productName = "CoreStore tvOS";
			productReference = 82BA18891C4BBCBA00A0916E /* CoreStore.framework */;
			productType = "com.apple.product-type.framework";
		};
		82BA18911C4BBCBA00A0916E /* CoreStoreTests tvOS */ = {
			isa = PBXNativeTarget;
			buildConfigurationList = 82BA189F1C4BBCBA00A0916E /* Build configuration list for PBXNativeTarget "CoreStoreTests tvOS" */;
			buildPhases = (
				82BA188E1C4BBCBA00A0916E /* Sources */,
				82BA188F1C4BBCBA00A0916E /* Frameworks */,
				82BA18901C4BBCBA00A0916E /* Resources */,
			);
			buildRules = (
			);
			dependencies = (
				82BA18951C4BBCBA00A0916E /* PBXTargetDependency */,
			);
			name = "CoreStoreTests tvOS";
			productName = "CoreStore tvOSTests";
			productReference = 82BA18921C4BBCBA00A0916E /* CoreStoreTests.xctest */;
			productType = "com.apple.product-type.bundle.unit-test";
		};
		B52DD1731BE1F8CC00949AFE /* CoreStore OSX */ = {
			isa = PBXNativeTarget;
			buildConfigurationList = B52DD18C1BE1F8CD00949AFE /* Build configuration list for PBXNativeTarget "CoreStore OSX" */;
			buildPhases = (
				B52DD16F1BE1F8CC00949AFE /* Sources */,
				B52DD1701BE1F8CC00949AFE /* Frameworks */,
				B52DD1711BE1F8CC00949AFE /* Headers */,
				B52DD1721BE1F8CC00949AFE /* Resources */,
			);
			buildRules = (
			);
			dependencies = (
			);
			name = "CoreStore OSX";
			productName = "CoreStore OSX";
			productReference = B52DD1741BE1F8CC00949AFE /* CoreStore.framework */;
			productType = "com.apple.product-type.framework";
		};
		B52DD17C1BE1F8CC00949AFE /* CoreStoreTests OSX */ = {
			isa = PBXNativeTarget;
			buildConfigurationList = B52DD18D1BE1F8CD00949AFE /* Build configuration list for PBXNativeTarget "CoreStoreTests OSX" */;
			buildPhases = (
				B52DD1791BE1F8CC00949AFE /* Sources */,
				B52DD17A1BE1F8CC00949AFE /* Frameworks */,
				B52DD17B1BE1F8CC00949AFE /* Resources */,
			);
			buildRules = (
			);
			dependencies = (
				B52DD1801BE1F8CD00949AFE /* PBXTargetDependency */,
			);
			name = "CoreStoreTests OSX";
			productName = "CoreStore OSXTests";
			productReference = B52DD17D1BE1F8CC00949AFE /* CoreStoreTests.xctest */;
			productType = "com.apple.product-type.bundle.unit-test";
		};
		B563216E1BD65082006C9394 /* CoreStore watchOS */ = {
			isa = PBXNativeTarget;
			buildConfigurationList = B56321741BD65082006C9394 /* Build configuration list for PBXNativeTarget "CoreStore watchOS" */;
			buildPhases = (
				B563216A1BD65082006C9394 /* Sources */,
				B563216B1BD65082006C9394 /* Frameworks */,
				B563216C1BD65082006C9394 /* Headers */,
				B563216D1BD65082006C9394 /* Resources */,
			);
			buildRules = (
			);
			dependencies = (
			);
			name = "CoreStore watchOS";
			productName = "CoreStore watchOS";
			productReference = B563216F1BD65082006C9394 /* CoreStore.framework */;
			productType = "com.apple.product-type.framework";
		};
		B5D9E2ED1CA2C317007A9D52 /* CoreStore iOS7 */ = {
			isa = PBXNativeTarget;
			buildConfigurationList = B5D9E3311CA2C317007A9D52 /* Build configuration list for PBXNativeTarget "CoreStore iOS7" */;
			buildPhases = (
				B5D9E2EE1CA2C317007A9D52 /* Sources */,
				B5D9E32A1CA2C317007A9D52 /* Frameworks */,
				B5D9E32E1CA2C317007A9D52 /* Headers */,
				B5D9E3301CA2C317007A9D52 /* Resources */,
			);
			buildRules = (
			);
			dependencies = (
			);
			name = "CoreStore iOS7";
			productName = CoreStore;
			productReference = B5D9E3341CA2C317007A9D52 /* CoreStore.framework */;
			productType = "com.apple.product-type.framework";
		};
/* End PBXNativeTarget section */

/* Begin PBXProject section */
		2F03A52719C5C6DA005002A5 /* Project object */ = {
			isa = PBXProject;
			attributes = {
				LastSwiftUpdateCheck = 0720;
				LastUpgradeCheck = 0700;
				ORGANIZATIONNAME = "John Rommel Estropia";
				TargetAttributes = {
					2F03A52F19C5C6DA005002A5 = {
						CreatedOnToolsVersion = 6.0;
					};
					2F03A53A19C5C6DA005002A5 = {
						CreatedOnToolsVersion = 6.0;
					};
					82BA18881C4BBCBA00A0916E = {
						CreatedOnToolsVersion = 7.2;
					};
					82BA18911C4BBCBA00A0916E = {
						CreatedOnToolsVersion = 7.2;
					};
					B52DD1731BE1F8CC00949AFE = {
						CreatedOnToolsVersion = 7.1;
					};
					B52DD17C1BE1F8CC00949AFE = {
						CreatedOnToolsVersion = 7.1;
					};
					B563216E1BD65082006C9394 = {
						CreatedOnToolsVersion = 7.0.1;
					};
				};
			};
			buildConfigurationList = 2F03A52A19C5C6DA005002A5 /* Build configuration list for PBXProject "CoreStore" */;
			compatibilityVersion = "Xcode 3.2";
			developmentRegion = English;
			hasScannedForEncodings = 0;
			knownRegions = (
				en,
				Base,
			);
			mainGroup = 2F03A52619C5C6DA005002A5;
			productRefGroup = 2F03A53119C5C6DA005002A5 /* Products */;
			projectDirPath = "";
			projectRoot = "";
			targets = (
				2F03A52F19C5C6DA005002A5 /* CoreStore iOS */,
				B5D9E2ED1CA2C317007A9D52 /* CoreStore iOS7 */,
				2F03A53A19C5C6DA005002A5 /* CoreStoreTests iOS */,
				82BA18881C4BBCBA00A0916E /* CoreStore tvOS */,
				82BA18911C4BBCBA00A0916E /* CoreStoreTests tvOS */,
				B563216E1BD65082006C9394 /* CoreStore watchOS */,
				B52DD1731BE1F8CC00949AFE /* CoreStore OSX */,
				B52DD17C1BE1F8CC00949AFE /* CoreStoreTests OSX */,
			);
		};
/* End PBXProject section */

/* Begin PBXResourcesBuildPhase section */
		2F03A52E19C5C6DA005002A5 /* Resources */ = {
			isa = PBXResourcesBuildPhase;
			buildActionMask = 2147483647;
			files = (
			);
			runOnlyForDeploymentPostprocessing = 0;
		};
		2F03A53919C5C6DA005002A5 /* Resources */ = {
			isa = PBXResourcesBuildPhase;
			buildActionMask = 2147483647;
			files = (
			);
			runOnlyForDeploymentPostprocessing = 0;
		};
		82BA18871C4BBCBA00A0916E /* Resources */ = {
			isa = PBXResourcesBuildPhase;
			buildActionMask = 2147483647;
			files = (
			);
			runOnlyForDeploymentPostprocessing = 0;
		};
		82BA18901C4BBCBA00A0916E /* Resources */ = {
			isa = PBXResourcesBuildPhase;
			buildActionMask = 2147483647;
			files = (
			);
			runOnlyForDeploymentPostprocessing = 0;
		};
		B52DD1721BE1F8CC00949AFE /* Resources */ = {
			isa = PBXResourcesBuildPhase;
			buildActionMask = 2147483647;
			files = (
			);
			runOnlyForDeploymentPostprocessing = 0;
		};
		B52DD17B1BE1F8CC00949AFE /* Resources */ = {
			isa = PBXResourcesBuildPhase;
			buildActionMask = 2147483647;
			files = (
			);
			runOnlyForDeploymentPostprocessing = 0;
		};
		B563216D1BD65082006C9394 /* Resources */ = {
			isa = PBXResourcesBuildPhase;
			buildActionMask = 2147483647;
			files = (
			);
			runOnlyForDeploymentPostprocessing = 0;
		};
		B5D9E3301CA2C317007A9D52 /* Resources */ = {
			isa = PBXResourcesBuildPhase;
			buildActionMask = 2147483647;
			files = (
			);
			runOnlyForDeploymentPostprocessing = 0;
		};
/* End PBXResourcesBuildPhase section */

/* Begin PBXSourcesBuildPhase section */
		2F03A52B19C5C6DA005002A5 /* Sources */ = {
			isa = PBXSourcesBuildPhase;
			buildActionMask = 2147483647;
			files = (
				B5E84F221AFF84860064E85B /* ObjectMonitor.swift in Sources */,
				B5C976E71C6E3A5A00B1AF90 /* CoreStoreFetchedResultsController.swift in Sources */,
				B5F1DA901B9AA991007C5CBB /* ImportableUniqueObject.swift in Sources */,
				B504D0D61B02362500B2BBB1 /* CoreStore+Setup.swift in Sources */,
				B5D1E22C19FA9FBC003B2874 /* CoreStoreError.swift in Sources */,
				B5E84F131AFF847B0064E85B /* Where.swift in Sources */,
				B5D3F6451C887C0A00C7492A /* LegacySQLiteStore.swift in Sources */,
				B54A6A551BA15F2A007870FD /* FetchedResultsControllerDelegate.swift in Sources */,
				B5A261211B64BFDB006EB6D3 /* MigrationType.swift in Sources */,
				B5E84F141AFF847B0064E85B /* DataStack+Querying.swift in Sources */,
				B56007141B3F6C2800A9A8F9 /* SectionBy.swift in Sources */,
				B5E84F371AFF85470064E85B /* NSManagedObjectContext+Transaction.swift in Sources */,
				B5C976E31C6C9F6A00B1AF90 /* UnsafeDataTransaction+Observing.swift in Sources */,
				B56007161B4018AB00A9A8F9 /* MigrationChain.swift in Sources */,
				B5E84F0E1AFF847B0064E85B /* Tweak.swift in Sources */,
				B5E84F121AFF847B0064E85B /* OrderBy.swift in Sources */,
				B5E84F361AFF85470064E85B /* NSManagedObjectContext+Setup.swift in Sources */,
				B5FAD6AE1B518DCB00714891 /* CoreStore+Migration.swift in Sources */,
				B5E84EE71AFF84610064E85B /* CoreStore+Logging.swift in Sources */,
				B56007111B3F6BD500A9A8F9 /* Into.swift in Sources */,
				B5E84F111AFF847B0064E85B /* Select.swift in Sources */,
				B5FE4DA21C8481E100FA6A91 /* StorageInterface.swift in Sources */,
				B50392F91C478FF3009900CA /* NSManagedObject+Transaction.swift in Sources */,
				B52661401CADD585007B85D9 /* CoreStoreFetchRequest.swift in Sources */,
				B5202CFA1C04688100DED140 /* NSFetchedResultsController+Convenience.swift in Sources */,
				B5E84EE11AFF84500064E85B /* SetupResult.swift in Sources */,
				B5E84F251AFF84860064E85B /* ObjectObserver.swift in Sources */,
				B5E84F2F1AFF849C0064E85B /* NotificationObserver.swift in Sources */,
				B5F1DA8D1B9AA97D007C5CBB /* ImportableObject.swift in Sources */,
				B56965241B356B820075EE4A /* MigrationResult.swift in Sources */,
				B5FE4DAC1C85D44E00FA6A91 /* SQLiteStore.swift in Sources */,
				2F291E2719C6D3CF007AF63F /* CoreStore.swift in Sources */,
				B5E84F411AFF8CCD0064E85B /* ClauseTypes.swift in Sources */,
				B5E84F0D1AFF847B0064E85B /* BaseDataTransaction+Querying.swift in Sources */,
				B5FAD6AC1B51285300714891 /* MigrationManager.swift in Sources */,
				B5E84EF61AFF846E0064E85B /* DataStack+Transaction.swift in Sources */,
				B5FEC18E1C9166E200532541 /* NSPersistentStore+Setup.swift in Sources */,
				B5E84EDF1AFF84500064E85B /* DataStack.swift in Sources */,
				B59AFF411C6593E400C0ABE2 /* NSPersistentStoreCoordinator+Setup.swift in Sources */,
				B546F9531C95529D00D5AC55 /* LocalStorageOptions.swift in Sources */,
				B5E834BB1B7691F3001D3D50 /* Functions.swift in Sources */,
				B5E84F231AFF84860064E85B /* ListMonitor.swift in Sources */,
				B5E84EF71AFF846E0064E85B /* UnsafeDataTransaction.swift in Sources */,
				B56964D41B22FFAD0075EE4A /* DataStack+Migration.swift in Sources */,
				B5E84EF51AFF846E0064E85B /* BaseDataTransaction.swift in Sources */,
				B5E84EFB1AFF846E0064E85B /* SaveResult.swift in Sources */,
				B5E84F0F1AFF847B0064E85B /* From.swift in Sources */,
				B59D5C221B5BA34B00453479 /* NSFileManager+Setup.swift in Sources */,
				B5FAD6A91B50A4B400714891 /* NSProgress+Convenience.swift in Sources */,
				B5E84EFC1AFF846E0064E85B /* SynchronousDataTransaction.swift in Sources */,
				B5E84F281AFF84920064E85B /* NSManagedObject+Convenience.swift in Sources */,
				B51BE06A1B47FC4B0069F532 /* NSManagedObjectModel+Setup.swift in Sources */,
				B5E84F391AFF85470064E85B /* NSManagedObjectContext+Querying.swift in Sources */,
				B5E84EE81AFF84610064E85B /* CoreStoreLogger.swift in Sources */,
				B5E84F311AFF849C0064E85B /* WeakObject.swift in Sources */,
				B5E84F101AFF847B0064E85B /* GroupBy.swift in Sources */,
				B5E84F201AFF84860064E85B /* DataStack+Observing.swift in Sources */,
				B5E84EF81AFF846E0064E85B /* CoreStore+Transaction.swift in Sources */,
				B5E84F301AFF849C0064E85B /* NSManagedObjectContext+CoreStore.swift in Sources */,
				B5E84F211AFF84860064E85B /* CoreStore+Observing.swift in Sources */,
				B5FE4DA71C84FB4400FA6A91 /* InMemoryStore.swift in Sources */,
				B5E834B91B76311F001D3D50 /* BaseDataTransaction+Importing.swift in Sources */,
				B5E84EE61AFF84610064E85B /* DefaultLogger.swift in Sources */,
				B5E84EF41AFF846E0064E85B /* AsynchronousDataTransaction.swift in Sources */,
				B5E84F151AFF847B0064E85B /* CoreStore+Querying.swift in Sources */,
				B5E84F241AFF84860064E85B /* ListObserver.swift in Sources */,
				B5E84F2E1AFF849C0064E85B /* AssociatedObjects.swift in Sources */,
			);
			runOnlyForDeploymentPostprocessing = 0;
		};
		2F03A53719C5C6DA005002A5 /* Sources */ = {
			isa = PBXSourcesBuildPhase;
			buildActionMask = 2147483647;
			files = (
				2F03A54019C5C6DA005002A5 /* CoreStoreTests.swift in Sources */,
				B5DC47C61C93D22900FA3BF3 /* MigrationChainTests.swift in Sources */,
				B5D372861A39CDDB00F583D9 /* TestEntity1.swift in Sources */,
				B5D372841A39CD6900F583D9 /* Model.xcdatamodeld in Sources */,
				B5D5E0CF1A4D6AAB006468AF /* TestEntity2.swift in Sources */,
				B5DC47CA1C93D9C800FA3BF3 /* StorageInterfaceTests.swift in Sources */,
			);
			runOnlyForDeploymentPostprocessing = 0;
		};
		82BA18841C4BBCBA00A0916E /* Sources */ = {
			isa = PBXSourcesBuildPhase;
			buildActionMask = 2147483647;
			files = (
				82BA18B61C4BBD3F00A0916E /* DataStack+Querying.swift in Sources */,
				B5C976E81C6E3A5D00B1AF90 /* CoreStoreFetchedResultsController.swift in Sources */,
				82BA18A21C4BBD1D00A0916E /* CoreStoreError.swift in Sources */,
				82BA18B21C4BBD3900A0916E /* ImportableObject.swift in Sources */,
				82BA18AE1C4BBD3100A0916E /* DataStack+Transaction.swift in Sources */,
				82BA18AB1C4BBD3100A0916E /* AsynchronousDataTransaction.swift in Sources */,
				82BA18CE1C4BBD7100A0916E /* FetchedResultsControllerDelegate.swift in Sources */,
				B5FE4DAD1C85D44E00FA6A91 /* SQLiteStore.swift in Sources */,
				82BA18C51C4BBD5300A0916E /* ListObserver.swift in Sources */,
				82BA18C21C4BBD5300A0916E /* ObjectMonitor.swift in Sources */,
				82BA18A51C4BBD2200A0916E /* CoreStore+Setup.swift in Sources */,
				82BA18BD1C4BBD4A00A0916E /* GroupBy.swift in Sources */,
				B5C976E41C6C9F9A00B1AF90 /* UnsafeDataTransaction+Observing.swift in Sources */,
				B5D3F6461C887C0A00C7492A /* LegacySQLiteStore.swift in Sources */,
				82BA18B31C4BBD3900A0916E /* ImportableUniqueObject.swift in Sources */,
				82BA18A11C4BBD1D00A0916E /* CoreStore.swift in Sources */,
				82BA18CF1C4BBD7100A0916E /* Functions.swift in Sources */,
				82BA18A31C4BBD2200A0916E /* DataStack.swift in Sources */,
				82BA18C81C4BBD5900A0916E /* MigrationChain.swift in Sources */,
				82BA18B11C4BBD3100A0916E /* SaveResult.swift in Sources */,
				82BA18DD1C4BBE1400A0916E /* NSFetchedResultsController+Convenience.swift in Sources */,
				B5FE4DA81C84FB4400FA6A91 /* InMemoryStore.swift in Sources */,
				82BA18B41C4BBD3900A0916E /* BaseDataTransaction+Importing.swift in Sources */,
				82BA18CA1C4BBD5900A0916E /* MigrationResult.swift in Sources */,
				B52661421CADD585007B85D9 /* CoreStoreFetchRequest.swift in Sources */,
				82BA18C11C4BBD5300A0916E /* CoreStore+Observing.swift in Sources */,
				82BA18BC1C4BBD4A00A0916E /* OrderBy.swift in Sources */,
				82BA18B01C4BBD3100A0916E /* NSManagedObject+Transaction.swift in Sources */,
				82BA18D41C4BBD7100A0916E /* NSManagedObjectContext+Querying.swift in Sources */,
				82BA18D51C4BBD7100A0916E /* NSManagedObjectContext+Setup.swift in Sources */,
				B5FE4DA31C8481E100FA6A91 /* StorageInterface.swift in Sources */,
				82BA18C91C4BBD5900A0916E /* MigrationType.swift in Sources */,
				82BA18D01C4BBD7100A0916E /* MigrationManager.swift in Sources */,
				82BA18C61C4BBD5900A0916E /* DataStack+Migration.swift in Sources */,
				82BA18CD1C4BBD7100A0916E /* AssociatedObjects.swift in Sources */,
				B59851491C90289D00C99590 /* NSPersistentStoreCoordinator+Setup.swift in Sources */,
				B5FEC18F1C9166E600532541 /* NSPersistentStore+Setup.swift in Sources */,
				82BA18B71C4BBD3F00A0916E /* CoreStore+Querying.swift in Sources */,
				82BA18A41C4BBD2200A0916E /* SetupResult.swift in Sources */,
				B546F9541C95529D00D5AC55 /* LocalStorageOptions.swift in Sources */,
				82BA18AA1C4BBD3100A0916E /* BaseDataTransaction.swift in Sources */,
				82BA18A91C4BBD3100A0916E /* Into.swift in Sources */,
				82BA18D11C4BBD7100A0916E /* NotificationObserver.swift in Sources */,
				82BA18BB1C4BBD4A00A0916E /* Where.swift in Sources */,
				82BA18D71C4BBD7100A0916E /* NSManagedObjectModel+Setup.swift in Sources */,
				82BA18C31C4BBD5300A0916E /* ObjectObserver.swift in Sources */,
				82BA18D21C4BBD7100A0916E /* NSFileManager+Setup.swift in Sources */,
				82BA18BF1C4BBD5300A0916E /* SectionBy.swift in Sources */,
				82BA18AC1C4BBD3100A0916E /* SynchronousDataTransaction.swift in Sources */,
				82BA18C71C4BBD5900A0916E /* CoreStore+Migration.swift in Sources */,
				82BA18C41C4BBD5300A0916E /* ListMonitor.swift in Sources */,
				82BA18BA1C4BBD4A00A0916E /* Select.swift in Sources */,
				82BA18A71C4BBD2900A0916E /* CoreStore+Logging.swift in Sources */,
				82BA18D81C4BBD7100A0916E /* WeakObject.swift in Sources */,
				82BA18AF1C4BBD3100A0916E /* CoreStore+Transaction.swift in Sources */,
				82BA18CB1C4BBD6400A0916E /* NSManagedObject+Convenience.swift in Sources */,
				82BA18B51C4BBD3F00A0916E /* BaseDataTransaction+Querying.swift in Sources */,
				82BA18D31C4BBD7100A0916E /* NSManagedObjectContext+CoreStore.swift in Sources */,
				82BA18AD1C4BBD3100A0916E /* UnsafeDataTransaction.swift in Sources */,
				82BA18A81C4BBD2900A0916E /* CoreStoreLogger.swift in Sources */,
				82BA18B81C4BBD4200A0916E /* ClauseTypes.swift in Sources */,
				82BA18D61C4BBD7100A0916E /* NSManagedObjectContext+Transaction.swift in Sources */,
				82BA18B91C4BBD4A00A0916E /* From.swift in Sources */,
				82BA18BE1C4BBD4A00A0916E /* Tweak.swift in Sources */,
				82BA18CC1C4BBD6400A0916E /* NSProgress+Convenience.swift in Sources */,
				82BA18C01C4BBD5300A0916E /* DataStack+Observing.swift in Sources */,
				82BA18A61C4BBD2900A0916E /* DefaultLogger.swift in Sources */,
			);
			runOnlyForDeploymentPostprocessing = 0;
		};
		82BA188E1C4BBCBA00A0916E /* Sources */ = {
			isa = PBXSourcesBuildPhase;
			buildActionMask = 2147483647;
			files = (
				82BA18DA1C4BBD9700A0916E /* TestEntity1.swift in Sources */,
				B5DC47C71C93D22900FA3BF3 /* MigrationChainTests.swift in Sources */,
				82BA18DB1C4BBD9700A0916E /* TestEntity2.swift in Sources */,
				82BA18D91C4BBD9700A0916E /* CoreStoreTests.swift in Sources */,
				82BA18DC1C4BBD9C00A0916E /* Model.xcdatamodeld in Sources */,
				B5DC47CB1C93D9C800FA3BF3 /* StorageInterfaceTests.swift in Sources */,
			);
			runOnlyForDeploymentPostprocessing = 0;
		};
		B52DD16F1BE1F8CC00949AFE /* Sources */ = {
			isa = PBXSourcesBuildPhase;
			buildActionMask = 2147483647;
			files = (
				B52DD1BE1BE1F94300949AFE /* NSProgress+Convenience.swift in Sources */,
				B52DD1951BE1F92500949AFE /* CoreStoreError.swift in Sources */,
				B52DD1C21BE1F94600949AFE /* MigrationManager.swift in Sources */,
				B5FEC1911C9166E700532541 /* NSPersistentStore+Setup.swift in Sources */,
				B52DD1AB1BE1F93900949AFE /* From.swift in Sources */,
				B52DD1BF1BE1F94600949AFE /* AssociatedObjects.swift in Sources */,
				B52DD1A11BE1F92C00949AFE /* DataStack+Transaction.swift in Sources */,
				B5D3F6481C887C0A00C7492A /* LegacySQLiteStore.swift in Sources */,
				B52DD19E1BE1F92C00949AFE /* AsynchronousDataTransaction.swift in Sources */,
				B52DD1981BE1F92500949AFE /* CoreStore+Setup.swift in Sources */,
				B52DD1941BE1F92500949AFE /* CoreStore.swift in Sources */,
				B52DD1A61BE1F92F00949AFE /* BaseDataTransaction+Importing.swift in Sources */,
				B52DD1A91BE1F93200949AFE /* CoreStore+Querying.swift in Sources */,
				B52DD1961BE1F92500949AFE /* DataStack.swift in Sources */,
				B52DD1BD1BE1F94300949AFE /* NSManagedObject+Convenience.swift in Sources */,
				B52DD1AD1BE1F93900949AFE /* Where.swift in Sources */,
				B52DD1C41BE1F94600949AFE /* NSFileManager+Setup.swift in Sources */,
				B52DD1AC1BE1F93900949AFE /* Select.swift in Sources */,
				B5FE4DAF1C85D44E00FA6A91 /* SQLiteStore.swift in Sources */,
				B52DD1971BE1F92500949AFE /* SetupResult.swift in Sources */,
				B52DD1C71BE1F94600949AFE /* NSManagedObjectContext+Querying.swift in Sources */,
				B52DD1C81BE1F94600949AFE /* NSManagedObjectContext+Setup.swift in Sources */,
				B52DD1C31BE1F94600949AFE /* NotificationObserver.swift in Sources */,
				B52661441CADD585007B85D9 /* CoreStoreFetchRequest.swift in Sources */,
				B52DD1A81BE1F93200949AFE /* DataStack+Querying.swift in Sources */,
				B52DD1BC1BE1F94000949AFE /* MigrationResult.swift in Sources */,
				B52DD19D1BE1F92C00949AFE /* BaseDataTransaction.swift in Sources */,
				B52DD1B81BE1F94000949AFE /* DataStack+Migration.swift in Sources */,
				B546F9561C95529D00D5AC55 /* LocalStorageOptions.swift in Sources */,
				B52DD1A51BE1F92F00949AFE /* ImportableUniqueObject.swift in Sources */,
				B52DD19C1BE1F92C00949AFE /* Into.swift in Sources */,
				B5FE4DA51C8481E100FA6A91 /* StorageInterface.swift in Sources */,
				B5FE4DAA1C84FB4400FA6A91 /* InMemoryStore.swift in Sources */,
				B52DD1AF1BE1F93900949AFE /* GroupBy.swift in Sources */,
				B52DD1B01BE1F93900949AFE /* Tweak.swift in Sources */,
				B52DD1CA1BE1F94600949AFE /* NSManagedObjectModel+Setup.swift in Sources */,
				B52DD1A41BE1F92F00949AFE /* ImportableObject.swift in Sources */,
				B52DD1AE1BE1F93900949AFE /* OrderBy.swift in Sources */,
				B52DD1BA1BE1F94000949AFE /* MigrationChain.swift in Sources */,
				B50392FB1C479640009900CA /* NSManagedObject+Transaction.swift in Sources */,
				B52DD1A31BE1F92C00949AFE /* SaveResult.swift in Sources */,
				B52DD19F1BE1F92C00949AFE /* SynchronousDataTransaction.swift in Sources */,
				B52DD1CB1BE1F94600949AFE /* WeakObject.swift in Sources */,
				B52DD1C11BE1F94600949AFE /* Functions.swift in Sources */,
				B52DD19A1BE1F92800949AFE /* CoreStore+Logging.swift in Sources */,
				B52DD1A71BE1F93200949AFE /* BaseDataTransaction+Querying.swift in Sources */,
				B52DD1C61BE1F94600949AFE /* NSManagedObjectContext+CoreStore.swift in Sources */,
				B52DD1A21BE1F92C00949AFE /* CoreStore+Transaction.swift in Sources */,
				B52DD1A01BE1F92C00949AFE /* UnsafeDataTransaction.swift in Sources */,
				B52DD1BB1BE1F94000949AFE /* MigrationType.swift in Sources */,
				B52DD1C91BE1F94600949AFE /* NSManagedObjectContext+Transaction.swift in Sources */,
				B52DD19B1BE1F92800949AFE /* CoreStoreLogger.swift in Sources */,
				B52DD1991BE1F92800949AFE /* DefaultLogger.swift in Sources */,
				B52DD1B91BE1F94000949AFE /* CoreStore+Migration.swift in Sources */,
				B598514B1C90289F00C99590 /* NSPersistentStoreCoordinator+Setup.swift in Sources */,
				B52DD1AA1BE1F93500949AFE /* ClauseTypes.swift in Sources */,
			);
			runOnlyForDeploymentPostprocessing = 0;
		};
		B52DD1791BE1F8CC00949AFE /* Sources */ = {
			isa = PBXSourcesBuildPhase;
			buildActionMask = 2147483647;
			files = (
				B52DD1CD1BE1F94D00949AFE /* TestEntity1.swift in Sources */,
				B5DC47C81C93D22900FA3BF3 /* MigrationChainTests.swift in Sources */,
				B52DD1CE1BE1F94D00949AFE /* TestEntity2.swift in Sources */,
				B52DD1CC1BE1F94D00949AFE /* CoreStoreTests.swift in Sources */,
				B5598BCC1BE2093D0092EFCE /* Model.xcdatamodeld in Sources */,
				B5DC47CC1C93D9C800FA3BF3 /* StorageInterfaceTests.swift in Sources */,
			);
			runOnlyForDeploymentPostprocessing = 0;
		};
		B563216A1BD65082006C9394 /* Sources */ = {
			isa = PBXSourcesBuildPhase;
			buildActionMask = 2147483647;
			files = (
				B56321A91BD65219006C9394 /* NSProgress+Convenience.swift in Sources */,
				B5C976E91C6E3A5E00B1AF90 /* CoreStoreFetchedResultsController.swift in Sources */,
				B56321801BD65216006C9394 /* CoreStoreError.swift in Sources */,
				B56321AD1BD6521C006C9394 /* MigrationManager.swift in Sources */,
				B563219D1BD65216006C9394 /* DataStack+Observing.swift in Sources */,
				B56321961BD65216006C9394 /* From.swift in Sources */,
				B56321AA1BD6521C006C9394 /* AssociatedObjects.swift in Sources */,
				B5FE4DAE1C85D44E00FA6A91 /* SQLiteStore.swift in Sources */,
				B563218C1BD65216006C9394 /* DataStack+Transaction.swift in Sources */,
				B563219E1BD65216006C9394 /* CoreStore+Observing.swift in Sources */,
				B56321891BD65216006C9394 /* AsynchronousDataTransaction.swift in Sources */,
				B56321831BD65216006C9394 /* CoreStore+Setup.swift in Sources */,
				B5C976E51C6C9F9B00B1AF90 /* UnsafeDataTransaction+Observing.swift in Sources */,
				B5D3F6471C887C0A00C7492A /* LegacySQLiteStore.swift in Sources */,
				B563217F1BD65216006C9394 /* CoreStore.swift in Sources */,
				B56321911BD65216006C9394 /* BaseDataTransaction+Importing.swift in Sources */,
				B56321941BD65216006C9394 /* CoreStore+Querying.swift in Sources */,
				B56321811BD65216006C9394 /* DataStack.swift in Sources */,
				B56321A81BD65219006C9394 /* NSManagedObject+Convenience.swift in Sources */,
				B56321981BD65216006C9394 /* Where.swift in Sources */,
				B5202CFD1C046E8400DED140 /* NSFetchedResultsController+Convenience.swift in Sources */,
				B5FE4DA91C84FB4400FA6A91 /* InMemoryStore.swift in Sources */,
				B56321AF1BD6521C006C9394 /* NSFileManager+Setup.swift in Sources */,
				B50392FA1C47963F009900CA /* NSManagedObject+Transaction.swift in Sources */,
				B52661431CADD585007B85D9 /* CoreStoreFetchRequest.swift in Sources */,
				B56321971BD65216006C9394 /* Select.swift in Sources */,
				B56321AB1BD6521C006C9394 /* FetchedResultsControllerDelegate.swift in Sources */,
				B56321821BD65216006C9394 /* SetupResult.swift in Sources */,
				B563219C1BD65216006C9394 /* SectionBy.swift in Sources */,
				B56321B21BD6521C006C9394 /* NSManagedObjectContext+Querying.swift in Sources */,
				B5FE4DA41C8481E100FA6A91 /* StorageInterface.swift in Sources */,
				B56321B31BD6521C006C9394 /* NSManagedObjectContext+Setup.swift in Sources */,
				B56321AE1BD6521C006C9394 /* NotificationObserver.swift in Sources */,
				B56321931BD65216006C9394 /* DataStack+Querying.swift in Sources */,
				B56321A71BD65216006C9394 /* MigrationResult.swift in Sources */,
				B598514A1C90289E00C99590 /* NSPersistentStoreCoordinator+Setup.swift in Sources */,
				B5FEC1901C9166E700532541 /* NSPersistentStore+Setup.swift in Sources */,
				B56321A11BD65216006C9394 /* ListMonitor.swift in Sources */,
				B56321881BD65216006C9394 /* BaseDataTransaction.swift in Sources */,
				B546F9551C95529D00D5AC55 /* LocalStorageOptions.swift in Sources */,
				B56321A31BD65216006C9394 /* DataStack+Migration.swift in Sources */,
				B56321901BD65216006C9394 /* ImportableUniqueObject.swift in Sources */,
				B56321871BD65216006C9394 /* Into.swift in Sources */,
				B563219A1BD65216006C9394 /* GroupBy.swift in Sources */,
				B563219B1BD65216006C9394 /* Tweak.swift in Sources */,
				B56321B51BD6521C006C9394 /* NSManagedObjectModel+Setup.swift in Sources */,
				B563218F1BD65216006C9394 /* ImportableObject.swift in Sources */,
				B56321991BD65216006C9394 /* OrderBy.swift in Sources */,
				B56321A51BD65216006C9394 /* MigrationChain.swift in Sources */,
				B563218E1BD65216006C9394 /* SaveResult.swift in Sources */,
				B56321A21BD65216006C9394 /* ListObserver.swift in Sources */,
				B563218A1BD65216006C9394 /* SynchronousDataTransaction.swift in Sources */,
				B563219F1BD65216006C9394 /* ObjectMonitor.swift in Sources */,
				B56321B61BD6521C006C9394 /* WeakObject.swift in Sources */,
				B56321AC1BD6521C006C9394 /* Functions.swift in Sources */,
				B56321851BD65216006C9394 /* CoreStore+Logging.swift in Sources */,
				B56321921BD65216006C9394 /* BaseDataTransaction+Querying.swift in Sources */,
				B56321B11BD6521C006C9394 /* NSManagedObjectContext+CoreStore.swift in Sources */,
				B563218D1BD65216006C9394 /* CoreStore+Transaction.swift in Sources */,
				B563218B1BD65216006C9394 /* UnsafeDataTransaction.swift in Sources */,
				B56321A61BD65216006C9394 /* MigrationType.swift in Sources */,
				B56321B41BD6521C006C9394 /* NSManagedObjectContext+Transaction.swift in Sources */,
				B56321861BD65216006C9394 /* CoreStoreLogger.swift in Sources */,
				B56321841BD65216006C9394 /* DefaultLogger.swift in Sources */,
				B56321A41BD65216006C9394 /* CoreStore+Migration.swift in Sources */,
				B56321A01BD65216006C9394 /* ObjectObserver.swift in Sources */,
				B56321951BD65216006C9394 /* ClauseTypes.swift in Sources */,
			);
			runOnlyForDeploymentPostprocessing = 0;
		};
		B5D9E2EE1CA2C317007A9D52 /* Sources */ = {
			isa = PBXSourcesBuildPhase;
			buildActionMask = 2147483647;
			files = (
				B5EA11DD1CA3AFD9002282F8 /* NSPersistentStoreCoordinator+Setup.swift in Sources */,
				B5D9E2EF1CA2C317007A9D52 /* ObjectMonitor.swift in Sources */,
				B5D9E2F01CA2C317007A9D52 /* CoreStoreFetchedResultsController.swift in Sources */,
				B5D9E3461CA2C6C4007A9D52 /* GCDQueue.swift in Sources */,
				B5D9E2F11CA2C317007A9D52 /* ImportableUniqueObject.swift in Sources */,
				B5D9E2F21CA2C317007A9D52 /* CoreStore+Setup.swift in Sources */,
				B5D7A5B31CA3B738005C752B /* LegacySQLiteStore.swift in Sources */,
				B5D7A5AF1CA3B738005C752B /* LocalStorageOptions.swift in Sources */,
				B5D7A5B11CA3B738005C752B /* InMemoryStore.swift in Sources */,
				B5D9E2F31CA2C317007A9D52 /* CoreStoreError.swift in Sources */,
				B5D9E2F41CA2C317007A9D52 /* Where.swift in Sources */,
				B5D9E2F51CA2C317007A9D52 /* FetchedResultsControllerDelegate.swift in Sources */,
				B5D9E2F61CA2C317007A9D52 /* MigrationType.swift in Sources */,
				B5D9E2F71CA2C317007A9D52 /* DataStack+Querying.swift in Sources */,
				B5D9E2F81CA2C317007A9D52 /* SectionBy.swift in Sources */,
				B5D9E2F91CA2C317007A9D52 /* NSManagedObjectContext+Transaction.swift in Sources */,
				B52661411CADD585007B85D9 /* CoreStoreFetchRequest.swift in Sources */,
				B5D9E2FA1CA2C317007A9D52 /* UnsafeDataTransaction+Observing.swift in Sources */,
				B5D9E2FB1CA2C317007A9D52 /* MigrationChain.swift in Sources */,
				B5D9E2FC1CA2C317007A9D52 /* Tweak.swift in Sources */,
				B5D9E2FD1CA2C317007A9D52 /* OrderBy.swift in Sources */,
				B5D9E2FE1CA2C317007A9D52 /* NSManagedObjectContext+Setup.swift in Sources */,
				B5D9E2FF1CA2C317007A9D52 /* CoreStore+Migration.swift in Sources */,
				B5D9E3001CA2C317007A9D52 /* CoreStore+Logging.swift in Sources */,
				B5D9E3011CA2C317007A9D52 /* Into.swift in Sources */,
				B5D9E3021CA2C317007A9D52 /* Select.swift in Sources */,
				B5D7A5B41CA3BAE7005C752B /* NSPersistentStore+Setup.swift in Sources */,
				B5D9E3031CA2C317007A9D52 /* NSManagedObject+Transaction.swift in Sources */,
				B5D9E3041CA2C317007A9D52 /* NSFetchedResultsController+Convenience.swift in Sources */,
				B5D9E3051CA2C317007A9D52 /* SetupResult.swift in Sources */,
				B5D9E3061CA2C317007A9D52 /* ObjectObserver.swift in Sources */,
				B5D9E3071CA2C317007A9D52 /* NotificationObserver.swift in Sources */,
				B5D9E3081CA2C317007A9D52 /* ImportableObject.swift in Sources */,
				B5D9E3091CA2C317007A9D52 /* MigrationResult.swift in Sources */,
				B5D9E30A1CA2C317007A9D52 /* CoreStore.swift in Sources */,
				B5D9E30B1CA2C317007A9D52 /* ClauseTypes.swift in Sources */,
				B5D9E30C1CA2C317007A9D52 /* BaseDataTransaction+Querying.swift in Sources */,
				B5D9E30D1CA2C317007A9D52 /* MigrationManager.swift in Sources */,
				B5D9E30E1CA2C317007A9D52 /* DataStack+Transaction.swift in Sources */,
				B5D9E30F1CA2C317007A9D52 /* DataStack.swift in Sources */,
				B5D9E3101CA2C317007A9D52 /* Functions.swift in Sources */,
				B5D9E3431CA2C6C4007A9D52 /* GCDBlock.swift in Sources */,
				B5D9E3111CA2C317007A9D52 /* ListMonitor.swift in Sources */,
				B5D9E3121CA2C317007A9D52 /* UnsafeDataTransaction.swift in Sources */,
				B5D9E3131CA2C317007A9D52 /* DataStack+Migration.swift in Sources */,
				B5D9E3141CA2C317007A9D52 /* BaseDataTransaction.swift in Sources */,
				B5D9E3151CA2C317007A9D52 /* SaveResult.swift in Sources */,
				B5D9E3161CA2C317007A9D52 /* From.swift in Sources */,
				B5D9E3171CA2C317007A9D52 /* NSFileManager+Setup.swift in Sources */,
				B5D9E3181CA2C317007A9D52 /* NSProgress+Convenience.swift in Sources */,
				B5D9E3191CA2C317007A9D52 /* SynchronousDataTransaction.swift in Sources */,
				B5D9E31A1CA2C317007A9D52 /* NSManagedObject+Convenience.swift in Sources */,
				B5D9E31B1CA2C317007A9D52 /* NSManagedObjectModel+Setup.swift in Sources */,
				B5D7A5B01CA3B738005C752B /* StorageInterface.swift in Sources */,
				B5D9E3441CA2C6C4007A9D52 /* GCDGroup.swift in Sources */,
				B5D9E31C1CA2C317007A9D52 /* NSManagedObjectContext+Querying.swift in Sources */,
				B5D9E31D1CA2C317007A9D52 /* CoreStoreLogger.swift in Sources */,
				B5D9E31E1CA2C317007A9D52 /* WeakObject.swift in Sources */,
				B5D7A5B21CA3B738005C752B /* SQLiteStore.swift in Sources */,
				B5D9E3471CA2C6C4007A9D52 /* GCDSemaphore.swift in Sources */,
				B5D9E31F1CA2C317007A9D52 /* GroupBy.swift in Sources */,
				B5D9E3201CA2C317007A9D52 /* DataStack+Observing.swift in Sources */,
				B5D9E3211CA2C317007A9D52 /* CoreStore+Transaction.swift in Sources */,
				B5D9E3221CA2C317007A9D52 /* NSManagedObjectContext+CoreStore.swift in Sources */,
				B5D9E3481CA2C6C4007A9D52 /* GCDTimer.swift in Sources */,
				B5D9E3231CA2C317007A9D52 /* CoreStore+Observing.swift in Sources */,
				B5D9E3241CA2C317007A9D52 /* BaseDataTransaction+Importing.swift in Sources */,
				B5D9E3251CA2C317007A9D52 /* DefaultLogger.swift in Sources */,
				B5D9E3261CA2C317007A9D52 /* AsynchronousDataTransaction.swift in Sources */,
				B5D9E3271CA2C317007A9D52 /* CoreStore+Querying.swift in Sources */,
				B5D9E3281CA2C317007A9D52 /* ListObserver.swift in Sources */,
				B5D9E3291CA2C317007A9D52 /* AssociatedObjects.swift in Sources */,
			);
			runOnlyForDeploymentPostprocessing = 0;
		};
/* End PBXSourcesBuildPhase section */

/* Begin PBXTargetDependency section */
		82BA18951C4BBCBA00A0916E /* PBXTargetDependency */ = {
			isa = PBXTargetDependency;
			target = 82BA18881C4BBCBA00A0916E /* CoreStore tvOS */;
			targetProxy = 82BA18941C4BBCBA00A0916E /* PBXContainerItemProxy */;
		};
		B52DD1801BE1F8CD00949AFE /* PBXTargetDependency */ = {
			isa = PBXTargetDependency;
			target = B52DD1731BE1F8CC00949AFE /* CoreStore OSX */;
			targetProxy = B52DD17F1BE1F8CD00949AFE /* PBXContainerItemProxy */;
		};
		B5D372881A39CF4D00F583D9 /* PBXTargetDependency */ = {
			isa = PBXTargetDependency;
			target = 2F03A52F19C5C6DA005002A5 /* CoreStore iOS */;
			targetProxy = B5D372871A39CF4D00F583D9 /* PBXContainerItemProxy */;
		};
/* End PBXTargetDependency section */

/* Begin XCBuildConfiguration section */
		2F03A54119C5C6DA005002A5 /* Debug */ = {
			isa = XCBuildConfiguration;
			buildSettings = {
				ALWAYS_SEARCH_USER_PATHS = NO;
				CLANG_CXX_LANGUAGE_STANDARD = "gnu++0x";
				CLANG_CXX_LIBRARY = "libc++";
				CLANG_ENABLE_MODULES = YES;
				CLANG_ENABLE_OBJC_ARC = YES;
				CLANG_WARN_BOOL_CONVERSION = YES;
				CLANG_WARN_CONSTANT_CONVERSION = YES;
				CLANG_WARN_DIRECT_OBJC_ISA_USAGE = YES_ERROR;
				CLANG_WARN_EMPTY_BODY = YES;
				CLANG_WARN_ENUM_CONVERSION = YES;
				CLANG_WARN_INT_CONVERSION = YES;
				CLANG_WARN_OBJC_ROOT_CLASS = YES_ERROR;
				CLANG_WARN_UNREACHABLE_CODE = YES;
				CLANG_WARN__DUPLICATE_METHOD_MATCH = YES;
				"CODE_SIGN_IDENTITY[sdk=iphoneos*]" = "iPhone Developer";
				COPY_PHASE_STRIP = NO;
				CURRENT_PROJECT_VERSION = 1;
				ENABLE_STRICT_OBJC_MSGSEND = YES;
				ENABLE_TESTABILITY = YES;
				GCC_C_LANGUAGE_STANDARD = gnu99;
				GCC_DYNAMIC_NO_PIC = NO;
				GCC_OPTIMIZATION_LEVEL = 0;
				GCC_PREPROCESSOR_DEFINITIONS = (
					"DEBUG=1",
					"$(inherited)",
				);
				GCC_SYMBOLS_PRIVATE_EXTERN = NO;
				GCC_WARN_64_TO_32_BIT_CONVERSION = YES;
				GCC_WARN_ABOUT_RETURN_TYPE = YES_ERROR;
				GCC_WARN_UNDECLARED_SELECTOR = YES;
				GCC_WARN_UNINITIALIZED_AUTOS = YES_AGGRESSIVE;
				GCC_WARN_UNUSED_FUNCTION = YES;
				GCC_WARN_UNUSED_VARIABLE = YES;
				INFOPLIST_FILE = Sources/Info.plist;
				IPHONEOS_DEPLOYMENT_TARGET = 8.0;
				MACOSX_DEPLOYMENT_TARGET = 10.10;
				MTL_ENABLE_DEBUG_INFO = YES;
				ONLY_ACTIVE_ARCH = YES;
				OTHER_SWIFT_FLAGS = "-D USE_FRAMEWORKS -D DEBUG";
				PRODUCT_BUNDLE_IDENTIFIER = com.johnestropia.CoreStore;
				PRODUCT_NAME = CoreStore;
				SDKROOT = iphoneos;
				SWIFT_OPTIMIZATION_LEVEL = "-Onone";
				TARGETED_DEVICE_FAMILY = "1,2";
				TVOS_DEPLOYMENT_TARGET = 9.0;
				VERSIONING_SYSTEM = "apple-generic";
				VERSION_INFO_PREFIX = "";
				WATCHOS_DEPLOYMENT_TARGET = 2.0;
			};
			name = Debug;
		};
		2F03A54219C5C6DA005002A5 /* Release */ = {
			isa = XCBuildConfiguration;
			buildSettings = {
				ALWAYS_SEARCH_USER_PATHS = NO;
				CLANG_CXX_LANGUAGE_STANDARD = "gnu++0x";
				CLANG_CXX_LIBRARY = "libc++";
				CLANG_ENABLE_MODULES = YES;
				CLANG_ENABLE_OBJC_ARC = YES;
				CLANG_WARN_BOOL_CONVERSION = YES;
				CLANG_WARN_CONSTANT_CONVERSION = YES;
				CLANG_WARN_DIRECT_OBJC_ISA_USAGE = YES_ERROR;
				CLANG_WARN_EMPTY_BODY = YES;
				CLANG_WARN_ENUM_CONVERSION = YES;
				CLANG_WARN_INT_CONVERSION = YES;
				CLANG_WARN_OBJC_ROOT_CLASS = YES_ERROR;
				CLANG_WARN_UNREACHABLE_CODE = YES;
				CLANG_WARN__DUPLICATE_METHOD_MATCH = YES;
				"CODE_SIGN_IDENTITY[sdk=iphoneos*]" = "iPhone Developer";
				COPY_PHASE_STRIP = YES;
				CURRENT_PROJECT_VERSION = 1;
				ENABLE_NS_ASSERTIONS = NO;
				ENABLE_STRICT_OBJC_MSGSEND = YES;
				ENABLE_TESTABILITY = YES;
				GCC_C_LANGUAGE_STANDARD = gnu99;
				GCC_WARN_64_TO_32_BIT_CONVERSION = YES;
				GCC_WARN_ABOUT_RETURN_TYPE = YES_ERROR;
				GCC_WARN_UNDECLARED_SELECTOR = YES;
				GCC_WARN_UNINITIALIZED_AUTOS = YES_AGGRESSIVE;
				GCC_WARN_UNUSED_FUNCTION = YES;
				GCC_WARN_UNUSED_VARIABLE = YES;
				INFOPLIST_FILE = Sources/Info.plist;
				IPHONEOS_DEPLOYMENT_TARGET = 8.0;
				MACOSX_DEPLOYMENT_TARGET = 10.10;
				MTL_ENABLE_DEBUG_INFO = NO;
				OTHER_SWIFT_FLAGS = "-D USE_FRAMEWORKS";
				PRODUCT_BUNDLE_IDENTIFIER = com.johnestropia.CoreStore;
				PRODUCT_NAME = CoreStore;
				SDKROOT = iphoneos;
				SWIFT_OPTIMIZATION_LEVEL = "-O";
				TARGETED_DEVICE_FAMILY = "1,2";
				TVOS_DEPLOYMENT_TARGET = 9.0;
				VALIDATE_PRODUCT = YES;
				VERSIONING_SYSTEM = "apple-generic";
				VERSION_INFO_PREFIX = "";
				WATCHOS_DEPLOYMENT_TARGET = 2.0;
			};
			name = Release;
		};
		2F03A54419C5C6DA005002A5 /* Debug */ = {
			isa = XCBuildConfiguration;
			buildSettings = {
				CLANG_ENABLE_MODULES = YES;
				DEFINES_MODULE = YES;
				DYLIB_COMPATIBILITY_VERSION = 1;
				DYLIB_CURRENT_VERSION = 1;
				DYLIB_INSTALL_NAME_BASE = "@rpath";
				INSTALL_PATH = "$(LOCAL_LIBRARY_DIR)/Frameworks";
				LD_RUNPATH_SEARCH_PATHS = "$(inherited) @executable_path/Frameworks @loader_path/Frameworks";
				SDKROOT = iphoneos;
				SKIP_INSTALL = YES;
			};
			name = Debug;
		};
		2F03A54519C5C6DA005002A5 /* Release */ = {
			isa = XCBuildConfiguration;
			buildSettings = {
				CLANG_ENABLE_MODULES = YES;
				DEFINES_MODULE = YES;
				DYLIB_COMPATIBILITY_VERSION = 1;
				DYLIB_CURRENT_VERSION = 1;
				DYLIB_INSTALL_NAME_BASE = "@rpath";
				INSTALL_PATH = "$(LOCAL_LIBRARY_DIR)/Frameworks";
				LD_RUNPATH_SEARCH_PATHS = "$(inherited) @executable_path/Frameworks @loader_path/Frameworks";
				SDKROOT = iphoneos;
				SKIP_INSTALL = YES;
			};
			name = Release;
		};
		2F03A54719C5C6DA005002A5 /* Debug */ = {
			isa = XCBuildConfiguration;
			buildSettings = {
				CLANG_ENABLE_MODULES = YES;
				GCC_PREPROCESSOR_DEFINITIONS = (
					"DEBUG=1",
					"$(inherited)",
				);
				INFOPLIST_FILE = CoreStoreTests/Info.plist;
				LD_RUNPATH_SEARCH_PATHS = "$(inherited) @executable_path/Frameworks @loader_path/Frameworks";
				PRODUCT_BUNDLE_IDENTIFIER = "com.johnestropia.$(PRODUCT_NAME:rfc1034identifier)";
				PRODUCT_NAME = CoreStoreTests;
				SDKROOT = iphoneos;
				SWIFT_OPTIMIZATION_LEVEL = "-Onone";
			};
			name = Debug;
		};
		2F03A54819C5C6DA005002A5 /* Release */ = {
			isa = XCBuildConfiguration;
			buildSettings = {
				CLANG_ENABLE_MODULES = YES;
				INFOPLIST_FILE = CoreStoreTests/Info.plist;
				LD_RUNPATH_SEARCH_PATHS = "$(inherited) @executable_path/Frameworks @loader_path/Frameworks";
				PRODUCT_BUNDLE_IDENTIFIER = "com.johnestropia.$(PRODUCT_NAME:rfc1034identifier)";
				PRODUCT_NAME = CoreStoreTests;
				SDKROOT = iphoneos;
			};
			name = Release;
		};
		82BA189A1C4BBCBA00A0916E /* Debug */ = {
			isa = XCBuildConfiguration;
			buildSettings = {
				DEFINES_MODULE = YES;
				DYLIB_COMPATIBILITY_VERSION = 1;
				DYLIB_CURRENT_VERSION = 1;
				DYLIB_INSTALL_NAME_BASE = "@rpath";
				GCC_NO_COMMON_BLOCKS = YES;
				INSTALL_PATH = "$(LOCAL_LIBRARY_DIR)/Frameworks";
				LD_RUNPATH_SEARCH_PATHS = "$(inherited) @executable_path/Frameworks @loader_path/Frameworks";
				SDKROOT = appletvos;
				SKIP_INSTALL = YES;
				TARGETED_DEVICE_FAMILY = 3;
			};
			name = Debug;
		};
		82BA189B1C4BBCBA00A0916E /* Release */ = {
			isa = XCBuildConfiguration;
			buildSettings = {
				DEFINES_MODULE = YES;
				DYLIB_COMPATIBILITY_VERSION = 1;
				DYLIB_CURRENT_VERSION = 1;
				DYLIB_INSTALL_NAME_BASE = "@rpath";
				GCC_NO_COMMON_BLOCKS = YES;
				INSTALL_PATH = "$(LOCAL_LIBRARY_DIR)/Frameworks";
				LD_RUNPATH_SEARCH_PATHS = "$(inherited) @executable_path/Frameworks @loader_path/Frameworks";
				SDKROOT = appletvos;
				SKIP_INSTALL = YES;
				TARGETED_DEVICE_FAMILY = 3;
			};
			name = Release;
		};
		82BA189C1C4BBCBA00A0916E /* Debug */ = {
			isa = XCBuildConfiguration;
			buildSettings = {
				GCC_NO_COMMON_BLOCKS = YES;
				INFOPLIST_FILE = CoreStoreTests/Info.plist;
				LD_RUNPATH_SEARCH_PATHS = "$(inherited) @executable_path/Frameworks @loader_path/Frameworks";
				PRODUCT_BUNDLE_IDENTIFIER = "com.johnestropia.$(PRODUCT_NAME:rfc1034identifier)";
				PRODUCT_NAME = CoreStoreTests;
				SDKROOT = appletvos;
				TARGETED_DEVICE_FAMILY = 3;
			};
			name = Debug;
		};
		82BA189D1C4BBCBA00A0916E /* Release */ = {
			isa = XCBuildConfiguration;
			buildSettings = {
				COPY_PHASE_STRIP = NO;
				GCC_NO_COMMON_BLOCKS = YES;
				INFOPLIST_FILE = CoreStoreTests/Info.plist;
				LD_RUNPATH_SEARCH_PATHS = "$(inherited) @executable_path/Frameworks @loader_path/Frameworks";
				PRODUCT_BUNDLE_IDENTIFIER = "com.johnestropia.$(PRODUCT_NAME:rfc1034identifier)";
				PRODUCT_NAME = CoreStoreTests;
				SDKROOT = appletvos;
				TARGETED_DEVICE_FAMILY = 3;
			};
			name = Release;
		};
		B52DD1851BE1F8CD00949AFE /* Debug */ = {
			isa = XCBuildConfiguration;
			buildSettings = {
				APPLICATION_EXTENSION_API_ONLY = YES;
				CODE_SIGN_IDENTITY = "-";
				COMBINE_HIDPI_IMAGES = YES;
				DEBUG_INFORMATION_FORMAT = dwarf;
				DEFINES_MODULE = YES;
				DYLIB_COMPATIBILITY_VERSION = 1;
				DYLIB_CURRENT_VERSION = 1;
				DYLIB_INSTALL_NAME_BASE = "@rpath";
				FRAMEWORK_VERSION = A;
				GCC_NO_COMMON_BLOCKS = YES;
				INSTALL_PATH = "$(LOCAL_LIBRARY_DIR)/Frameworks";
				LD_RUNPATH_SEARCH_PATHS = "$(inherited) @executable_path/../Frameworks @loader_path/Frameworks";
				SDKROOT = macosx;
				SKIP_INSTALL = YES;
			};
			name = Debug;
		};
		B52DD1861BE1F8CD00949AFE /* Release */ = {
			isa = XCBuildConfiguration;
			buildSettings = {
				APPLICATION_EXTENSION_API_ONLY = YES;
				CODE_SIGN_IDENTITY = "-";
				COMBINE_HIDPI_IMAGES = YES;
				COPY_PHASE_STRIP = NO;
				DEBUG_INFORMATION_FORMAT = "dwarf-with-dsym";
				DEFINES_MODULE = YES;
				DYLIB_COMPATIBILITY_VERSION = 1;
				DYLIB_CURRENT_VERSION = 1;
				DYLIB_INSTALL_NAME_BASE = "@rpath";
				FRAMEWORK_VERSION = A;
				GCC_NO_COMMON_BLOCKS = YES;
				INSTALL_PATH = "$(LOCAL_LIBRARY_DIR)/Frameworks";
				LD_RUNPATH_SEARCH_PATHS = "$(inherited) @executable_path/../Frameworks @loader_path/Frameworks";
				SDKROOT = macosx;
				SKIP_INSTALL = YES;
			};
			name = Release;
		};
		B52DD1871BE1F8CD00949AFE /* Debug */ = {
			isa = XCBuildConfiguration;
			buildSettings = {
				CLANG_ENABLE_MODULES = YES;
				CODE_SIGN_IDENTITY = "-";
				COMBINE_HIDPI_IMAGES = YES;
				DEBUG_INFORMATION_FORMAT = dwarf;
				GCC_NO_COMMON_BLOCKS = YES;
				INFOPLIST_FILE = CoreStoreTests/Info.plist;
				LD_RUNPATH_SEARCH_PATHS = "$(inherited) @executable_path/../Frameworks @loader_path/../Frameworks";
				PRODUCT_BUNDLE_IDENTIFIER = com.johnestropia.CoreStore;
				PRODUCT_NAME = CoreStoreTests;
				SDKROOT = macosx;
				SWIFT_OPTIMIZATION_LEVEL = "-Onone";
			};
			name = Debug;
		};
		B52DD1881BE1F8CD00949AFE /* Release */ = {
			isa = XCBuildConfiguration;
			buildSettings = {
				CLANG_ENABLE_MODULES = YES;
				CODE_SIGN_IDENTITY = "-";
				COMBINE_HIDPI_IMAGES = YES;
				COPY_PHASE_STRIP = NO;
				DEBUG_INFORMATION_FORMAT = "dwarf-with-dsym";
				GCC_NO_COMMON_BLOCKS = YES;
				INFOPLIST_FILE = CoreStoreTests/Info.plist;
				LD_RUNPATH_SEARCH_PATHS = "$(inherited) @executable_path/../Frameworks @loader_path/../Frameworks";
				PRODUCT_BUNDLE_IDENTIFIER = com.johnestropia.CoreStore;
				PRODUCT_NAME = CoreStoreTests;
				SDKROOT = macosx;
			};
			name = Release;
		};
		B56321751BD65082006C9394 /* Debug */ = {
			isa = XCBuildConfiguration;
			buildSettings = {
				DEBUG_INFORMATION_FORMAT = dwarf;
				DEFINES_MODULE = YES;
				DYLIB_COMPATIBILITY_VERSION = 1;
				DYLIB_CURRENT_VERSION = 1;
				DYLIB_INSTALL_NAME_BASE = "@rpath";
				GCC_NO_COMMON_BLOCKS = YES;
				INSTALL_PATH = "$(LOCAL_LIBRARY_DIR)/Frameworks";
				LD_RUNPATH_SEARCH_PATHS = "$(inherited) @executable_path/Frameworks @loader_path/Frameworks";
				SDKROOT = watchos;
				SKIP_INSTALL = YES;
				TARGETED_DEVICE_FAMILY = 4;
			};
			name = Debug;
		};
		B56321761BD65082006C9394 /* Release */ = {
			isa = XCBuildConfiguration;
			buildSettings = {
				COPY_PHASE_STRIP = NO;
				DEBUG_INFORMATION_FORMAT = "dwarf-with-dsym";
				DEFINES_MODULE = YES;
				DYLIB_COMPATIBILITY_VERSION = 1;
				DYLIB_CURRENT_VERSION = 1;
				DYLIB_INSTALL_NAME_BASE = "@rpath";
				GCC_NO_COMMON_BLOCKS = YES;
				INSTALL_PATH = "$(LOCAL_LIBRARY_DIR)/Frameworks";
				LD_RUNPATH_SEARCH_PATHS = "$(inherited) @executable_path/Frameworks @loader_path/Frameworks";
				SDKROOT = watchos;
				SKIP_INSTALL = YES;
				TARGETED_DEVICE_FAMILY = 4;
			};
			name = Release;
		};
		B5D9E3321CA2C317007A9D52 /* Debug */ = {
			isa = XCBuildConfiguration;
			buildSettings = {
				CLANG_ENABLE_MODULES = YES;
				DEFINES_MODULE = YES;
				DYLIB_COMPATIBILITY_VERSION = 1;
				DYLIB_CURRENT_VERSION = 1;
				DYLIB_INSTALL_NAME_BASE = "@rpath";
				INSTALL_PATH = "$(LOCAL_LIBRARY_DIR)/Frameworks";
				IPHONEOS_DEPLOYMENT_TARGET = 7.0;
				LD_RUNPATH_SEARCH_PATHS = "$(inherited) @executable_path/Frameworks @loader_path/Frameworks";
				OTHER_SWIFT_FLAGS = "-D DEBUG";
				SDKROOT = iphoneos;
				SKIP_INSTALL = YES;
			};
			name = Debug;
		};
		B5D9E3331CA2C317007A9D52 /* Release */ = {
			isa = XCBuildConfiguration;
			buildSettings = {
				CLANG_ENABLE_MODULES = YES;
				DEFINES_MODULE = YES;
				DYLIB_COMPATIBILITY_VERSION = 1;
				DYLIB_CURRENT_VERSION = 1;
				DYLIB_INSTALL_NAME_BASE = "@rpath";
				INSTALL_PATH = "$(LOCAL_LIBRARY_DIR)/Frameworks";
				IPHONEOS_DEPLOYMENT_TARGET = 7.0;
				LD_RUNPATH_SEARCH_PATHS = "$(inherited) @executable_path/Frameworks @loader_path/Frameworks";
				OTHER_SWIFT_FLAGS = "";
				SDKROOT = iphoneos;
				SKIP_INSTALL = YES;
			};
			name = Release;
		};
/* End XCBuildConfiguration section */

/* Begin XCConfigurationList section */
		2F03A52A19C5C6DA005002A5 /* Build configuration list for PBXProject "CoreStore" */ = {
			isa = XCConfigurationList;
			buildConfigurations = (
				2F03A54119C5C6DA005002A5 /* Debug */,
				2F03A54219C5C6DA005002A5 /* Release */,
			);
			defaultConfigurationIsVisible = 0;
			defaultConfigurationName = Release;
		};
		2F03A54319C5C6DA005002A5 /* Build configuration list for PBXNativeTarget "CoreStore iOS" */ = {
			isa = XCConfigurationList;
			buildConfigurations = (
				2F03A54419C5C6DA005002A5 /* Debug */,
				2F03A54519C5C6DA005002A5 /* Release */,
			);
			defaultConfigurationIsVisible = 0;
			defaultConfigurationName = Release;
		};
		2F03A54619C5C6DA005002A5 /* Build configuration list for PBXNativeTarget "CoreStoreTests iOS" */ = {
			isa = XCConfigurationList;
			buildConfigurations = (
				2F03A54719C5C6DA005002A5 /* Debug */,
				2F03A54819C5C6DA005002A5 /* Release */,
			);
			defaultConfigurationIsVisible = 0;
			defaultConfigurationName = Release;
		};
		82BA189E1C4BBCBA00A0916E /* Build configuration list for PBXNativeTarget "CoreStore tvOS" */ = {
			isa = XCConfigurationList;
			buildConfigurations = (
				82BA189A1C4BBCBA00A0916E /* Debug */,
				82BA189B1C4BBCBA00A0916E /* Release */,
			);
			defaultConfigurationIsVisible = 0;
			defaultConfigurationName = Release;
		};
		82BA189F1C4BBCBA00A0916E /* Build configuration list for PBXNativeTarget "CoreStoreTests tvOS" */ = {
			isa = XCConfigurationList;
			buildConfigurations = (
				82BA189C1C4BBCBA00A0916E /* Debug */,
				82BA189D1C4BBCBA00A0916E /* Release */,
			);
			defaultConfigurationIsVisible = 0;
			defaultConfigurationName = Release;
		};
		B52DD18C1BE1F8CD00949AFE /* Build configuration list for PBXNativeTarget "CoreStore OSX" */ = {
			isa = XCConfigurationList;
			buildConfigurations = (
				B52DD1851BE1F8CD00949AFE /* Debug */,
				B52DD1861BE1F8CD00949AFE /* Release */,
			);
			defaultConfigurationIsVisible = 0;
			defaultConfigurationName = Release;
		};
		B52DD18D1BE1F8CD00949AFE /* Build configuration list for PBXNativeTarget "CoreStoreTests OSX" */ = {
			isa = XCConfigurationList;
			buildConfigurations = (
				B52DD1871BE1F8CD00949AFE /* Debug */,
				B52DD1881BE1F8CD00949AFE /* Release */,
			);
			defaultConfigurationIsVisible = 0;
			defaultConfigurationName = Release;
		};
		B56321741BD65082006C9394 /* Build configuration list for PBXNativeTarget "CoreStore watchOS" */ = {
			isa = XCConfigurationList;
			buildConfigurations = (
				B56321751BD65082006C9394 /* Debug */,
				B56321761BD65082006C9394 /* Release */,
			);
			defaultConfigurationIsVisible = 0;
			defaultConfigurationName = Release;
		};
		B5D9E3311CA2C317007A9D52 /* Build configuration list for PBXNativeTarget "CoreStore iOS7" */ = {
			isa = XCConfigurationList;
			buildConfigurations = (
				B5D9E3321CA2C317007A9D52 /* Debug */,
				B5D9E3331CA2C317007A9D52 /* Release */,
			);
			defaultConfigurationIsVisible = 0;
			defaultConfigurationName = Release;
		};
/* End XCConfigurationList section */

/* Begin XCVersionGroup section */
		B5D372821A39CD6900F583D9 /* Model.xcdatamodeld */ = {
			isa = XCVersionGroup;
			children = (
				B5D372831A39CD6900F583D9 /* Model.xcdatamodel */,
			);
			currentVersion = B5D372831A39CD6900F583D9 /* Model.xcdatamodel */;
			path = Model.xcdatamodeld;
			sourceTree = "<group>";
			versionGroupType = wrapper.xcdatamodel;
		};
/* End XCVersionGroup section */
	};
	rootObject = 2F03A52719C5C6DA005002A5 /* Project object */;
}<|MERGE_RESOLUTION|>--- conflicted
+++ resolved
@@ -833,11 +833,7 @@
 				B5FAD6AB1B51285300714891 /* MigrationManager.swift */,
 				B5E84F2B1AFF849C0064E85B /* NotificationObserver.swift */,
 				B59D5C211B5BA34B00453479 /* NSFileManager+Setup.swift */,
-<<<<<<< HEAD
-=======
-				B5C976E61C6E3A5900B1AF90 /* CoreStoreFetchedResultsController.swift */,
 				B526613F1CADD585007B85D9 /* CoreStoreFetchRequest.swift */,
->>>>>>> 0c564add
 				B5E84F2C1AFF849C0064E85B /* NSManagedObjectContext+CoreStore.swift */,
 				B5E84F351AFF85470064E85B /* NSManagedObjectContext+Querying.swift */,
 				B5E84F321AFF85470064E85B /* NSManagedObjectContext+Setup.swift */,
