--- conflicted
+++ resolved
@@ -97,19 +97,16 @@
 		B51BE06A1B47FC4B0069F532 /* NSManagedObjectModel+Setup.swift in Sources */ = {isa = PBXBuildFile; fileRef = B51BE0691B47FC4B0069F532 /* NSManagedObjectModel+Setup.swift */; };
 		B5202CFA1C04688100DED140 /* NSFetchedResultsController+Convenience.swift in Sources */ = {isa = PBXBuildFile; fileRef = B5202CF91C04688100DED140 /* NSFetchedResultsController+Convenience.swift */; };
 		B5202CFD1C046E8400DED140 /* NSFetchedResultsController+Convenience.swift in Sources */ = {isa = PBXBuildFile; fileRef = B5202CF91C04688100DED140 /* NSFetchedResultsController+Convenience.swift */; };
-<<<<<<< HEAD
+		B52661401CADD585007B85D9 /* CoreStoreFetchRequest.swift in Sources */ = {isa = PBXBuildFile; fileRef = B526613F1CADD585007B85D9 /* CoreStoreFetchRequest.swift */; };
+		B52661411CADD585007B85D9 /* CoreStoreFetchRequest.swift in Sources */ = {isa = PBXBuildFile; fileRef = B526613F1CADD585007B85D9 /* CoreStoreFetchRequest.swift */; };
+		B52661421CADD585007B85D9 /* CoreStoreFetchRequest.swift in Sources */ = {isa = PBXBuildFile; fileRef = B526613F1CADD585007B85D9 /* CoreStoreFetchRequest.swift */; };
+		B52661431CADD585007B85D9 /* CoreStoreFetchRequest.swift in Sources */ = {isa = PBXBuildFile; fileRef = B526613F1CADD585007B85D9 /* CoreStoreFetchRequest.swift */; };
+		B52661441CADD585007B85D9 /* CoreStoreFetchRequest.swift in Sources */ = {isa = PBXBuildFile; fileRef = B526613F1CADD585007B85D9 /* CoreStoreFetchRequest.swift */; };
 		B529C2041CA4A2DB007E7EBD /* CSSaveResult.swift in Sources */ = {isa = PBXBuildFile; fileRef = B529C2031CA4A2DB007E7EBD /* CSSaveResult.swift */; };
 		B529C2051CA4A2DB007E7EBD /* CSSaveResult.swift in Sources */ = {isa = PBXBuildFile; fileRef = B529C2031CA4A2DB007E7EBD /* CSSaveResult.swift */; };
 		B529C2061CA4A2DB007E7EBD /* CSSaveResult.swift in Sources */ = {isa = PBXBuildFile; fileRef = B529C2031CA4A2DB007E7EBD /* CSSaveResult.swift */; };
 		B529C2071CA4A2DC007E7EBD /* CSSaveResult.swift in Sources */ = {isa = PBXBuildFile; fileRef = B529C2031CA4A2DB007E7EBD /* CSSaveResult.swift */; };
 		B529C2081CA4A2DC007E7EBD /* CSSaveResult.swift in Sources */ = {isa = PBXBuildFile; fileRef = B529C2031CA4A2DB007E7EBD /* CSSaveResult.swift */; };
-=======
-		B52661401CADD585007B85D9 /* CoreStoreFetchRequest.swift in Sources */ = {isa = PBXBuildFile; fileRef = B526613F1CADD585007B85D9 /* CoreStoreFetchRequest.swift */; };
-		B52661411CADD585007B85D9 /* CoreStoreFetchRequest.swift in Sources */ = {isa = PBXBuildFile; fileRef = B526613F1CADD585007B85D9 /* CoreStoreFetchRequest.swift */; };
-		B52661421CADD585007B85D9 /* CoreStoreFetchRequest.swift in Sources */ = {isa = PBXBuildFile; fileRef = B526613F1CADD585007B85D9 /* CoreStoreFetchRequest.swift */; };
-		B52661431CADD585007B85D9 /* CoreStoreFetchRequest.swift in Sources */ = {isa = PBXBuildFile; fileRef = B526613F1CADD585007B85D9 /* CoreStoreFetchRequest.swift */; };
-		B52661441CADD585007B85D9 /* CoreStoreFetchRequest.swift in Sources */ = {isa = PBXBuildFile; fileRef = B526613F1CADD585007B85D9 /* CoreStoreFetchRequest.swift */; };
->>>>>>> 26e41183
 		B52DD17E1BE1F8CD00949AFE /* CoreStore.framework in Frameworks */ = {isa = PBXBuildFile; fileRef = B52DD1741BE1F8CC00949AFE /* CoreStore.framework */; };
 		B52DD1911BE1F8EB00949AFE /* Foundation.framework in Frameworks */ = {isa = PBXBuildFile; fileRef = B5548CD51BD65AE00077652A /* Foundation.framework */; };
 		B52DD1921BE1F8F000949AFE /* CoreData.framework in Frameworks */ = {isa = PBXBuildFile; fileRef = B5548CD71BD65AE50077652A /* CoreData.framework */; };
@@ -622,11 +619,8 @@
 		B519E4571C4CD2CA00E7B469 /* GCDKit.framework */ = {isa = PBXFileReference; lastKnownFileType = wrapper.framework; name = GCDKit.framework; path = "../../Library/Developer/Xcode/DerivedData/Build/Products/Debug-iphoneos/GCDKit.framework"; sourceTree = "<group>"; };
 		B51BE0691B47FC4B0069F532 /* NSManagedObjectModel+Setup.swift */ = {isa = PBXFileReference; fileEncoding = 4; lastKnownFileType = sourcecode.swift; path = "NSManagedObjectModel+Setup.swift"; sourceTree = "<group>"; };
 		B5202CF91C04688100DED140 /* NSFetchedResultsController+Convenience.swift */ = {isa = PBXFileReference; fileEncoding = 4; lastKnownFileType = sourcecode.swift; path = "NSFetchedResultsController+Convenience.swift"; sourceTree = "<group>"; };
-<<<<<<< HEAD
+		B526613F1CADD585007B85D9 /* CoreStoreFetchRequest.swift */ = {isa = PBXFileReference; fileEncoding = 4; lastKnownFileType = sourcecode.swift; path = CoreStoreFetchRequest.swift; sourceTree = "<group>"; };
 		B529C2031CA4A2DB007E7EBD /* CSSaveResult.swift */ = {isa = PBXFileReference; fileEncoding = 4; lastKnownFileType = sourcecode.swift; path = CSSaveResult.swift; sourceTree = "<group>"; };
-=======
-		B526613F1CADD585007B85D9 /* CoreStoreFetchRequest.swift */ = {isa = PBXFileReference; fileEncoding = 4; lastKnownFileType = sourcecode.swift; path = CoreStoreFetchRequest.swift; sourceTree = "<group>"; };
->>>>>>> 26e41183
 		B52DD1741BE1F8CC00949AFE /* CoreStore.framework */ = {isa = PBXFileReference; explicitFileType = wrapper.framework; includeInIndex = 0; path = CoreStore.framework; sourceTree = BUILT_PRODUCTS_DIR; };
 		B52DD17D1BE1F8CC00949AFE /* CoreStoreTests.xctest */ = {isa = PBXFileReference; explicitFileType = wrapper.cfbundle; includeInIndex = 0; path = CoreStoreTests.xctest; sourceTree = BUILT_PRODUCTS_DIR; };
 		B53FB9FD1CAB2D2F00F0D40A /* CSMigrationResult.swift */ = {isa = PBXFileReference; fileEncoding = 4; lastKnownFileType = sourcecode.swift; path = CSMigrationResult.swift; sourceTree = "<group>"; };
@@ -1180,11 +1174,7 @@
 				B5E834BA1B7691F3001D3D50 /* Functions.swift */,
 				B5FAD6AB1B51285300714891 /* MigrationManager.swift */,
 				B5E84F2B1AFF849C0064E85B /* NotificationObserver.swift */,
-<<<<<<< HEAD
-=======
-				B59D5C211B5BA34B00453479 /* NSFileManager+Setup.swift */,
 				B526613F1CADD585007B85D9 /* CoreStoreFetchRequest.swift */,
->>>>>>> 26e41183
 				B5E84F2C1AFF849C0064E85B /* NSManagedObjectContext+CoreStore.swift */,
 				B5E84F351AFF85470064E85B /* NSManagedObjectContext+Querying.swift */,
 				B5E84F321AFF85470064E85B /* NSManagedObjectContext+Setup.swift */,
@@ -1582,11 +1572,8 @@
 				B53FB9FE1CAB2D2F00F0D40A /* CSMigrationResult.swift in Sources */,
 				B5DBE2D21C991B3E00B5CEFA /* CSDataStack.swift in Sources */,
 				B50392F91C478FF3009900CA /* NSManagedObject+Transaction.swift in Sources */,
-<<<<<<< HEAD
+				B52661401CADD585007B85D9 /* CoreStoreFetchRequest.swift in Sources */,
 				B53FBA181CAB63E200F0D40A /* NSManagedObject+ObjectiveC.swift in Sources */,
-=======
-				B52661401CADD585007B85D9 /* CoreStoreFetchRequest.swift in Sources */,
->>>>>>> 26e41183
 				B5202CFA1C04688100DED140 /* NSFetchedResultsController+Convenience.swift in Sources */,
 				B5519A591CA2008C002BEF78 /* CSBaseDataTransaction.swift in Sources */,
 				B5ECDBDF1CA6BB2B00C7F112 /* CSBaseDataTransaction+Querying.swift in Sources */,
@@ -1715,12 +1702,9 @@
 				82BA18B41C4BBD3900A0916E /* BaseDataTransaction+Importing.swift in Sources */,
 				B53FBA1A1CAB63E200F0D40A /* NSManagedObject+ObjectiveC.swift in Sources */,
 				82BA18CA1C4BBD5900A0916E /* MigrationResult.swift in Sources */,
-<<<<<<< HEAD
+				B52661421CADD585007B85D9 /* CoreStoreFetchRequest.swift in Sources */,
 				B5519A5A1CA2008C002BEF78 /* CSBaseDataTransaction.swift in Sources */,
 				B5ECDBE11CA6BB2B00C7F112 /* CSBaseDataTransaction+Querying.swift in Sources */,
-=======
-				B52661421CADD585007B85D9 /* CoreStoreFetchRequest.swift in Sources */,
->>>>>>> 26e41183
 				82BA18C11C4BBD5300A0916E /* CoreStore+Observing.swift in Sources */,
 				82BA18BC1C4BBD4A00A0916E /* OrderBy.swift in Sources */,
 				82BA18B01C4BBD3100A0916E /* NSManagedObject+Transaction.swift in Sources */,
@@ -1954,13 +1938,10 @@
 				B53FBA011CAB2D2F00F0D40A /* CSMigrationResult.swift in Sources */,
 				B5DBE2D41C991B3E00B5CEFA /* CSDataStack.swift in Sources */,
 				B50392FA1C47963F009900CA /* NSManagedObject+Transaction.swift in Sources */,
-<<<<<<< HEAD
+				B52661431CADD585007B85D9 /* CoreStoreFetchRequest.swift in Sources */,
 				B53FBA1B1CAB63E200F0D40A /* NSManagedObject+ObjectiveC.swift in Sources */,
 				B5519A5B1CA2008C002BEF78 /* CSBaseDataTransaction.swift in Sources */,
 				B5ECDBE21CA6BB2B00C7F112 /* CSBaseDataTransaction+Querying.swift in Sources */,
-=======
-				B52661431CADD585007B85D9 /* CoreStoreFetchRequest.swift in Sources */,
->>>>>>> 26e41183
 				B56321971BD65216006C9394 /* Select.swift in Sources */,
 				B56321AB1BD6521C006C9394 /* FetchedResultsControllerDelegate.swift in Sources */,
 				B563219C1BD65216006C9394 /* SectionBy.swift in Sources */,
