// !$*UTF8*$!
{
	archiveVersion = 1;
	classes = {
	};
	objectVersion = 46;
	objects = {

/* Begin PBXBuildFile section */
		2F03A53619C5C6DA005002A5 /* CoreStore.h in Headers */ = {isa = PBXBuildFile; fileRef = 2F03A53519C5C6DA005002A5 /* CoreStore.h */; settings = {ATTRIBUTES = (Public, ); }; };
		2F03A54D19C5C872005002A5 /* CoreData.framework in Frameworks */ = {isa = PBXBuildFile; fileRef = 2F03A54C19C5C872005002A5 /* CoreData.framework */; };
		2F291E2719C6D3CF007AF63F /* CoreStore.swift in Sources */ = {isa = PBXBuildFile; fileRef = 2F291E2619C6D3CF007AF63F /* CoreStore.swift */; };
		82BA18931C4BBCBA00A0916E /* CoreStore.framework in Frameworks */ = {isa = PBXBuildFile; fileRef = 82BA18891C4BBCBA00A0916E /* CoreStore.framework */; };
		82BA18A01C4BBD1400A0916E /* CoreStore.h in Headers */ = {isa = PBXBuildFile; fileRef = 2F03A53519C5C6DA005002A5 /* CoreStore.h */; settings = {ATTRIBUTES = (Public, ); }; };
		82BA18A11C4BBD1D00A0916E /* CoreStore.swift in Sources */ = {isa = PBXBuildFile; fileRef = 2F291E2619C6D3CF007AF63F /* CoreStore.swift */; };
		82BA18A21C4BBD1D00A0916E /* CoreStoreError.swift in Sources */ = {isa = PBXBuildFile; fileRef = B5D1E22B19FA9FBC003B2874 /* CoreStoreError.swift */; };
		82BA18A31C4BBD2200A0916E /* DataStack.swift in Sources */ = {isa = PBXBuildFile; fileRef = B5E84EDB1AFF84500064E85B /* DataStack.swift */; };
		82BA18A51C4BBD2200A0916E /* CoreStore+Setup.swift in Sources */ = {isa = PBXBuildFile; fileRef = B504D0D51B02362500B2BBB1 /* CoreStore+Setup.swift */; };
		82BA18A61C4BBD2900A0916E /* DefaultLogger.swift in Sources */ = {isa = PBXBuildFile; fileRef = B5E84EE31AFF84610064E85B /* DefaultLogger.swift */; };
		82BA18A71C4BBD2900A0916E /* CoreStore+Logging.swift in Sources */ = {isa = PBXBuildFile; fileRef = B5E84EE41AFF84610064E85B /* CoreStore+Logging.swift */; };
		82BA18A81C4BBD2900A0916E /* CoreStoreLogger.swift in Sources */ = {isa = PBXBuildFile; fileRef = B5E84EE51AFF84610064E85B /* CoreStoreLogger.swift */; };
		82BA18A91C4BBD3100A0916E /* Into.swift in Sources */ = {isa = PBXBuildFile; fileRef = B56007101B3F6BD500A9A8F9 /* Into.swift */; };
		82BA18AA1C4BBD3100A0916E /* BaseDataTransaction.swift in Sources */ = {isa = PBXBuildFile; fileRef = B5E84EEB1AFF846E0064E85B /* BaseDataTransaction.swift */; };
		82BA18AB1C4BBD3100A0916E /* AsynchronousDataTransaction.swift in Sources */ = {isa = PBXBuildFile; fileRef = B5E84EEA1AFF846E0064E85B /* AsynchronousDataTransaction.swift */; };
		82BA18AC1C4BBD3100A0916E /* SynchronousDataTransaction.swift in Sources */ = {isa = PBXBuildFile; fileRef = B5E84EF31AFF846E0064E85B /* SynchronousDataTransaction.swift */; };
		82BA18AD1C4BBD3100A0916E /* UnsafeDataTransaction.swift in Sources */ = {isa = PBXBuildFile; fileRef = B5E84EED1AFF846E0064E85B /* UnsafeDataTransaction.swift */; };
		82BA18AE1C4BBD3100A0916E /* DataStack+Transaction.swift in Sources */ = {isa = PBXBuildFile; fileRef = B5E84EEC1AFF846E0064E85B /* DataStack+Transaction.swift */; };
		82BA18AF1C4BBD3100A0916E /* CoreStore+Transaction.swift in Sources */ = {isa = PBXBuildFile; fileRef = B5E84EEE1AFF846E0064E85B /* CoreStore+Transaction.swift */; };
		82BA18B01C4BBD3100A0916E /* NSManagedObject+Transaction.swift in Sources */ = {isa = PBXBuildFile; fileRef = B50392F81C478FF3009900CA /* NSManagedObject+Transaction.swift */; };
		82BA18B11C4BBD3100A0916E /* SaveResult.swift in Sources */ = {isa = PBXBuildFile; fileRef = B5E84EF21AFF846E0064E85B /* SaveResult.swift */; };
		82BA18B21C4BBD3900A0916E /* ImportableObject.swift in Sources */ = {isa = PBXBuildFile; fileRef = B5F1DA8C1B9AA97D007C5CBB /* ImportableObject.swift */; };
		82BA18B31C4BBD3900A0916E /* ImportableUniqueObject.swift in Sources */ = {isa = PBXBuildFile; fileRef = B5F1DA8F1B9AA991007C5CBB /* ImportableUniqueObject.swift */; };
		82BA18B41C4BBD3900A0916E /* BaseDataTransaction+Importing.swift in Sources */ = {isa = PBXBuildFile; fileRef = B5E834B81B76311F001D3D50 /* BaseDataTransaction+Importing.swift */; };
		82BA18B51C4BBD3F00A0916E /* BaseDataTransaction+Querying.swift in Sources */ = {isa = PBXBuildFile; fileRef = B5E84EFE1AFF847B0064E85B /* BaseDataTransaction+Querying.swift */; };
		82BA18B61C4BBD3F00A0916E /* DataStack+Querying.swift in Sources */ = {isa = PBXBuildFile; fileRef = B5E84F061AFF847B0064E85B /* DataStack+Querying.swift */; };
		82BA18B71C4BBD3F00A0916E /* CoreStore+Querying.swift in Sources */ = {isa = PBXBuildFile; fileRef = B5E84F071AFF847B0064E85B /* CoreStore+Querying.swift */; };
		82BA18B81C4BBD4200A0916E /* ClauseTypes.swift in Sources */ = {isa = PBXBuildFile; fileRef = B5E84F401AFF8CCD0064E85B /* ClauseTypes.swift */; };
		82BA18B91C4BBD4A00A0916E /* From.swift in Sources */ = {isa = PBXBuildFile; fileRef = B5E84F011AFF847B0064E85B /* From.swift */; };
		82BA18BA1C4BBD4A00A0916E /* Select.swift in Sources */ = {isa = PBXBuildFile; fileRef = B5E84F031AFF847B0064E85B /* Select.swift */; };
		82BA18BB1C4BBD4A00A0916E /* Where.swift in Sources */ = {isa = PBXBuildFile; fileRef = B5E84F051AFF847B0064E85B /* Where.swift */; };
		82BA18BC1C4BBD4A00A0916E /* OrderBy.swift in Sources */ = {isa = PBXBuildFile; fileRef = B5E84F041AFF847B0064E85B /* OrderBy.swift */; };
		82BA18BD1C4BBD4A00A0916E /* GroupBy.swift in Sources */ = {isa = PBXBuildFile; fileRef = B5E84F021AFF847B0064E85B /* GroupBy.swift */; };
		82BA18BE1C4BBD4A00A0916E /* Tweak.swift in Sources */ = {isa = PBXBuildFile; fileRef = B5E84F001AFF847B0064E85B /* Tweak.swift */; };
		82BA18BF1C4BBD5300A0916E /* SectionBy.swift in Sources */ = {isa = PBXBuildFile; fileRef = B56007131B3F6C2800A9A8F9 /* SectionBy.swift */; };
		82BA18C01C4BBD5300A0916E /* DataStack+Observing.swift in Sources */ = {isa = PBXBuildFile; fileRef = B5E84F1A1AFF84860064E85B /* DataStack+Observing.swift */; };
		82BA18C11C4BBD5300A0916E /* CoreStore+Observing.swift in Sources */ = {isa = PBXBuildFile; fileRef = B5E84F1B1AFF84860064E85B /* CoreStore+Observing.swift */; };
		82BA18C21C4BBD5300A0916E /* ObjectMonitor.swift in Sources */ = {isa = PBXBuildFile; fileRef = B5E84F1C1AFF84860064E85B /* ObjectMonitor.swift */; };
		82BA18C31C4BBD5300A0916E /* ObjectObserver.swift in Sources */ = {isa = PBXBuildFile; fileRef = B5E84F1F1AFF84860064E85B /* ObjectObserver.swift */; };
		82BA18C41C4BBD5300A0916E /* ListMonitor.swift in Sources */ = {isa = PBXBuildFile; fileRef = B5E84F1D1AFF84860064E85B /* ListMonitor.swift */; };
		82BA18C51C4BBD5300A0916E /* ListObserver.swift in Sources */ = {isa = PBXBuildFile; fileRef = B5E84F1E1AFF84860064E85B /* ListObserver.swift */; };
		82BA18C61C4BBD5900A0916E /* DataStack+Migration.swift in Sources */ = {isa = PBXBuildFile; fileRef = B56964D31B22FFAD0075EE4A /* DataStack+Migration.swift */; };
		82BA18C71C4BBD5900A0916E /* CoreStore+Migration.swift in Sources */ = {isa = PBXBuildFile; fileRef = B5FAD6AD1B518DCB00714891 /* CoreStore+Migration.swift */; };
		82BA18C81C4BBD5900A0916E /* MigrationChain.swift in Sources */ = {isa = PBXBuildFile; fileRef = B56007151B4018AB00A9A8F9 /* MigrationChain.swift */; };
		82BA18C91C4BBD5900A0916E /* MigrationType.swift in Sources */ = {isa = PBXBuildFile; fileRef = B5A261201B64BFDB006EB6D3 /* MigrationType.swift */; };
		82BA18CA1C4BBD5900A0916E /* MigrationResult.swift in Sources */ = {isa = PBXBuildFile; fileRef = B56965231B356B820075EE4A /* MigrationResult.swift */; };
		82BA18CB1C4BBD6400A0916E /* NSManagedObject+Convenience.swift in Sources */ = {isa = PBXBuildFile; fileRef = B5E84F271AFF84920064E85B /* NSManagedObject+Convenience.swift */; };
		82BA18CC1C4BBD6400A0916E /* Progress+Convenience.swift in Sources */ = {isa = PBXBuildFile; fileRef = B5FAD6A81B50A4B300714891 /* Progress+Convenience.swift */; };
		82BA18CE1C4BBD7100A0916E /* FetchedResultsControllerDelegate.swift in Sources */ = {isa = PBXBuildFile; fileRef = B54A6A541BA15F2A007870FD /* FetchedResultsControllerDelegate.swift */; };
		82BA18CF1C4BBD7100A0916E /* Functions.swift in Sources */ = {isa = PBXBuildFile; fileRef = B5E834BA1B7691F3001D3D50 /* Functions.swift */; };
		82BA18D01C4BBD7100A0916E /* MigrationManager.swift in Sources */ = {isa = PBXBuildFile; fileRef = B5FAD6AB1B51285300714891 /* MigrationManager.swift */; };
		82BA18D11C4BBD7100A0916E /* NotificationObserver.swift in Sources */ = {isa = PBXBuildFile; fileRef = B5E84F2B1AFF849C0064E85B /* NotificationObserver.swift */; };
		82BA18D31C4BBD7100A0916E /* NSManagedObjectContext+CoreStore.swift in Sources */ = {isa = PBXBuildFile; fileRef = B5E84F2C1AFF849C0064E85B /* NSManagedObjectContext+CoreStore.swift */; };
		82BA18D41C4BBD7100A0916E /* NSManagedObjectContext+Querying.swift in Sources */ = {isa = PBXBuildFile; fileRef = B5E84F351AFF85470064E85B /* NSManagedObjectContext+Querying.swift */; };
		82BA18D51C4BBD7100A0916E /* NSManagedObjectContext+Setup.swift in Sources */ = {isa = PBXBuildFile; fileRef = B5E84F321AFF85470064E85B /* NSManagedObjectContext+Setup.swift */; };
		82BA18D61C4BBD7100A0916E /* NSManagedObjectContext+Transaction.swift in Sources */ = {isa = PBXBuildFile; fileRef = B5E84F331AFF85470064E85B /* NSManagedObjectContext+Transaction.swift */; };
		82BA18D71C4BBD7100A0916E /* NSManagedObjectModel+Setup.swift in Sources */ = {isa = PBXBuildFile; fileRef = B51BE0691B47FC4B0069F532 /* NSManagedObjectModel+Setup.swift */; };
		82BA18D81C4BBD7100A0916E /* WeakObject.swift in Sources */ = {isa = PBXBuildFile; fileRef = B5E84F2D1AFF849C0064E85B /* WeakObject.swift */; };
		82BA18DC1C4BBD9C00A0916E /* Model.xcdatamodeld in Sources */ = {isa = PBXBuildFile; fileRef = B5D372821A39CD6900F583D9 /* Model.xcdatamodeld */; };
		82BA18DD1C4BBE1400A0916E /* NSFetchedResultsController+Convenience.swift in Sources */ = {isa = PBXBuildFile; fileRef = B5202CF91C04688100DED140 /* NSFetchedResultsController+Convenience.swift */; };
		B501FDDD1CA8D05000BE22EF /* CSSectionBy.swift in Sources */ = {isa = PBXBuildFile; fileRef = B501FDDC1CA8D05000BE22EF /* CSSectionBy.swift */; };
		B501FDDF1CA8D05000BE22EF /* CSSectionBy.swift in Sources */ = {isa = PBXBuildFile; fileRef = B501FDDC1CA8D05000BE22EF /* CSSectionBy.swift */; };
		B501FDE01CA8D05000BE22EF /* CSSectionBy.swift in Sources */ = {isa = PBXBuildFile; fileRef = B501FDDC1CA8D05000BE22EF /* CSSectionBy.swift */; };
		B501FDE21CA8D1F500BE22EF /* CSListMonitor.swift in Sources */ = {isa = PBXBuildFile; fileRef = B501FDE11CA8D1F500BE22EF /* CSListMonitor.swift */; };
		B501FDE41CA8D1F500BE22EF /* CSListMonitor.swift in Sources */ = {isa = PBXBuildFile; fileRef = B501FDE11CA8D1F500BE22EF /* CSListMonitor.swift */; };
		B501FDE51CA8D1F500BE22EF /* CSListMonitor.swift in Sources */ = {isa = PBXBuildFile; fileRef = B501FDE11CA8D1F500BE22EF /* CSListMonitor.swift */; };
		B501FDE71CA8D20500BE22EF /* CSListObserver.swift in Sources */ = {isa = PBXBuildFile; fileRef = B501FDE61CA8D20500BE22EF /* CSListObserver.swift */; };
		B501FDE91CA8D20500BE22EF /* CSListObserver.swift in Sources */ = {isa = PBXBuildFile; fileRef = B501FDE61CA8D20500BE22EF /* CSListObserver.swift */; };
		B501FDEA1CA8D20500BE22EF /* CSListObserver.swift in Sources */ = {isa = PBXBuildFile; fileRef = B501FDE61CA8D20500BE22EF /* CSListObserver.swift */; };
		B50392F91C478FF3009900CA /* NSManagedObject+Transaction.swift in Sources */ = {isa = PBXBuildFile; fileRef = B50392F81C478FF3009900CA /* NSManagedObject+Transaction.swift */; };
		B50392FA1C47963F009900CA /* NSManagedObject+Transaction.swift in Sources */ = {isa = PBXBuildFile; fileRef = B50392F81C478FF3009900CA /* NSManagedObject+Transaction.swift */; };
		B50392FB1C479640009900CA /* NSManagedObject+Transaction.swift in Sources */ = {isa = PBXBuildFile; fileRef = B50392F81C478FF3009900CA /* NSManagedObject+Transaction.swift */; };
		B504D0D61B02362500B2BBB1 /* CoreStore+Setup.swift in Sources */ = {isa = PBXBuildFile; fileRef = B504D0D51B02362500B2BBB1 /* CoreStore+Setup.swift */; };
		B51BE06A1B47FC4B0069F532 /* NSManagedObjectModel+Setup.swift in Sources */ = {isa = PBXBuildFile; fileRef = B51BE0691B47FC4B0069F532 /* NSManagedObjectModel+Setup.swift */; };
		B51FE5AB1CD4D00300E54258 /* CoreStore+CustomDebugStringConvertible.swift in Sources */ = {isa = PBXBuildFile; fileRef = B51FE5AA1CD4D00300E54258 /* CoreStore+CustomDebugStringConvertible.swift */; };
		B51FE5AD1CD4D00300E54258 /* CoreStore+CustomDebugStringConvertible.swift in Sources */ = {isa = PBXBuildFile; fileRef = B51FE5AA1CD4D00300E54258 /* CoreStore+CustomDebugStringConvertible.swift */; };
		B51FE5AE1CD4D00300E54258 /* CoreStore+CustomDebugStringConvertible.swift in Sources */ = {isa = PBXBuildFile; fileRef = B51FE5AA1CD4D00300E54258 /* CoreStore+CustomDebugStringConvertible.swift */; };
		B51FE5AF1CD4D00300E54258 /* CoreStore+CustomDebugStringConvertible.swift in Sources */ = {isa = PBXBuildFile; fileRef = B51FE5AA1CD4D00300E54258 /* CoreStore+CustomDebugStringConvertible.swift */; };
		B5202CFA1C04688100DED140 /* NSFetchedResultsController+Convenience.swift in Sources */ = {isa = PBXBuildFile; fileRef = B5202CF91C04688100DED140 /* NSFetchedResultsController+Convenience.swift */; };
		B5202CFD1C046E8400DED140 /* NSFetchedResultsController+Convenience.swift in Sources */ = {isa = PBXBuildFile; fileRef = B5202CF91C04688100DED140 /* NSFetchedResultsController+Convenience.swift */; };
		B5220E081D0C5F8D009BC71E /* ObjectObserverTests.swift in Sources */ = {isa = PBXBuildFile; fileRef = B5220E071D0C5F8D009BC71E /* ObjectObserverTests.swift */; };
		B5220E091D0C5F8D009BC71E /* ObjectObserverTests.swift in Sources */ = {isa = PBXBuildFile; fileRef = B5220E071D0C5F8D009BC71E /* ObjectObserverTests.swift */; };
		B5220E0C1D0D0D19009BC71E /* ImportTests.swift in Sources */ = {isa = PBXBuildFile; fileRef = B5220E0B1D0D0D19009BC71E /* ImportTests.swift */; };
		B5220E0D1D0D0D19009BC71E /* ImportTests.swift in Sources */ = {isa = PBXBuildFile; fileRef = B5220E0B1D0D0D19009BC71E /* ImportTests.swift */; };
		B5220E0E1D0D0D19009BC71E /* ImportTests.swift in Sources */ = {isa = PBXBuildFile; fileRef = B5220E0B1D0D0D19009BC71E /* ImportTests.swift */; };
		B5220E101D0DA6AB009BC71E /* ListObserverTests.swift in Sources */ = {isa = PBXBuildFile; fileRef = B5220E0F1D0DA6AB009BC71E /* ListObserverTests.swift */; };
		B5220E111D0DA6AB009BC71E /* ListObserverTests.swift in Sources */ = {isa = PBXBuildFile; fileRef = B5220E0F1D0DA6AB009BC71E /* ListObserverTests.swift */; };
		B5220E131D1305ED009BC71E /* SectionBy.swift in Sources */ = {isa = PBXBuildFile; fileRef = B56007131B3F6C2800A9A8F9 /* SectionBy.swift */; };
		B5220E141D130614009BC71E /* DataStack+Observing.swift in Sources */ = {isa = PBXBuildFile; fileRef = B5E84F1A1AFF84860064E85B /* DataStack+Observing.swift */; };
		B5220E151D130663009BC71E /* CoreStore+Observing.swift in Sources */ = {isa = PBXBuildFile; fileRef = B5E84F1B1AFF84860064E85B /* CoreStore+Observing.swift */; };
		B5220E161D13067C009BC71E /* ObjectMonitor.swift in Sources */ = {isa = PBXBuildFile; fileRef = B5E84F1C1AFF84860064E85B /* ObjectMonitor.swift */; };
		B5220E171D1306DF009BC71E /* UnsafeDataTransaction+Observing.swift in Sources */ = {isa = PBXBuildFile; fileRef = B5C976E21C6C9F6A00B1AF90 /* UnsafeDataTransaction+Observing.swift */; };
		B5220E181D130711009BC71E /* ObjectObserver.swift in Sources */ = {isa = PBXBuildFile; fileRef = B5E84F1F1AFF84860064E85B /* ObjectObserver.swift */; };
		B5220E191D130761009BC71E /* ListMonitor.swift in Sources */ = {isa = PBXBuildFile; fileRef = B5E84F1D1AFF84860064E85B /* ListMonitor.swift */; };
		B5220E1A1D130791009BC71E /* CoreStoreFetchedResultsController.swift in Sources */ = {isa = PBXBuildFile; fileRef = B5C976E61C6E3A5900B1AF90 /* CoreStoreFetchedResultsController.swift */; };
		B5220E1B1D13079B009BC71E /* CSCoreStore+Observing.swift in Sources */ = {isa = PBXBuildFile; fileRef = B5E1B5A11CAA4365007FD580 /* CSCoreStore+Observing.swift */; };
		B5220E1C1D130801009BC71E /* FetchedResultsControllerDelegate.swift in Sources */ = {isa = PBXBuildFile; fileRef = B54A6A541BA15F2A007870FD /* FetchedResultsControllerDelegate.swift */; };
		B5220E1D1D13080A009BC71E /* CSDataStack+Observing.swift in Sources */ = {isa = PBXBuildFile; fileRef = B5E1B59C1CAA2568007FD580 /* CSDataStack+Observing.swift */; };
		B5220E1E1D13080D009BC71E /* CSListMonitor.swift in Sources */ = {isa = PBXBuildFile; fileRef = B501FDE11CA8D1F500BE22EF /* CSListMonitor.swift */; };
		B5220E1F1D130810009BC71E /* CSListObserver.swift in Sources */ = {isa = PBXBuildFile; fileRef = B501FDE61CA8D20500BE22EF /* CSListObserver.swift */; };
		B5220E201D130813009BC71E /* CSObjectMonitor.swift in Sources */ = {isa = PBXBuildFile; fileRef = B5E1B5921CAA0C15007FD580 /* CSObjectMonitor.swift */; };
		B5220E211D130816009BC71E /* CSObjectObserver.swift in Sources */ = {isa = PBXBuildFile; fileRef = B5E1B5971CAA0C23007FD580 /* CSObjectObserver.swift */; };
		B5220E221D130818009BC71E /* CSSectionBy.swift in Sources */ = {isa = PBXBuildFile; fileRef = B501FDDC1CA8D05000BE22EF /* CSSectionBy.swift */; };
		B5220E231D130826009BC71E /* NSFetchedResultsController+ObjectiveC.swift in Sources */ = {isa = PBXBuildFile; fileRef = B53FBA1D1CAB63FA00F0D40A /* NSFetchedResultsController+ObjectiveC.swift */; };
		B5220E241D13085E009BC71E /* NSFetchedResultsController+Convenience.swift in Sources */ = {isa = PBXBuildFile; fileRef = B5202CF91C04688100DED140 /* NSFetchedResultsController+Convenience.swift */; };
		B5220E251D13088E009BC71E /* ListObserver.swift in Sources */ = {isa = PBXBuildFile; fileRef = B5E84F1E1AFF84860064E85B /* ListObserver.swift */; };
		B5220E261D1308C2009BC71E /* ListObserverTests.swift in Sources */ = {isa = PBXBuildFile; fileRef = B5220E0F1D0DA6AB009BC71E /* ListObserverTests.swift */; };
		B5220E271D1308D1009BC71E /* ObjectObserverTests.swift in Sources */ = {isa = PBXBuildFile; fileRef = B5220E071D0C5F8D009BC71E /* ObjectObserverTests.swift */; };
		B5220E281D1308E5009BC71E /* SectionByTests.swift in Sources */ = {isa = PBXBuildFile; fileRef = B52557831D02A07400E51965 /* SectionByTests.swift */; };
		B525576C1CFAF18F00E51965 /* IntoTests.swift in Sources */ = {isa = PBXBuildFile; fileRef = B525576B1CFAF18F00E51965 /* IntoTests.swift */; };
		B525576D1CFAF18F00E51965 /* IntoTests.swift in Sources */ = {isa = PBXBuildFile; fileRef = B525576B1CFAF18F00E51965 /* IntoTests.swift */; };
		B525576E1CFAF18F00E51965 /* IntoTests.swift in Sources */ = {isa = PBXBuildFile; fileRef = B525576B1CFAF18F00E51965 /* IntoTests.swift */; };
		B52557701D02561A00E51965 /* SelectTests.swift in Sources */ = {isa = PBXBuildFile; fileRef = B525576F1D02561A00E51965 /* SelectTests.swift */; };
		B52557711D02561A00E51965 /* SelectTests.swift in Sources */ = {isa = PBXBuildFile; fileRef = B525576F1D02561A00E51965 /* SelectTests.swift */; };
		B52557721D02561A00E51965 /* SelectTests.swift in Sources */ = {isa = PBXBuildFile; fileRef = B525576F1D02561A00E51965 /* SelectTests.swift */; };
		B52557741D02791400E51965 /* WhereTests.swift in Sources */ = {isa = PBXBuildFile; fileRef = B52557731D02791400E51965 /* WhereTests.swift */; };
		B52557751D02791400E51965 /* WhereTests.swift in Sources */ = {isa = PBXBuildFile; fileRef = B52557731D02791400E51965 /* WhereTests.swift */; };
		B52557761D02791400E51965 /* WhereTests.swift in Sources */ = {isa = PBXBuildFile; fileRef = B52557731D02791400E51965 /* WhereTests.swift */; };
		B52557781D02826E00E51965 /* OrderByTests.swift in Sources */ = {isa = PBXBuildFile; fileRef = B52557771D02826E00E51965 /* OrderByTests.swift */; };
		B52557791D02826E00E51965 /* OrderByTests.swift in Sources */ = {isa = PBXBuildFile; fileRef = B52557771D02826E00E51965 /* OrderByTests.swift */; };
		B525577A1D02826E00E51965 /* OrderByTests.swift in Sources */ = {isa = PBXBuildFile; fileRef = B52557771D02826E00E51965 /* OrderByTests.swift */; };
		B525577C1D0291FE00E51965 /* GroupByTests.swift in Sources */ = {isa = PBXBuildFile; fileRef = B525577B1D0291FE00E51965 /* GroupByTests.swift */; };
		B525577D1D0291FE00E51965 /* GroupByTests.swift in Sources */ = {isa = PBXBuildFile; fileRef = B525577B1D0291FE00E51965 /* GroupByTests.swift */; };
		B525577E1D0291FE00E51965 /* GroupByTests.swift in Sources */ = {isa = PBXBuildFile; fileRef = B525577B1D0291FE00E51965 /* GroupByTests.swift */; };
		B52557801D029D2500E51965 /* TweakTests.swift in Sources */ = {isa = PBXBuildFile; fileRef = B525577F1D029D2500E51965 /* TweakTests.swift */; };
		B52557811D029D2500E51965 /* TweakTests.swift in Sources */ = {isa = PBXBuildFile; fileRef = B525577F1D029D2500E51965 /* TweakTests.swift */; };
		B52557821D029D2500E51965 /* TweakTests.swift in Sources */ = {isa = PBXBuildFile; fileRef = B525577F1D029D2500E51965 /* TweakTests.swift */; };
		B52557841D02A07400E51965 /* SectionByTests.swift in Sources */ = {isa = PBXBuildFile; fileRef = B52557831D02A07400E51965 /* SectionByTests.swift */; };
		B52557851D02A07400E51965 /* SectionByTests.swift in Sources */ = {isa = PBXBuildFile; fileRef = B52557831D02A07400E51965 /* SectionByTests.swift */; };
		B52557881D02DE8100E51965 /* FetchTests.swift in Sources */ = {isa = PBXBuildFile; fileRef = B52557871D02DE8100E51965 /* FetchTests.swift */; };
		B52557891D02DE8100E51965 /* FetchTests.swift in Sources */ = {isa = PBXBuildFile; fileRef = B52557871D02DE8100E51965 /* FetchTests.swift */; };
		B525578A1D02DE8100E51965 /* FetchTests.swift in Sources */ = {isa = PBXBuildFile; fileRef = B52557871D02DE8100E51965 /* FetchTests.swift */; };
		B52661401CADD585007B85D9 /* CoreStoreFetchRequest+CoreStore.swift in Sources */ = {isa = PBXBuildFile; fileRef = B526613F1CADD585007B85D9 /* CoreStoreFetchRequest+CoreStore.swift */; };
		B52661421CADD585007B85D9 /* CoreStoreFetchRequest+CoreStore.swift in Sources */ = {isa = PBXBuildFile; fileRef = B526613F1CADD585007B85D9 /* CoreStoreFetchRequest+CoreStore.swift */; };
		B52661431CADD585007B85D9 /* CoreStoreFetchRequest+CoreStore.swift in Sources */ = {isa = PBXBuildFile; fileRef = B526613F1CADD585007B85D9 /* CoreStoreFetchRequest+CoreStore.swift */; };
		B52661441CADD585007B85D9 /* CoreStoreFetchRequest+CoreStore.swift in Sources */ = {isa = PBXBuildFile; fileRef = B526613F1CADD585007B85D9 /* CoreStoreFetchRequest+CoreStore.swift */; };
		B529C2041CA4A2DB007E7EBD /* CSSaveResult.swift in Sources */ = {isa = PBXBuildFile; fileRef = B529C2031CA4A2DB007E7EBD /* CSSaveResult.swift */; };
		B529C2061CA4A2DB007E7EBD /* CSSaveResult.swift in Sources */ = {isa = PBXBuildFile; fileRef = B529C2031CA4A2DB007E7EBD /* CSSaveResult.swift */; };
		B529C2071CA4A2DC007E7EBD /* CSSaveResult.swift in Sources */ = {isa = PBXBuildFile; fileRef = B529C2031CA4A2DB007E7EBD /* CSSaveResult.swift */; };
		B529C2081CA4A2DC007E7EBD /* CSSaveResult.swift in Sources */ = {isa = PBXBuildFile; fileRef = B529C2031CA4A2DB007E7EBD /* CSSaveResult.swift */; };
		B52DD17E1BE1F8CD00949AFE /* CoreStore.framework in Frameworks */ = {isa = PBXBuildFile; fileRef = B52DD1741BE1F8CC00949AFE /* CoreStore.framework */; };
		B52DD1931BE1F8FD00949AFE /* CoreStore.h in Headers */ = {isa = PBXBuildFile; fileRef = 2F03A53519C5C6DA005002A5 /* CoreStore.h */; settings = {ATTRIBUTES = (Public, ); }; };
		B52DD1941BE1F92500949AFE /* CoreStore.swift in Sources */ = {isa = PBXBuildFile; fileRef = 2F291E2619C6D3CF007AF63F /* CoreStore.swift */; };
		B52DD1951BE1F92500949AFE /* CoreStoreError.swift in Sources */ = {isa = PBXBuildFile; fileRef = B5D1E22B19FA9FBC003B2874 /* CoreStoreError.swift */; };
		B52DD1961BE1F92500949AFE /* DataStack.swift in Sources */ = {isa = PBXBuildFile; fileRef = B5E84EDB1AFF84500064E85B /* DataStack.swift */; };
		B52DD1981BE1F92500949AFE /* CoreStore+Setup.swift in Sources */ = {isa = PBXBuildFile; fileRef = B504D0D51B02362500B2BBB1 /* CoreStore+Setup.swift */; };
		B52DD1991BE1F92800949AFE /* DefaultLogger.swift in Sources */ = {isa = PBXBuildFile; fileRef = B5E84EE31AFF84610064E85B /* DefaultLogger.swift */; };
		B52DD19A1BE1F92800949AFE /* CoreStore+Logging.swift in Sources */ = {isa = PBXBuildFile; fileRef = B5E84EE41AFF84610064E85B /* CoreStore+Logging.swift */; };
		B52DD19B1BE1F92800949AFE /* CoreStoreLogger.swift in Sources */ = {isa = PBXBuildFile; fileRef = B5E84EE51AFF84610064E85B /* CoreStoreLogger.swift */; };
		B52DD19C1BE1F92C00949AFE /* Into.swift in Sources */ = {isa = PBXBuildFile; fileRef = B56007101B3F6BD500A9A8F9 /* Into.swift */; };
		B52DD19D1BE1F92C00949AFE /* BaseDataTransaction.swift in Sources */ = {isa = PBXBuildFile; fileRef = B5E84EEB1AFF846E0064E85B /* BaseDataTransaction.swift */; };
		B52DD19E1BE1F92C00949AFE /* AsynchronousDataTransaction.swift in Sources */ = {isa = PBXBuildFile; fileRef = B5E84EEA1AFF846E0064E85B /* AsynchronousDataTransaction.swift */; };
		B52DD19F1BE1F92C00949AFE /* SynchronousDataTransaction.swift in Sources */ = {isa = PBXBuildFile; fileRef = B5E84EF31AFF846E0064E85B /* SynchronousDataTransaction.swift */; };
		B52DD1A01BE1F92C00949AFE /* UnsafeDataTransaction.swift in Sources */ = {isa = PBXBuildFile; fileRef = B5E84EED1AFF846E0064E85B /* UnsafeDataTransaction.swift */; };
		B52DD1A11BE1F92C00949AFE /* DataStack+Transaction.swift in Sources */ = {isa = PBXBuildFile; fileRef = B5E84EEC1AFF846E0064E85B /* DataStack+Transaction.swift */; };
		B52DD1A21BE1F92C00949AFE /* CoreStore+Transaction.swift in Sources */ = {isa = PBXBuildFile; fileRef = B5E84EEE1AFF846E0064E85B /* CoreStore+Transaction.swift */; };
		B52DD1A31BE1F92C00949AFE /* SaveResult.swift in Sources */ = {isa = PBXBuildFile; fileRef = B5E84EF21AFF846E0064E85B /* SaveResult.swift */; };
		B52DD1A41BE1F92F00949AFE /* ImportableObject.swift in Sources */ = {isa = PBXBuildFile; fileRef = B5F1DA8C1B9AA97D007C5CBB /* ImportableObject.swift */; };
		B52DD1A51BE1F92F00949AFE /* ImportableUniqueObject.swift in Sources */ = {isa = PBXBuildFile; fileRef = B5F1DA8F1B9AA991007C5CBB /* ImportableUniqueObject.swift */; };
		B52DD1A61BE1F92F00949AFE /* BaseDataTransaction+Importing.swift in Sources */ = {isa = PBXBuildFile; fileRef = B5E834B81B76311F001D3D50 /* BaseDataTransaction+Importing.swift */; };
		B52DD1A71BE1F93200949AFE /* BaseDataTransaction+Querying.swift in Sources */ = {isa = PBXBuildFile; fileRef = B5E84EFE1AFF847B0064E85B /* BaseDataTransaction+Querying.swift */; };
		B52DD1A81BE1F93200949AFE /* DataStack+Querying.swift in Sources */ = {isa = PBXBuildFile; fileRef = B5E84F061AFF847B0064E85B /* DataStack+Querying.swift */; };
		B52DD1A91BE1F93200949AFE /* CoreStore+Querying.swift in Sources */ = {isa = PBXBuildFile; fileRef = B5E84F071AFF847B0064E85B /* CoreStore+Querying.swift */; };
		B52DD1AA1BE1F93500949AFE /* ClauseTypes.swift in Sources */ = {isa = PBXBuildFile; fileRef = B5E84F401AFF8CCD0064E85B /* ClauseTypes.swift */; };
		B52DD1AB1BE1F93900949AFE /* From.swift in Sources */ = {isa = PBXBuildFile; fileRef = B5E84F011AFF847B0064E85B /* From.swift */; };
		B52DD1AC1BE1F93900949AFE /* Select.swift in Sources */ = {isa = PBXBuildFile; fileRef = B5E84F031AFF847B0064E85B /* Select.swift */; };
		B52DD1AD1BE1F93900949AFE /* Where.swift in Sources */ = {isa = PBXBuildFile; fileRef = B5E84F051AFF847B0064E85B /* Where.swift */; };
		B52DD1AE1BE1F93900949AFE /* OrderBy.swift in Sources */ = {isa = PBXBuildFile; fileRef = B5E84F041AFF847B0064E85B /* OrderBy.swift */; };
		B52DD1AF1BE1F93900949AFE /* GroupBy.swift in Sources */ = {isa = PBXBuildFile; fileRef = B5E84F021AFF847B0064E85B /* GroupBy.swift */; };
		B52DD1B01BE1F93900949AFE /* Tweak.swift in Sources */ = {isa = PBXBuildFile; fileRef = B5E84F001AFF847B0064E85B /* Tweak.swift */; };
		B52DD1B81BE1F94000949AFE /* DataStack+Migration.swift in Sources */ = {isa = PBXBuildFile; fileRef = B56964D31B22FFAD0075EE4A /* DataStack+Migration.swift */; };
		B52DD1B91BE1F94000949AFE /* CoreStore+Migration.swift in Sources */ = {isa = PBXBuildFile; fileRef = B5FAD6AD1B518DCB00714891 /* CoreStore+Migration.swift */; };
		B52DD1BA1BE1F94000949AFE /* MigrationChain.swift in Sources */ = {isa = PBXBuildFile; fileRef = B56007151B4018AB00A9A8F9 /* MigrationChain.swift */; };
		B52DD1BB1BE1F94000949AFE /* MigrationType.swift in Sources */ = {isa = PBXBuildFile; fileRef = B5A261201B64BFDB006EB6D3 /* MigrationType.swift */; };
		B52DD1BC1BE1F94000949AFE /* MigrationResult.swift in Sources */ = {isa = PBXBuildFile; fileRef = B56965231B356B820075EE4A /* MigrationResult.swift */; };
		B52DD1BD1BE1F94300949AFE /* NSManagedObject+Convenience.swift in Sources */ = {isa = PBXBuildFile; fileRef = B5E84F271AFF84920064E85B /* NSManagedObject+Convenience.swift */; };
		B52DD1BE1BE1F94300949AFE /* Progress+Convenience.swift in Sources */ = {isa = PBXBuildFile; fileRef = B5FAD6A81B50A4B300714891 /* Progress+Convenience.swift */; };
		B52DD1C11BE1F94600949AFE /* Functions.swift in Sources */ = {isa = PBXBuildFile; fileRef = B5E834BA1B7691F3001D3D50 /* Functions.swift */; };
		B52DD1C21BE1F94600949AFE /* MigrationManager.swift in Sources */ = {isa = PBXBuildFile; fileRef = B5FAD6AB1B51285300714891 /* MigrationManager.swift */; };
		B52DD1C31BE1F94600949AFE /* NotificationObserver.swift in Sources */ = {isa = PBXBuildFile; fileRef = B5E84F2B1AFF849C0064E85B /* NotificationObserver.swift */; };
		B52DD1C61BE1F94600949AFE /* NSManagedObjectContext+CoreStore.swift in Sources */ = {isa = PBXBuildFile; fileRef = B5E84F2C1AFF849C0064E85B /* NSManagedObjectContext+CoreStore.swift */; };
		B52DD1C71BE1F94600949AFE /* NSManagedObjectContext+Querying.swift in Sources */ = {isa = PBXBuildFile; fileRef = B5E84F351AFF85470064E85B /* NSManagedObjectContext+Querying.swift */; };
		B52DD1C81BE1F94600949AFE /* NSManagedObjectContext+Setup.swift in Sources */ = {isa = PBXBuildFile; fileRef = B5E84F321AFF85470064E85B /* NSManagedObjectContext+Setup.swift */; };
		B52DD1C91BE1F94600949AFE /* NSManagedObjectContext+Transaction.swift in Sources */ = {isa = PBXBuildFile; fileRef = B5E84F331AFF85470064E85B /* NSManagedObjectContext+Transaction.swift */; };
		B52DD1CA1BE1F94600949AFE /* NSManagedObjectModel+Setup.swift in Sources */ = {isa = PBXBuildFile; fileRef = B51BE0691B47FC4B0069F532 /* NSManagedObjectModel+Setup.swift */; };
		B52DD1CB1BE1F94600949AFE /* WeakObject.swift in Sources */ = {isa = PBXBuildFile; fileRef = B5E84F2D1AFF849C0064E85B /* WeakObject.swift */; };
		B533C4DB1D7D4BFA001383CB /* DispatchQueue+CoreStore.swift in Sources */ = {isa = PBXBuildFile; fileRef = B533C4DA1D7D4BFA001383CB /* DispatchQueue+CoreStore.swift */; };
		B533C4DC1D7D4BFA001383CB /* DispatchQueue+CoreStore.swift in Sources */ = {isa = PBXBuildFile; fileRef = B533C4DA1D7D4BFA001383CB /* DispatchQueue+CoreStore.swift */; };
		B533C4DD1D7D4BFA001383CB /* DispatchQueue+CoreStore.swift in Sources */ = {isa = PBXBuildFile; fileRef = B533C4DA1D7D4BFA001383CB /* DispatchQueue+CoreStore.swift */; };
		B533C4DE1D7D4BFA001383CB /* DispatchQueue+CoreStore.swift in Sources */ = {isa = PBXBuildFile; fileRef = B533C4DA1D7D4BFA001383CB /* DispatchQueue+CoreStore.swift */; };
		B538BA771D15B3E30003A766 /* CoreStoreBridge.m in Sources */ = {isa = PBXBuildFile; fileRef = B538BA701D15B3E30003A766 /* CoreStoreBridge.m */; };
		B538BA781D15B3E30003A766 /* CoreStoreBridge.m in Sources */ = {isa = PBXBuildFile; fileRef = B538BA701D15B3E30003A766 /* CoreStoreBridge.m */; };
		B538BA791D15B3E30003A766 /* CoreStoreBridge.m in Sources */ = {isa = PBXBuildFile; fileRef = B538BA701D15B3E30003A766 /* CoreStoreBridge.m */; };
		B538BA7A1D15B3E30003A766 /* CoreStoreBridge.m in Sources */ = {isa = PBXBuildFile; fileRef = B538BA701D15B3E30003A766 /* CoreStoreBridge.m */; };
		B53FB9FE1CAB2D2F00F0D40A /* CSMigrationResult.swift in Sources */ = {isa = PBXBuildFile; fileRef = B53FB9FD1CAB2D2F00F0D40A /* CSMigrationResult.swift */; };
		B53FBA001CAB2D2F00F0D40A /* CSMigrationResult.swift in Sources */ = {isa = PBXBuildFile; fileRef = B53FB9FD1CAB2D2F00F0D40A /* CSMigrationResult.swift */; };
		B53FBA011CAB2D2F00F0D40A /* CSMigrationResult.swift in Sources */ = {isa = PBXBuildFile; fileRef = B53FB9FD1CAB2D2F00F0D40A /* CSMigrationResult.swift */; };
		B53FBA021CAB2D2F00F0D40A /* CSMigrationResult.swift in Sources */ = {isa = PBXBuildFile; fileRef = B53FB9FD1CAB2D2F00F0D40A /* CSMigrationResult.swift */; };
		B53FBA041CAB300C00F0D40A /* CSMigrationType.swift in Sources */ = {isa = PBXBuildFile; fileRef = B53FBA031CAB300C00F0D40A /* CSMigrationType.swift */; };
		B53FBA061CAB300C00F0D40A /* CSMigrationType.swift in Sources */ = {isa = PBXBuildFile; fileRef = B53FBA031CAB300C00F0D40A /* CSMigrationType.swift */; };
		B53FBA071CAB300C00F0D40A /* CSMigrationType.swift in Sources */ = {isa = PBXBuildFile; fileRef = B53FBA031CAB300C00F0D40A /* CSMigrationType.swift */; };
		B53FBA081CAB300C00F0D40A /* CSMigrationType.swift in Sources */ = {isa = PBXBuildFile; fileRef = B53FBA031CAB300C00F0D40A /* CSMigrationType.swift */; };
		B53FBA0B1CAB5E6500F0D40A /* CSCoreStore+Migrating.swift in Sources */ = {isa = PBXBuildFile; fileRef = B53FBA0A1CAB5E6500F0D40A /* CSCoreStore+Migrating.swift */; };
		B53FBA0D1CAB5E6500F0D40A /* CSCoreStore+Migrating.swift in Sources */ = {isa = PBXBuildFile; fileRef = B53FBA0A1CAB5E6500F0D40A /* CSCoreStore+Migrating.swift */; };
		B53FBA0E1CAB5E6500F0D40A /* CSCoreStore+Migrating.swift in Sources */ = {isa = PBXBuildFile; fileRef = B53FBA0A1CAB5E6500F0D40A /* CSCoreStore+Migrating.swift */; };
		B53FBA0F1CAB5E6500F0D40A /* CSCoreStore+Migrating.swift in Sources */ = {isa = PBXBuildFile; fileRef = B53FBA0A1CAB5E6500F0D40A /* CSCoreStore+Migrating.swift */; };
		B53FBA121CAB63CB00F0D40A /* Progress+ObjectiveC.swift in Sources */ = {isa = PBXBuildFile; fileRef = B53FBA111CAB63CB00F0D40A /* Progress+ObjectiveC.swift */; };
		B53FBA141CAB63CB00F0D40A /* Progress+ObjectiveC.swift in Sources */ = {isa = PBXBuildFile; fileRef = B53FBA111CAB63CB00F0D40A /* Progress+ObjectiveC.swift */; };
		B53FBA151CAB63CB00F0D40A /* Progress+ObjectiveC.swift in Sources */ = {isa = PBXBuildFile; fileRef = B53FBA111CAB63CB00F0D40A /* Progress+ObjectiveC.swift */; };
		B53FBA161CAB63CB00F0D40A /* Progress+ObjectiveC.swift in Sources */ = {isa = PBXBuildFile; fileRef = B53FBA111CAB63CB00F0D40A /* Progress+ObjectiveC.swift */; };
		B53FBA181CAB63E200F0D40A /* NSManagedObject+ObjectiveC.swift in Sources */ = {isa = PBXBuildFile; fileRef = B53FBA171CAB63E200F0D40A /* NSManagedObject+ObjectiveC.swift */; };
		B53FBA1A1CAB63E200F0D40A /* NSManagedObject+ObjectiveC.swift in Sources */ = {isa = PBXBuildFile; fileRef = B53FBA171CAB63E200F0D40A /* NSManagedObject+ObjectiveC.swift */; };
		B53FBA1B1CAB63E200F0D40A /* NSManagedObject+ObjectiveC.swift in Sources */ = {isa = PBXBuildFile; fileRef = B53FBA171CAB63E200F0D40A /* NSManagedObject+ObjectiveC.swift */; };
		B53FBA1C1CAB63E200F0D40A /* NSManagedObject+ObjectiveC.swift in Sources */ = {isa = PBXBuildFile; fileRef = B53FBA171CAB63E200F0D40A /* NSManagedObject+ObjectiveC.swift */; };
		B53FBA1E1CAB63FA00F0D40A /* NSFetchedResultsController+ObjectiveC.swift in Sources */ = {isa = PBXBuildFile; fileRef = B53FBA1D1CAB63FA00F0D40A /* NSFetchedResultsController+ObjectiveC.swift */; };
		B53FBA201CAB63FA00F0D40A /* NSFetchedResultsController+ObjectiveC.swift in Sources */ = {isa = PBXBuildFile; fileRef = B53FBA1D1CAB63FA00F0D40A /* NSFetchedResultsController+ObjectiveC.swift */; };
		B53FBA211CAB63FA00F0D40A /* NSFetchedResultsController+ObjectiveC.swift in Sources */ = {isa = PBXBuildFile; fileRef = B53FBA1D1CAB63FA00F0D40A /* NSFetchedResultsController+ObjectiveC.swift */; };
		B546F9581C99B17400D5AC55 /* CSCoreStore+Setup.swift in Sources */ = {isa = PBXBuildFile; fileRef = B546F9571C99B17400D5AC55 /* CSCoreStore+Setup.swift */; };
		B546F9591C99B17400D5AC55 /* CSCoreStore+Setup.swift in Sources */ = {isa = PBXBuildFile; fileRef = B546F9571C99B17400D5AC55 /* CSCoreStore+Setup.swift */; };
		B546F95A1C99B17400D5AC55 /* CSCoreStore+Setup.swift in Sources */ = {isa = PBXBuildFile; fileRef = B546F9571C99B17400D5AC55 /* CSCoreStore+Setup.swift */; };
		B546F95B1C99B17400D5AC55 /* CSCoreStore+Setup.swift in Sources */ = {isa = PBXBuildFile; fileRef = B546F9571C99B17400D5AC55 /* CSCoreStore+Setup.swift */; };
		B546F95D1C9A12B800D5AC55 /* CSSQliteStore.swift in Sources */ = {isa = PBXBuildFile; fileRef = B546F95C1C9A12B800D5AC55 /* CSSQliteStore.swift */; };
		B546F95E1C9A12B800D5AC55 /* CSSQliteStore.swift in Sources */ = {isa = PBXBuildFile; fileRef = B546F95C1C9A12B800D5AC55 /* CSSQliteStore.swift */; };
		B546F95F1C9A12B800D5AC55 /* CSSQliteStore.swift in Sources */ = {isa = PBXBuildFile; fileRef = B546F95C1C9A12B800D5AC55 /* CSSQliteStore.swift */; };
		B546F9601C9A12B800D5AC55 /* CSSQliteStore.swift in Sources */ = {isa = PBXBuildFile; fileRef = B546F95C1C9A12B800D5AC55 /* CSSQliteStore.swift */; };
		B546F9691C9AF26D00D5AC55 /* CSInMemoryStore.swift in Sources */ = {isa = PBXBuildFile; fileRef = B546F9681C9AF26D00D5AC55 /* CSInMemoryStore.swift */; };
		B546F96A1C9AF26D00D5AC55 /* CSInMemoryStore.swift in Sources */ = {isa = PBXBuildFile; fileRef = B546F9681C9AF26D00D5AC55 /* CSInMemoryStore.swift */; };
		B546F96B1C9AF26D00D5AC55 /* CSInMemoryStore.swift in Sources */ = {isa = PBXBuildFile; fileRef = B546F9681C9AF26D00D5AC55 /* CSInMemoryStore.swift */; };
		B546F96C1C9AF26D00D5AC55 /* CSInMemoryStore.swift in Sources */ = {isa = PBXBuildFile; fileRef = B546F9681C9AF26D00D5AC55 /* CSInMemoryStore.swift */; };
		B546F9731C9C553300D5AC55 /* SetupResult.swift in Sources */ = {isa = PBXBuildFile; fileRef = B546F9721C9C553300D5AC55 /* SetupResult.swift */; };
		B546F9741C9C553300D5AC55 /* SetupResult.swift in Sources */ = {isa = PBXBuildFile; fileRef = B546F9721C9C553300D5AC55 /* SetupResult.swift */; };
		B546F9751C9C553300D5AC55 /* SetupResult.swift in Sources */ = {isa = PBXBuildFile; fileRef = B546F9721C9C553300D5AC55 /* SetupResult.swift */; };
		B546F9761C9C553300D5AC55 /* SetupResult.swift in Sources */ = {isa = PBXBuildFile; fileRef = B546F9721C9C553300D5AC55 /* SetupResult.swift */; };
		B5489F3F1CF5EEBC008B4978 /* TestEntity1.swift in Sources */ = {isa = PBXBuildFile; fileRef = B5489F3D1CF5EEBC008B4978 /* TestEntity1.swift */; };
		B5489F401CF5EEBC008B4978 /* TestEntity1.swift in Sources */ = {isa = PBXBuildFile; fileRef = B5489F3D1CF5EEBC008B4978 /* TestEntity1.swift */; };
		B5489F411CF5EEBC008B4978 /* TestEntity1.swift in Sources */ = {isa = PBXBuildFile; fileRef = B5489F3D1CF5EEBC008B4978 /* TestEntity1.swift */; };
		B5489F421CF5EEBC008B4978 /* TestEntity2.swift in Sources */ = {isa = PBXBuildFile; fileRef = B5489F3E1CF5EEBC008B4978 /* TestEntity2.swift */; };
		B5489F431CF5EEBC008B4978 /* TestEntity2.swift in Sources */ = {isa = PBXBuildFile; fileRef = B5489F3E1CF5EEBC008B4978 /* TestEntity2.swift */; };
		B5489F441CF5EEBC008B4978 /* TestEntity2.swift in Sources */ = {isa = PBXBuildFile; fileRef = B5489F3E1CF5EEBC008B4978 /* TestEntity2.swift */; };
		B5489F461CF5F017008B4978 /* TransactionTests.swift in Sources */ = {isa = PBXBuildFile; fileRef = B5489F451CF5F017008B4978 /* TransactionTests.swift */; };
		B5489F471CF5F017008B4978 /* TransactionTests.swift in Sources */ = {isa = PBXBuildFile; fileRef = B5489F451CF5F017008B4978 /* TransactionTests.swift */; };
		B5489F481CF5F017008B4978 /* TransactionTests.swift in Sources */ = {isa = PBXBuildFile; fileRef = B5489F451CF5F017008B4978 /* TransactionTests.swift */; };
		B5489F4C1CF5F743008B4978 /* BaseTestCase.swift in Sources */ = {isa = PBXBuildFile; fileRef = B5489F4B1CF5F743008B4978 /* BaseTestCase.swift */; };
		B5489F4D1CF5F743008B4978 /* BaseTestCase.swift in Sources */ = {isa = PBXBuildFile; fileRef = B5489F4B1CF5F743008B4978 /* BaseTestCase.swift */; };
		B5489F4E1CF5F743008B4978 /* BaseTestCase.swift in Sources */ = {isa = PBXBuildFile; fileRef = B5489F4B1CF5F743008B4978 /* BaseTestCase.swift */; };
		B5489F501CF603D5008B4978 /* FromTests.swift in Sources */ = {isa = PBXBuildFile; fileRef = B5489F4F1CF603D5008B4978 /* FromTests.swift */; };
		B5489F511CF603D5008B4978 /* FromTests.swift in Sources */ = {isa = PBXBuildFile; fileRef = B5489F4F1CF603D5008B4978 /* FromTests.swift */; };
		B5489F521CF603D5008B4978 /* FromTests.swift in Sources */ = {isa = PBXBuildFile; fileRef = B5489F4F1CF603D5008B4978 /* FromTests.swift */; };
		B54A6A551BA15F2A007870FD /* FetchedResultsControllerDelegate.swift in Sources */ = {isa = PBXBuildFile; fileRef = B54A6A541BA15F2A007870FD /* FetchedResultsControllerDelegate.swift */; };
		B5519A401CA1B17B002BEF78 /* ErrorTests.swift in Sources */ = {isa = PBXBuildFile; fileRef = B5519A3F1CA1B17B002BEF78 /* ErrorTests.swift */; };
		B5519A411CA1B17B002BEF78 /* ErrorTests.swift in Sources */ = {isa = PBXBuildFile; fileRef = B5519A3F1CA1B17B002BEF78 /* ErrorTests.swift */; };
		B5519A421CA1B17B002BEF78 /* ErrorTests.swift in Sources */ = {isa = PBXBuildFile; fileRef = B5519A3F1CA1B17B002BEF78 /* ErrorTests.swift */; };
		B5519A4A1CA1F4FB002BEF78 /* CSError.swift in Sources */ = {isa = PBXBuildFile; fileRef = B5519A491CA1F4FB002BEF78 /* CSError.swift */; };
		B5519A4B1CA1F4FB002BEF78 /* CSError.swift in Sources */ = {isa = PBXBuildFile; fileRef = B5519A491CA1F4FB002BEF78 /* CSError.swift */; };
		B5519A4C1CA1F4FB002BEF78 /* CSError.swift in Sources */ = {isa = PBXBuildFile; fileRef = B5519A491CA1F4FB002BEF78 /* CSError.swift */; };
		B5519A4D1CA1F4FB002BEF78 /* CSError.swift in Sources */ = {isa = PBXBuildFile; fileRef = B5519A491CA1F4FB002BEF78 /* CSError.swift */; };
		B5519A591CA2008C002BEF78 /* CSBaseDataTransaction.swift in Sources */ = {isa = PBXBuildFile; fileRef = B5519A581CA2008C002BEF78 /* CSBaseDataTransaction.swift */; };
		B5519A5A1CA2008C002BEF78 /* CSBaseDataTransaction.swift in Sources */ = {isa = PBXBuildFile; fileRef = B5519A581CA2008C002BEF78 /* CSBaseDataTransaction.swift */; };
		B5519A5B1CA2008C002BEF78 /* CSBaseDataTransaction.swift in Sources */ = {isa = PBXBuildFile; fileRef = B5519A581CA2008C002BEF78 /* CSBaseDataTransaction.swift */; };
		B5519A5C1CA2008C002BEF78 /* CSBaseDataTransaction.swift in Sources */ = {isa = PBXBuildFile; fileRef = B5519A581CA2008C002BEF78 /* CSBaseDataTransaction.swift */; };
		B5519A5F1CA21954002BEF78 /* CSAsynchronousDataTransaction.swift in Sources */ = {isa = PBXBuildFile; fileRef = B5519A5E1CA21954002BEF78 /* CSAsynchronousDataTransaction.swift */; };
		B5519A601CA21954002BEF78 /* CSAsynchronousDataTransaction.swift in Sources */ = {isa = PBXBuildFile; fileRef = B5519A5E1CA21954002BEF78 /* CSAsynchronousDataTransaction.swift */; };
		B5519A611CA21954002BEF78 /* CSAsynchronousDataTransaction.swift in Sources */ = {isa = PBXBuildFile; fileRef = B5519A5E1CA21954002BEF78 /* CSAsynchronousDataTransaction.swift */; };
		B5519A621CA21954002BEF78 /* CSAsynchronousDataTransaction.swift in Sources */ = {isa = PBXBuildFile; fileRef = B5519A5E1CA21954002BEF78 /* CSAsynchronousDataTransaction.swift */; };
		B55717441D15B09E009BDBCA /* CoreStoreBridge.h in Headers */ = {isa = PBXBuildFile; fileRef = B55717421D15AF9C009BDBCA /* CoreStoreBridge.h */; settings = {ATTRIBUTES = (Public, ); }; };
		B55717451D15B09F009BDBCA /* CoreStoreBridge.h in Headers */ = {isa = PBXBuildFile; fileRef = B55717421D15AF9C009BDBCA /* CoreStoreBridge.h */; settings = {ATTRIBUTES = (Public, ); }; };
		B55717461D15B0A1009BDBCA /* CoreStoreBridge.h in Headers */ = {isa = PBXBuildFile; fileRef = B55717421D15AF9C009BDBCA /* CoreStoreBridge.h */; settings = {ATTRIBUTES = (Public, ); }; };
		B55717471D15B0A1009BDBCA /* CoreStoreBridge.h in Headers */ = {isa = PBXBuildFile; fileRef = B55717421D15AF9C009BDBCA /* CoreStoreBridge.h */; settings = {ATTRIBUTES = (Public, ); }; };
		B5598BCC1BE2093D0092EFCE /* Model.xcdatamodeld in Sources */ = {isa = PBXBuildFile; fileRef = B5D372821A39CD6900F583D9 /* Model.xcdatamodeld */; };
		B559CD431CAA8B6300E4D58B /* CSSetupResult.swift in Sources */ = {isa = PBXBuildFile; fileRef = B559CD421CAA8B6300E4D58B /* CSSetupResult.swift */; };
		B559CD451CAA8B6300E4D58B /* CSSetupResult.swift in Sources */ = {isa = PBXBuildFile; fileRef = B559CD421CAA8B6300E4D58B /* CSSetupResult.swift */; };
		B559CD461CAA8B6300E4D58B /* CSSetupResult.swift in Sources */ = {isa = PBXBuildFile; fileRef = B559CD421CAA8B6300E4D58B /* CSSetupResult.swift */; };
		B559CD471CAA8B6300E4D58B /* CSSetupResult.swift in Sources */ = {isa = PBXBuildFile; fileRef = B559CD421CAA8B6300E4D58B /* CSSetupResult.swift */; };
		B559CD491CAA8C6D00E4D58B /* CSStorageInterface.swift in Sources */ = {isa = PBXBuildFile; fileRef = B559CD481CAA8C6D00E4D58B /* CSStorageInterface.swift */; };
		B559CD4B1CAA8C6D00E4D58B /* CSStorageInterface.swift in Sources */ = {isa = PBXBuildFile; fileRef = B559CD481CAA8C6D00E4D58B /* CSStorageInterface.swift */; };
		B559CD4C1CAA8C6D00E4D58B /* CSStorageInterface.swift in Sources */ = {isa = PBXBuildFile; fileRef = B559CD481CAA8C6D00E4D58B /* CSStorageInterface.swift */; };
		B559CD4D1CAA8C6D00E4D58B /* CSStorageInterface.swift in Sources */ = {isa = PBXBuildFile; fileRef = B559CD481CAA8C6D00E4D58B /* CSStorageInterface.swift */; };
		B56007111B3F6BD500A9A8F9 /* Into.swift in Sources */ = {isa = PBXBuildFile; fileRef = B56007101B3F6BD500A9A8F9 /* Into.swift */; };
		B56007141B3F6C2800A9A8F9 /* SectionBy.swift in Sources */ = {isa = PBXBuildFile; fileRef = B56007131B3F6C2800A9A8F9 /* SectionBy.swift */; };
		B56007161B4018AB00A9A8F9 /* MigrationChain.swift in Sources */ = {isa = PBXBuildFile; fileRef = B56007151B4018AB00A9A8F9 /* MigrationChain.swift */; };
		B563217E1BD65110006C9394 /* CoreStore.h in Headers */ = {isa = PBXBuildFile; fileRef = 2F03A53519C5C6DA005002A5 /* CoreStore.h */; settings = {ATTRIBUTES = (Public, ); }; };
		B563217F1BD65216006C9394 /* CoreStore.swift in Sources */ = {isa = PBXBuildFile; fileRef = 2F291E2619C6D3CF007AF63F /* CoreStore.swift */; };
		B56321801BD65216006C9394 /* CoreStoreError.swift in Sources */ = {isa = PBXBuildFile; fileRef = B5D1E22B19FA9FBC003B2874 /* CoreStoreError.swift */; };
		B56321811BD65216006C9394 /* DataStack.swift in Sources */ = {isa = PBXBuildFile; fileRef = B5E84EDB1AFF84500064E85B /* DataStack.swift */; };
		B56321831BD65216006C9394 /* CoreStore+Setup.swift in Sources */ = {isa = PBXBuildFile; fileRef = B504D0D51B02362500B2BBB1 /* CoreStore+Setup.swift */; };
		B56321841BD65216006C9394 /* DefaultLogger.swift in Sources */ = {isa = PBXBuildFile; fileRef = B5E84EE31AFF84610064E85B /* DefaultLogger.swift */; };
		B56321851BD65216006C9394 /* CoreStore+Logging.swift in Sources */ = {isa = PBXBuildFile; fileRef = B5E84EE41AFF84610064E85B /* CoreStore+Logging.swift */; };
		B56321861BD65216006C9394 /* CoreStoreLogger.swift in Sources */ = {isa = PBXBuildFile; fileRef = B5E84EE51AFF84610064E85B /* CoreStoreLogger.swift */; };
		B56321871BD65216006C9394 /* Into.swift in Sources */ = {isa = PBXBuildFile; fileRef = B56007101B3F6BD500A9A8F9 /* Into.swift */; };
		B56321881BD65216006C9394 /* BaseDataTransaction.swift in Sources */ = {isa = PBXBuildFile; fileRef = B5E84EEB1AFF846E0064E85B /* BaseDataTransaction.swift */; };
		B56321891BD65216006C9394 /* AsynchronousDataTransaction.swift in Sources */ = {isa = PBXBuildFile; fileRef = B5E84EEA1AFF846E0064E85B /* AsynchronousDataTransaction.swift */; };
		B563218A1BD65216006C9394 /* SynchronousDataTransaction.swift in Sources */ = {isa = PBXBuildFile; fileRef = B5E84EF31AFF846E0064E85B /* SynchronousDataTransaction.swift */; };
		B563218B1BD65216006C9394 /* UnsafeDataTransaction.swift in Sources */ = {isa = PBXBuildFile; fileRef = B5E84EED1AFF846E0064E85B /* UnsafeDataTransaction.swift */; };
		B563218C1BD65216006C9394 /* DataStack+Transaction.swift in Sources */ = {isa = PBXBuildFile; fileRef = B5E84EEC1AFF846E0064E85B /* DataStack+Transaction.swift */; };
		B563218D1BD65216006C9394 /* CoreStore+Transaction.swift in Sources */ = {isa = PBXBuildFile; fileRef = B5E84EEE1AFF846E0064E85B /* CoreStore+Transaction.swift */; };
		B563218E1BD65216006C9394 /* SaveResult.swift in Sources */ = {isa = PBXBuildFile; fileRef = B5E84EF21AFF846E0064E85B /* SaveResult.swift */; };
		B563218F1BD65216006C9394 /* ImportableObject.swift in Sources */ = {isa = PBXBuildFile; fileRef = B5F1DA8C1B9AA97D007C5CBB /* ImportableObject.swift */; };
		B56321901BD65216006C9394 /* ImportableUniqueObject.swift in Sources */ = {isa = PBXBuildFile; fileRef = B5F1DA8F1B9AA991007C5CBB /* ImportableUniqueObject.swift */; };
		B56321911BD65216006C9394 /* BaseDataTransaction+Importing.swift in Sources */ = {isa = PBXBuildFile; fileRef = B5E834B81B76311F001D3D50 /* BaseDataTransaction+Importing.swift */; };
		B56321921BD65216006C9394 /* BaseDataTransaction+Querying.swift in Sources */ = {isa = PBXBuildFile; fileRef = B5E84EFE1AFF847B0064E85B /* BaseDataTransaction+Querying.swift */; };
		B56321931BD65216006C9394 /* DataStack+Querying.swift in Sources */ = {isa = PBXBuildFile; fileRef = B5E84F061AFF847B0064E85B /* DataStack+Querying.swift */; };
		B56321941BD65216006C9394 /* CoreStore+Querying.swift in Sources */ = {isa = PBXBuildFile; fileRef = B5E84F071AFF847B0064E85B /* CoreStore+Querying.swift */; };
		B56321951BD65216006C9394 /* ClauseTypes.swift in Sources */ = {isa = PBXBuildFile; fileRef = B5E84F401AFF8CCD0064E85B /* ClauseTypes.swift */; };
		B56321961BD65216006C9394 /* From.swift in Sources */ = {isa = PBXBuildFile; fileRef = B5E84F011AFF847B0064E85B /* From.swift */; };
		B56321971BD65216006C9394 /* Select.swift in Sources */ = {isa = PBXBuildFile; fileRef = B5E84F031AFF847B0064E85B /* Select.swift */; };
		B56321981BD65216006C9394 /* Where.swift in Sources */ = {isa = PBXBuildFile; fileRef = B5E84F051AFF847B0064E85B /* Where.swift */; };
		B56321991BD65216006C9394 /* OrderBy.swift in Sources */ = {isa = PBXBuildFile; fileRef = B5E84F041AFF847B0064E85B /* OrderBy.swift */; };
		B563219A1BD65216006C9394 /* GroupBy.swift in Sources */ = {isa = PBXBuildFile; fileRef = B5E84F021AFF847B0064E85B /* GroupBy.swift */; };
		B563219B1BD65216006C9394 /* Tweak.swift in Sources */ = {isa = PBXBuildFile; fileRef = B5E84F001AFF847B0064E85B /* Tweak.swift */; };
		B563219C1BD65216006C9394 /* SectionBy.swift in Sources */ = {isa = PBXBuildFile; fileRef = B56007131B3F6C2800A9A8F9 /* SectionBy.swift */; };
		B563219D1BD65216006C9394 /* DataStack+Observing.swift in Sources */ = {isa = PBXBuildFile; fileRef = B5E84F1A1AFF84860064E85B /* DataStack+Observing.swift */; };
		B563219E1BD65216006C9394 /* CoreStore+Observing.swift in Sources */ = {isa = PBXBuildFile; fileRef = B5E84F1B1AFF84860064E85B /* CoreStore+Observing.swift */; };
		B563219F1BD65216006C9394 /* ObjectMonitor.swift in Sources */ = {isa = PBXBuildFile; fileRef = B5E84F1C1AFF84860064E85B /* ObjectMonitor.swift */; };
		B56321A01BD65216006C9394 /* ObjectObserver.swift in Sources */ = {isa = PBXBuildFile; fileRef = B5E84F1F1AFF84860064E85B /* ObjectObserver.swift */; };
		B56321A11BD65216006C9394 /* ListMonitor.swift in Sources */ = {isa = PBXBuildFile; fileRef = B5E84F1D1AFF84860064E85B /* ListMonitor.swift */; };
		B56321A21BD65216006C9394 /* ListObserver.swift in Sources */ = {isa = PBXBuildFile; fileRef = B5E84F1E1AFF84860064E85B /* ListObserver.swift */; };
		B56321A31BD65216006C9394 /* DataStack+Migration.swift in Sources */ = {isa = PBXBuildFile; fileRef = B56964D31B22FFAD0075EE4A /* DataStack+Migration.swift */; };
		B56321A41BD65216006C9394 /* CoreStore+Migration.swift in Sources */ = {isa = PBXBuildFile; fileRef = B5FAD6AD1B518DCB00714891 /* CoreStore+Migration.swift */; };
		B56321A51BD65216006C9394 /* MigrationChain.swift in Sources */ = {isa = PBXBuildFile; fileRef = B56007151B4018AB00A9A8F9 /* MigrationChain.swift */; };
		B56321A61BD65216006C9394 /* MigrationType.swift in Sources */ = {isa = PBXBuildFile; fileRef = B5A261201B64BFDB006EB6D3 /* MigrationType.swift */; };
		B56321A71BD65216006C9394 /* MigrationResult.swift in Sources */ = {isa = PBXBuildFile; fileRef = B56965231B356B820075EE4A /* MigrationResult.swift */; };
		B56321A81BD65219006C9394 /* NSManagedObject+Convenience.swift in Sources */ = {isa = PBXBuildFile; fileRef = B5E84F271AFF84920064E85B /* NSManagedObject+Convenience.swift */; };
		B56321A91BD65219006C9394 /* Progress+Convenience.swift in Sources */ = {isa = PBXBuildFile; fileRef = B5FAD6A81B50A4B300714891 /* Progress+Convenience.swift */; };
		B56321AB1BD6521C006C9394 /* FetchedResultsControllerDelegate.swift in Sources */ = {isa = PBXBuildFile; fileRef = B54A6A541BA15F2A007870FD /* FetchedResultsControllerDelegate.swift */; };
		B56321AC1BD6521C006C9394 /* Functions.swift in Sources */ = {isa = PBXBuildFile; fileRef = B5E834BA1B7691F3001D3D50 /* Functions.swift */; };
		B56321AD1BD6521C006C9394 /* MigrationManager.swift in Sources */ = {isa = PBXBuildFile; fileRef = B5FAD6AB1B51285300714891 /* MigrationManager.swift */; };
		B56321AE1BD6521C006C9394 /* NotificationObserver.swift in Sources */ = {isa = PBXBuildFile; fileRef = B5E84F2B1AFF849C0064E85B /* NotificationObserver.swift */; };
		B56321B11BD6521C006C9394 /* NSManagedObjectContext+CoreStore.swift in Sources */ = {isa = PBXBuildFile; fileRef = B5E84F2C1AFF849C0064E85B /* NSManagedObjectContext+CoreStore.swift */; };
		B56321B21BD6521C006C9394 /* NSManagedObjectContext+Querying.swift in Sources */ = {isa = PBXBuildFile; fileRef = B5E84F351AFF85470064E85B /* NSManagedObjectContext+Querying.swift */; };
		B56321B31BD6521C006C9394 /* NSManagedObjectContext+Setup.swift in Sources */ = {isa = PBXBuildFile; fileRef = B5E84F321AFF85470064E85B /* NSManagedObjectContext+Setup.swift */; };
		B56321B41BD6521C006C9394 /* NSManagedObjectContext+Transaction.swift in Sources */ = {isa = PBXBuildFile; fileRef = B5E84F331AFF85470064E85B /* NSManagedObjectContext+Transaction.swift */; };
		B56321B51BD6521C006C9394 /* NSManagedObjectModel+Setup.swift in Sources */ = {isa = PBXBuildFile; fileRef = B51BE0691B47FC4B0069F532 /* NSManagedObjectModel+Setup.swift */; };
		B56321B61BD6521C006C9394 /* WeakObject.swift in Sources */ = {isa = PBXBuildFile; fileRef = B5E84F2D1AFF849C0064E85B /* WeakObject.swift */; };
		B56507941D3930BC000596DA /* CoreData.framework in Frameworks */ = {isa = PBXBuildFile; fileRef = B56507931D3930BC000596DA /* CoreData.framework */; };
		B56507961D3930C1000596DA /* Foundation.framework in Frameworks */ = {isa = PBXBuildFile; fileRef = B56507951D3930C1000596DA /* Foundation.framework */; };
		B56507981D3930CC000596DA /* CoreData.framework in Frameworks */ = {isa = PBXBuildFile; fileRef = B56507971D3930CC000596DA /* CoreData.framework */; };
		B565079A1D3930D1000596DA /* Foundation.framework in Frameworks */ = {isa = PBXBuildFile; fileRef = B56507991D3930D1000596DA /* Foundation.framework */; };
		B565079E1D3930ED000596DA /* CoreData.framework in Frameworks */ = {isa = PBXBuildFile; fileRef = B565079D1D3930ED000596DA /* CoreData.framework */; };
		B56507A01D3930F5000596DA /* Foundation.framework in Frameworks */ = {isa = PBXBuildFile; fileRef = B565079F1D3930F5000596DA /* Foundation.framework */; };
		B5677D3D1CD3B1E400322BFC /* ICloudStoreObserver.swift in Sources */ = {isa = PBXBuildFile; fileRef = B5677D3C1CD3B1E400322BFC /* ICloudStoreObserver.swift */; };
		B5677D3F1CD3B1E400322BFC /* ICloudStoreObserver.swift in Sources */ = {isa = PBXBuildFile; fileRef = B5677D3C1CD3B1E400322BFC /* ICloudStoreObserver.swift */; };
		B5677D401CD3B1E400322BFC /* ICloudStoreObserver.swift in Sources */ = {isa = PBXBuildFile; fileRef = B5677D3C1CD3B1E400322BFC /* ICloudStoreObserver.swift */; };
		B5677D411CD3B1E400322BFC /* ICloudStoreObserver.swift in Sources */ = {isa = PBXBuildFile; fileRef = B5677D3C1CD3B1E400322BFC /* ICloudStoreObserver.swift */; };
		B56964D41B22FFAD0075EE4A /* DataStack+Migration.swift in Sources */ = {isa = PBXBuildFile; fileRef = B56964D31B22FFAD0075EE4A /* DataStack+Migration.swift */; };
		B56965241B356B820075EE4A /* MigrationResult.swift in Sources */ = {isa = PBXBuildFile; fileRef = B56965231B356B820075EE4A /* MigrationResult.swift */; };
		B57D27BE1D0BBE8200539C58 /* BaseTestDataTestCase.swift in Sources */ = {isa = PBXBuildFile; fileRef = B57D27BD1D0BBE8200539C58 /* BaseTestDataTestCase.swift */; };
		B57D27BF1D0BBE8200539C58 /* BaseTestDataTestCase.swift in Sources */ = {isa = PBXBuildFile; fileRef = B57D27BD1D0BBE8200539C58 /* BaseTestDataTestCase.swift */; };
		B57D27C01D0BBE8200539C58 /* BaseTestDataTestCase.swift in Sources */ = {isa = PBXBuildFile; fileRef = B57D27BD1D0BBE8200539C58 /* BaseTestDataTestCase.swift */; };
		B57D27C21D0BC20100539C58 /* QueryTests.swift in Sources */ = {isa = PBXBuildFile; fileRef = B57D27C11D0BC20100539C58 /* QueryTests.swift */; };
		B57D27C31D0BC20100539C58 /* QueryTests.swift in Sources */ = {isa = PBXBuildFile; fileRef = B57D27C11D0BC20100539C58 /* QueryTests.swift */; };
		B57D27C41D0BC20100539C58 /* QueryTests.swift in Sources */ = {isa = PBXBuildFile; fileRef = B57D27C11D0BC20100539C58 /* QueryTests.swift */; };
		B580857A1CDF808C004C2EEB /* SetupTests.swift in Sources */ = {isa = PBXBuildFile; fileRef = B58085741CDF7F00004C2EEB /* SetupTests.swift */; };
		B580857B1CDF808D004C2EEB /* SetupTests.swift in Sources */ = {isa = PBXBuildFile; fileRef = B58085741CDF7F00004C2EEB /* SetupTests.swift */; };
		B580857C1CDF808F004C2EEB /* SetupTests.swift in Sources */ = {isa = PBXBuildFile; fileRef = B58085741CDF7F00004C2EEB /* SetupTests.swift */; };
		B58B22F51C93C1BA00521925 /* CoreStore.framework in Frameworks */ = {isa = PBXBuildFile; fileRef = 2F03A53019C5C6DA005002A5 /* CoreStore.framework */; };
		B596BBB21DD5A014001DCDD9 /* ConvenienceTests.swift in Sources */ = {isa = PBXBuildFile; fileRef = B596BBAD1DD59FDB001DCDD9 /* ConvenienceTests.swift */; };
		B596BBB31DD5A014001DCDD9 /* ConvenienceTests.swift in Sources */ = {isa = PBXBuildFile; fileRef = B596BBAD1DD59FDB001DCDD9 /* ConvenienceTests.swift */; };
		B596BBB41DD5A016001DCDD9 /* ConvenienceTests.swift in Sources */ = {isa = PBXBuildFile; fileRef = B596BBAD1DD59FDB001DCDD9 /* ConvenienceTests.swift */; };
		B596BBB61DD5BC67001DCDD9 /* FetchableSource.swift in Sources */ = {isa = PBXBuildFile; fileRef = B596BBB51DD5BC67001DCDD9 /* FetchableSource.swift */; };
		B596BBB71DD5BC67001DCDD9 /* FetchableSource.swift in Sources */ = {isa = PBXBuildFile; fileRef = B596BBB51DD5BC67001DCDD9 /* FetchableSource.swift */; };
		B596BBB81DD5BC67001DCDD9 /* FetchableSource.swift in Sources */ = {isa = PBXBuildFile; fileRef = B596BBB51DD5BC67001DCDD9 /* FetchableSource.swift */; };
		B596BBB91DD5BC67001DCDD9 /* FetchableSource.swift in Sources */ = {isa = PBXBuildFile; fileRef = B596BBB51DD5BC67001DCDD9 /* FetchableSource.swift */; };
		B596BBBB1DD5C39F001DCDD9 /* QueryableSource.swift in Sources */ = {isa = PBXBuildFile; fileRef = B596BBBA1DD5C39F001DCDD9 /* QueryableSource.swift */; };
		B596BBBC1DD5C39F001DCDD9 /* QueryableSource.swift in Sources */ = {isa = PBXBuildFile; fileRef = B596BBBA1DD5C39F001DCDD9 /* QueryableSource.swift */; };
		B596BBBD1DD5C39F001DCDD9 /* QueryableSource.swift in Sources */ = {isa = PBXBuildFile; fileRef = B596BBBA1DD5C39F001DCDD9 /* QueryableSource.swift */; };
		B596BBBE1DD5C39F001DCDD9 /* QueryableSource.swift in Sources */ = {isa = PBXBuildFile; fileRef = B596BBBA1DD5C39F001DCDD9 /* QueryableSource.swift */; };
		B59851491C90289D00C99590 /* NSPersistentStoreCoordinator+Setup.swift in Sources */ = {isa = PBXBuildFile; fileRef = B59AFF401C6593E400C0ABE2 /* NSPersistentStoreCoordinator+Setup.swift */; };
		B598514A1C90289E00C99590 /* NSPersistentStoreCoordinator+Setup.swift in Sources */ = {isa = PBXBuildFile; fileRef = B59AFF401C6593E400C0ABE2 /* NSPersistentStoreCoordinator+Setup.swift */; };
		B598514B1C90289F00C99590 /* NSPersistentStoreCoordinator+Setup.swift in Sources */ = {isa = PBXBuildFile; fileRef = B59AFF401C6593E400C0ABE2 /* NSPersistentStoreCoordinator+Setup.swift */; };
		B59AFF411C6593E400C0ABE2 /* NSPersistentStoreCoordinator+Setup.swift in Sources */ = {isa = PBXBuildFile; fileRef = B59AFF401C6593E400C0ABE2 /* NSPersistentStoreCoordinator+Setup.swift */; };
		B59FA0AE1CCBAC95007C9BCA /* ICloudStore.swift in Sources */ = {isa = PBXBuildFile; fileRef = B59FA0AD1CCBAC95007C9BCA /* ICloudStore.swift */; };
		B59FA0B01CCBACA7007C9BCA /* ICloudStore.swift in Sources */ = {isa = PBXBuildFile; fileRef = B59FA0AD1CCBAC95007C9BCA /* ICloudStore.swift */; };
		B59FA0B11CCBACA7007C9BCA /* ICloudStore.swift in Sources */ = {isa = PBXBuildFile; fileRef = B59FA0AD1CCBAC95007C9BCA /* ICloudStore.swift */; };
		B59FA0B21CCBACA8007C9BCA /* ICloudStore.swift in Sources */ = {isa = PBXBuildFile; fileRef = B59FA0AD1CCBAC95007C9BCA /* ICloudStore.swift */; };
		B5A261211B64BFDB006EB6D3 /* MigrationType.swift in Sources */ = {isa = PBXBuildFile; fileRef = B5A261201B64BFDB006EB6D3 /* MigrationType.swift */; };
		B5A5F2661CAEC50F004AB9AF /* CSSelect.swift in Sources */ = {isa = PBXBuildFile; fileRef = B5A5F2651CAEC50F004AB9AF /* CSSelect.swift */; };
		B5A5F2681CAEC50F004AB9AF /* CSSelect.swift in Sources */ = {isa = PBXBuildFile; fileRef = B5A5F2651CAEC50F004AB9AF /* CSSelect.swift */; };
		B5A5F2691CAEC50F004AB9AF /* CSSelect.swift in Sources */ = {isa = PBXBuildFile; fileRef = B5A5F2651CAEC50F004AB9AF /* CSSelect.swift */; };
		B5A5F26A1CAEC50F004AB9AF /* CSSelect.swift in Sources */ = {isa = PBXBuildFile; fileRef = B5A5F2651CAEC50F004AB9AF /* CSSelect.swift */; };
		B5AEFAB51C9962AE00AD137F /* CoreStoreBridge.swift in Sources */ = {isa = PBXBuildFile; fileRef = B5AEFAB41C9962AE00AD137F /* CoreStoreBridge.swift */; };
		B5AEFAB61C9962AE00AD137F /* CoreStoreBridge.swift in Sources */ = {isa = PBXBuildFile; fileRef = B5AEFAB41C9962AE00AD137F /* CoreStoreBridge.swift */; };
		B5AEFAB71C9962AE00AD137F /* CoreStoreBridge.swift in Sources */ = {isa = PBXBuildFile; fileRef = B5AEFAB41C9962AE00AD137F /* CoreStoreBridge.swift */; };
		B5AEFAB81C9962AE00AD137F /* CoreStoreBridge.swift in Sources */ = {isa = PBXBuildFile; fileRef = B5AEFAB41C9962AE00AD137F /* CoreStoreBridge.swift */; };
		B5C976E31C6C9F6A00B1AF90 /* UnsafeDataTransaction+Observing.swift in Sources */ = {isa = PBXBuildFile; fileRef = B5C976E21C6C9F6A00B1AF90 /* UnsafeDataTransaction+Observing.swift */; };
		B5C976E41C6C9F9A00B1AF90 /* UnsafeDataTransaction+Observing.swift in Sources */ = {isa = PBXBuildFile; fileRef = B5C976E21C6C9F6A00B1AF90 /* UnsafeDataTransaction+Observing.swift */; };
		B5C976E51C6C9F9B00B1AF90 /* UnsafeDataTransaction+Observing.swift in Sources */ = {isa = PBXBuildFile; fileRef = B5C976E21C6C9F6A00B1AF90 /* UnsafeDataTransaction+Observing.swift */; };
		B5C976E71C6E3A5A00B1AF90 /* CoreStoreFetchedResultsController.swift in Sources */ = {isa = PBXBuildFile; fileRef = B5C976E61C6E3A5900B1AF90 /* CoreStoreFetchedResultsController.swift */; };
		B5C976E81C6E3A5D00B1AF90 /* CoreStoreFetchedResultsController.swift in Sources */ = {isa = PBXBuildFile; fileRef = B5C976E61C6E3A5900B1AF90 /* CoreStoreFetchedResultsController.swift */; };
		B5C976E91C6E3A5E00B1AF90 /* CoreStoreFetchedResultsController.swift in Sources */ = {isa = PBXBuildFile; fileRef = B5C976E61C6E3A5900B1AF90 /* CoreStoreFetchedResultsController.swift */; };
		B5D1E22C19FA9FBC003B2874 /* CoreStoreError.swift in Sources */ = {isa = PBXBuildFile; fileRef = B5D1E22B19FA9FBC003B2874 /* CoreStoreError.swift */; };
		B5D372841A39CD6900F583D9 /* Model.xcdatamodeld in Sources */ = {isa = PBXBuildFile; fileRef = B5D372821A39CD6900F583D9 /* Model.xcdatamodeld */; };
		B5D39A0219FD00C9000E91BB /* Foundation.framework in Frameworks */ = {isa = PBXBuildFile; fileRef = B5D39A0119FD00C9000E91BB /* Foundation.framework */; };
		B5D3F6451C887C0A00C7492A /* LegacySQLiteStore.swift in Sources */ = {isa = PBXBuildFile; fileRef = B5D3F6441C887C0A00C7492A /* LegacySQLiteStore.swift */; };
		B5D3F6461C887C0A00C7492A /* LegacySQLiteStore.swift in Sources */ = {isa = PBXBuildFile; fileRef = B5D3F6441C887C0A00C7492A /* LegacySQLiteStore.swift */; };
		B5D3F6471C887C0A00C7492A /* LegacySQLiteStore.swift in Sources */ = {isa = PBXBuildFile; fileRef = B5D3F6441C887C0A00C7492A /* LegacySQLiteStore.swift */; };
		B5D3F6481C887C0A00C7492A /* LegacySQLiteStore.swift in Sources */ = {isa = PBXBuildFile; fileRef = B5D3F6441C887C0A00C7492A /* LegacySQLiteStore.swift */; };
		B5D7A5B61CA3BF8F005C752B /* CSInto.swift in Sources */ = {isa = PBXBuildFile; fileRef = B5D7A5B51CA3BF8F005C752B /* CSInto.swift */; };
		B5D7A5B81CA3BF8F005C752B /* CSInto.swift in Sources */ = {isa = PBXBuildFile; fileRef = B5D7A5B51CA3BF8F005C752B /* CSInto.swift */; };
		B5D7A5B91CA3BF8F005C752B /* CSInto.swift in Sources */ = {isa = PBXBuildFile; fileRef = B5D7A5B51CA3BF8F005C752B /* CSInto.swift */; };
		B5D7A5BA1CA3BF8F005C752B /* CSInto.swift in Sources */ = {isa = PBXBuildFile; fileRef = B5D7A5B51CA3BF8F005C752B /* CSInto.swift */; };
		B5DBE2CD1C9914A900B5CEFA /* CSCoreStore.swift in Sources */ = {isa = PBXBuildFile; fileRef = B5DBE2CC1C9914A900B5CEFA /* CSCoreStore.swift */; };
		B5DBE2CE1C9914A900B5CEFA /* CSCoreStore.swift in Sources */ = {isa = PBXBuildFile; fileRef = B5DBE2CC1C9914A900B5CEFA /* CSCoreStore.swift */; };
		B5DBE2CF1C9914A900B5CEFA /* CSCoreStore.swift in Sources */ = {isa = PBXBuildFile; fileRef = B5DBE2CC1C9914A900B5CEFA /* CSCoreStore.swift */; };
		B5DBE2D01C9914A900B5CEFA /* CSCoreStore.swift in Sources */ = {isa = PBXBuildFile; fileRef = B5DBE2CC1C9914A900B5CEFA /* CSCoreStore.swift */; };
		B5DBE2D21C991B3E00B5CEFA /* CSDataStack.swift in Sources */ = {isa = PBXBuildFile; fileRef = B5DBE2D11C991B3E00B5CEFA /* CSDataStack.swift */; };
		B5DBE2D31C991B3E00B5CEFA /* CSDataStack.swift in Sources */ = {isa = PBXBuildFile; fileRef = B5DBE2D11C991B3E00B5CEFA /* CSDataStack.swift */; };
		B5DBE2D41C991B3E00B5CEFA /* CSDataStack.swift in Sources */ = {isa = PBXBuildFile; fileRef = B5DBE2D11C991B3E00B5CEFA /* CSDataStack.swift */; };
		B5DBE2D51C991B3E00B5CEFA /* CSDataStack.swift in Sources */ = {isa = PBXBuildFile; fileRef = B5DBE2D11C991B3E00B5CEFA /* CSDataStack.swift */; };
		B5DBE2DF1C9939E100B5CEFA /* BridgingTests.m in Sources */ = {isa = PBXBuildFile; fileRef = B5DBE2DE1C9939E100B5CEFA /* BridgingTests.m */; };
		B5DBE2E01C9939E100B5CEFA /* BridgingTests.m in Sources */ = {isa = PBXBuildFile; fileRef = B5DBE2DE1C9939E100B5CEFA /* BridgingTests.m */; };
		B5DBE2E11C9939E100B5CEFA /* BridgingTests.m in Sources */ = {isa = PBXBuildFile; fileRef = B5DBE2DE1C9939E100B5CEFA /* BridgingTests.m */; };
		B5DC47C61C93D22900FA3BF3 /* MigrationChainTests.swift in Sources */ = {isa = PBXBuildFile; fileRef = B5DC47C51C93D22900FA3BF3 /* MigrationChainTests.swift */; };
		B5DC47C71C93D22900FA3BF3 /* MigrationChainTests.swift in Sources */ = {isa = PBXBuildFile; fileRef = B5DC47C51C93D22900FA3BF3 /* MigrationChainTests.swift */; };
		B5DC47C81C93D22900FA3BF3 /* MigrationChainTests.swift in Sources */ = {isa = PBXBuildFile; fileRef = B5DC47C51C93D22900FA3BF3 /* MigrationChainTests.swift */; };
		B5DC47CA1C93D9C800FA3BF3 /* StorageInterfaceTests.swift in Sources */ = {isa = PBXBuildFile; fileRef = B5DC47C91C93D9C800FA3BF3 /* StorageInterfaceTests.swift */; };
		B5DC47CB1C93D9C800FA3BF3 /* StorageInterfaceTests.swift in Sources */ = {isa = PBXBuildFile; fileRef = B5DC47C91C93D9C800FA3BF3 /* StorageInterfaceTests.swift */; };
		B5DC47CC1C93D9C800FA3BF3 /* StorageInterfaceTests.swift in Sources */ = {isa = PBXBuildFile; fileRef = B5DC47C91C93D9C800FA3BF3 /* StorageInterfaceTests.swift */; };
		B5E1B5931CAA0C15007FD580 /* CSObjectMonitor.swift in Sources */ = {isa = PBXBuildFile; fileRef = B5E1B5921CAA0C15007FD580 /* CSObjectMonitor.swift */; };
		B5E1B5951CAA0C15007FD580 /* CSObjectMonitor.swift in Sources */ = {isa = PBXBuildFile; fileRef = B5E1B5921CAA0C15007FD580 /* CSObjectMonitor.swift */; };
		B5E1B5961CAA0C15007FD580 /* CSObjectMonitor.swift in Sources */ = {isa = PBXBuildFile; fileRef = B5E1B5921CAA0C15007FD580 /* CSObjectMonitor.swift */; };
		B5E1B5981CAA0C23007FD580 /* CSObjectObserver.swift in Sources */ = {isa = PBXBuildFile; fileRef = B5E1B5971CAA0C23007FD580 /* CSObjectObserver.swift */; };
		B5E1B59A1CAA0C23007FD580 /* CSObjectObserver.swift in Sources */ = {isa = PBXBuildFile; fileRef = B5E1B5971CAA0C23007FD580 /* CSObjectObserver.swift */; };
		B5E1B59B1CAA0C23007FD580 /* CSObjectObserver.swift in Sources */ = {isa = PBXBuildFile; fileRef = B5E1B5971CAA0C23007FD580 /* CSObjectObserver.swift */; };
		B5E1B59D1CAA2568007FD580 /* CSDataStack+Observing.swift in Sources */ = {isa = PBXBuildFile; fileRef = B5E1B59C1CAA2568007FD580 /* CSDataStack+Observing.swift */; };
		B5E1B59F1CAA2568007FD580 /* CSDataStack+Observing.swift in Sources */ = {isa = PBXBuildFile; fileRef = B5E1B59C1CAA2568007FD580 /* CSDataStack+Observing.swift */; };
		B5E1B5A01CAA2568007FD580 /* CSDataStack+Observing.swift in Sources */ = {isa = PBXBuildFile; fileRef = B5E1B59C1CAA2568007FD580 /* CSDataStack+Observing.swift */; };
		B5E1B5A21CAA4365007FD580 /* CSCoreStore+Observing.swift in Sources */ = {isa = PBXBuildFile; fileRef = B5E1B5A11CAA4365007FD580 /* CSCoreStore+Observing.swift */; };
		B5E1B5A41CAA4365007FD580 /* CSCoreStore+Observing.swift in Sources */ = {isa = PBXBuildFile; fileRef = B5E1B5A11CAA4365007FD580 /* CSCoreStore+Observing.swift */; };
		B5E1B5A51CAA4365007FD580 /* CSCoreStore+Observing.swift in Sources */ = {isa = PBXBuildFile; fileRef = B5E1B5A11CAA4365007FD580 /* CSCoreStore+Observing.swift */; };
		B5E1B5A81CAA49E2007FD580 /* CSDataStack+Migrating.swift in Sources */ = {isa = PBXBuildFile; fileRef = B5E1B5A71CAA49E2007FD580 /* CSDataStack+Migrating.swift */; };
		B5E1B5AA1CAA49E2007FD580 /* CSDataStack+Migrating.swift in Sources */ = {isa = PBXBuildFile; fileRef = B5E1B5A71CAA49E2007FD580 /* CSDataStack+Migrating.swift */; };
		B5E1B5AB1CAA49E2007FD580 /* CSDataStack+Migrating.swift in Sources */ = {isa = PBXBuildFile; fileRef = B5E1B5A71CAA49E2007FD580 /* CSDataStack+Migrating.swift */; };
		B5E1B5AC1CAA49E2007FD580 /* CSDataStack+Migrating.swift in Sources */ = {isa = PBXBuildFile; fileRef = B5E1B5A71CAA49E2007FD580 /* CSDataStack+Migrating.swift */; };
		B5E222231CA4E12600BA2E95 /* CSSynchronousDataTransaction.swift in Sources */ = {isa = PBXBuildFile; fileRef = B5E222221CA4E12600BA2E95 /* CSSynchronousDataTransaction.swift */; };
		B5E222251CA4E12600BA2E95 /* CSSynchronousDataTransaction.swift in Sources */ = {isa = PBXBuildFile; fileRef = B5E222221CA4E12600BA2E95 /* CSSynchronousDataTransaction.swift */; };
		B5E222261CA4E12600BA2E95 /* CSSynchronousDataTransaction.swift in Sources */ = {isa = PBXBuildFile; fileRef = B5E222221CA4E12600BA2E95 /* CSSynchronousDataTransaction.swift */; };
		B5E222271CA4E12600BA2E95 /* CSSynchronousDataTransaction.swift in Sources */ = {isa = PBXBuildFile; fileRef = B5E222221CA4E12600BA2E95 /* CSSynchronousDataTransaction.swift */; };
		B5E2222A1CA51B6E00BA2E95 /* CSUnsafeDataTransaction.swift in Sources */ = {isa = PBXBuildFile; fileRef = B5E222291CA51B6E00BA2E95 /* CSUnsafeDataTransaction.swift */; };
		B5E2222C1CA51B6E00BA2E95 /* CSUnsafeDataTransaction.swift in Sources */ = {isa = PBXBuildFile; fileRef = B5E222291CA51B6E00BA2E95 /* CSUnsafeDataTransaction.swift */; };
		B5E2222D1CA51B6E00BA2E95 /* CSUnsafeDataTransaction.swift in Sources */ = {isa = PBXBuildFile; fileRef = B5E222291CA51B6E00BA2E95 /* CSUnsafeDataTransaction.swift */; };
		B5E2222E1CA51B6E00BA2E95 /* CSUnsafeDataTransaction.swift in Sources */ = {isa = PBXBuildFile; fileRef = B5E222291CA51B6E00BA2E95 /* CSUnsafeDataTransaction.swift */; };
		B5E834B91B76311F001D3D50 /* BaseDataTransaction+Importing.swift in Sources */ = {isa = PBXBuildFile; fileRef = B5E834B81B76311F001D3D50 /* BaseDataTransaction+Importing.swift */; };
		B5E834BB1B7691F3001D3D50 /* Functions.swift in Sources */ = {isa = PBXBuildFile; fileRef = B5E834BA1B7691F3001D3D50 /* Functions.swift */; };
		B5E84EDF1AFF84500064E85B /* DataStack.swift in Sources */ = {isa = PBXBuildFile; fileRef = B5E84EDB1AFF84500064E85B /* DataStack.swift */; };
		B5E84EE61AFF84610064E85B /* DefaultLogger.swift in Sources */ = {isa = PBXBuildFile; fileRef = B5E84EE31AFF84610064E85B /* DefaultLogger.swift */; };
		B5E84EE71AFF84610064E85B /* CoreStore+Logging.swift in Sources */ = {isa = PBXBuildFile; fileRef = B5E84EE41AFF84610064E85B /* CoreStore+Logging.swift */; };
		B5E84EE81AFF84610064E85B /* CoreStoreLogger.swift in Sources */ = {isa = PBXBuildFile; fileRef = B5E84EE51AFF84610064E85B /* CoreStoreLogger.swift */; };
		B5E84EF41AFF846E0064E85B /* AsynchronousDataTransaction.swift in Sources */ = {isa = PBXBuildFile; fileRef = B5E84EEA1AFF846E0064E85B /* AsynchronousDataTransaction.swift */; };
		B5E84EF51AFF846E0064E85B /* BaseDataTransaction.swift in Sources */ = {isa = PBXBuildFile; fileRef = B5E84EEB1AFF846E0064E85B /* BaseDataTransaction.swift */; };
		B5E84EF61AFF846E0064E85B /* DataStack+Transaction.swift in Sources */ = {isa = PBXBuildFile; fileRef = B5E84EEC1AFF846E0064E85B /* DataStack+Transaction.swift */; };
		B5E84EF71AFF846E0064E85B /* UnsafeDataTransaction.swift in Sources */ = {isa = PBXBuildFile; fileRef = B5E84EED1AFF846E0064E85B /* UnsafeDataTransaction.swift */; };
		B5E84EF81AFF846E0064E85B /* CoreStore+Transaction.swift in Sources */ = {isa = PBXBuildFile; fileRef = B5E84EEE1AFF846E0064E85B /* CoreStore+Transaction.swift */; };
		B5E84EFB1AFF846E0064E85B /* SaveResult.swift in Sources */ = {isa = PBXBuildFile; fileRef = B5E84EF21AFF846E0064E85B /* SaveResult.swift */; };
		B5E84EFC1AFF846E0064E85B /* SynchronousDataTransaction.swift in Sources */ = {isa = PBXBuildFile; fileRef = B5E84EF31AFF846E0064E85B /* SynchronousDataTransaction.swift */; };
		B5E84F0D1AFF847B0064E85B /* BaseDataTransaction+Querying.swift in Sources */ = {isa = PBXBuildFile; fileRef = B5E84EFE1AFF847B0064E85B /* BaseDataTransaction+Querying.swift */; };
		B5E84F0E1AFF847B0064E85B /* Tweak.swift in Sources */ = {isa = PBXBuildFile; fileRef = B5E84F001AFF847B0064E85B /* Tweak.swift */; };
		B5E84F0F1AFF847B0064E85B /* From.swift in Sources */ = {isa = PBXBuildFile; fileRef = B5E84F011AFF847B0064E85B /* From.swift */; };
		B5E84F101AFF847B0064E85B /* GroupBy.swift in Sources */ = {isa = PBXBuildFile; fileRef = B5E84F021AFF847B0064E85B /* GroupBy.swift */; };
		B5E84F111AFF847B0064E85B /* Select.swift in Sources */ = {isa = PBXBuildFile; fileRef = B5E84F031AFF847B0064E85B /* Select.swift */; };
		B5E84F121AFF847B0064E85B /* OrderBy.swift in Sources */ = {isa = PBXBuildFile; fileRef = B5E84F041AFF847B0064E85B /* OrderBy.swift */; };
		B5E84F131AFF847B0064E85B /* Where.swift in Sources */ = {isa = PBXBuildFile; fileRef = B5E84F051AFF847B0064E85B /* Where.swift */; };
		B5E84F141AFF847B0064E85B /* DataStack+Querying.swift in Sources */ = {isa = PBXBuildFile; fileRef = B5E84F061AFF847B0064E85B /* DataStack+Querying.swift */; };
		B5E84F151AFF847B0064E85B /* CoreStore+Querying.swift in Sources */ = {isa = PBXBuildFile; fileRef = B5E84F071AFF847B0064E85B /* CoreStore+Querying.swift */; };
		B5E84F201AFF84860064E85B /* DataStack+Observing.swift in Sources */ = {isa = PBXBuildFile; fileRef = B5E84F1A1AFF84860064E85B /* DataStack+Observing.swift */; };
		B5E84F211AFF84860064E85B /* CoreStore+Observing.swift in Sources */ = {isa = PBXBuildFile; fileRef = B5E84F1B1AFF84860064E85B /* CoreStore+Observing.swift */; };
		B5E84F221AFF84860064E85B /* ObjectMonitor.swift in Sources */ = {isa = PBXBuildFile; fileRef = B5E84F1C1AFF84860064E85B /* ObjectMonitor.swift */; };
		B5E84F231AFF84860064E85B /* ListMonitor.swift in Sources */ = {isa = PBXBuildFile; fileRef = B5E84F1D1AFF84860064E85B /* ListMonitor.swift */; };
		B5E84F241AFF84860064E85B /* ListObserver.swift in Sources */ = {isa = PBXBuildFile; fileRef = B5E84F1E1AFF84860064E85B /* ListObserver.swift */; };
		B5E84F251AFF84860064E85B /* ObjectObserver.swift in Sources */ = {isa = PBXBuildFile; fileRef = B5E84F1F1AFF84860064E85B /* ObjectObserver.swift */; };
		B5E84F281AFF84920064E85B /* NSManagedObject+Convenience.swift in Sources */ = {isa = PBXBuildFile; fileRef = B5E84F271AFF84920064E85B /* NSManagedObject+Convenience.swift */; };
		B5E84F2F1AFF849C0064E85B /* NotificationObserver.swift in Sources */ = {isa = PBXBuildFile; fileRef = B5E84F2B1AFF849C0064E85B /* NotificationObserver.swift */; };
		B5E84F301AFF849C0064E85B /* NSManagedObjectContext+CoreStore.swift in Sources */ = {isa = PBXBuildFile; fileRef = B5E84F2C1AFF849C0064E85B /* NSManagedObjectContext+CoreStore.swift */; };
		B5E84F311AFF849C0064E85B /* WeakObject.swift in Sources */ = {isa = PBXBuildFile; fileRef = B5E84F2D1AFF849C0064E85B /* WeakObject.swift */; };
		B5E84F361AFF85470064E85B /* NSManagedObjectContext+Setup.swift in Sources */ = {isa = PBXBuildFile; fileRef = B5E84F321AFF85470064E85B /* NSManagedObjectContext+Setup.swift */; };
		B5E84F371AFF85470064E85B /* NSManagedObjectContext+Transaction.swift in Sources */ = {isa = PBXBuildFile; fileRef = B5E84F331AFF85470064E85B /* NSManagedObjectContext+Transaction.swift */; };
		B5E84F391AFF85470064E85B /* NSManagedObjectContext+Querying.swift in Sources */ = {isa = PBXBuildFile; fileRef = B5E84F351AFF85470064E85B /* NSManagedObjectContext+Querying.swift */; };
		B5E84F411AFF8CCD0064E85B /* ClauseTypes.swift in Sources */ = {isa = PBXBuildFile; fileRef = B5E84F401AFF8CCD0064E85B /* ClauseTypes.swift */; };
		B5ECDBDF1CA6BB2B00C7F112 /* CSBaseDataTransaction+Querying.swift in Sources */ = {isa = PBXBuildFile; fileRef = B5ECDBDE1CA6BB2B00C7F112 /* CSBaseDataTransaction+Querying.swift */; };
		B5ECDBE11CA6BB2B00C7F112 /* CSBaseDataTransaction+Querying.swift in Sources */ = {isa = PBXBuildFile; fileRef = B5ECDBDE1CA6BB2B00C7F112 /* CSBaseDataTransaction+Querying.swift */; };
		B5ECDBE21CA6BB2B00C7F112 /* CSBaseDataTransaction+Querying.swift in Sources */ = {isa = PBXBuildFile; fileRef = B5ECDBDE1CA6BB2B00C7F112 /* CSBaseDataTransaction+Querying.swift */; };
		B5ECDBE31CA6BB2B00C7F112 /* CSBaseDataTransaction+Querying.swift in Sources */ = {isa = PBXBuildFile; fileRef = B5ECDBDE1CA6BB2B00C7F112 /* CSBaseDataTransaction+Querying.swift */; };
		B5ECDBE51CA6BEA300C7F112 /* CSClauseTypes.swift in Sources */ = {isa = PBXBuildFile; fileRef = B5ECDBE41CA6BEA300C7F112 /* CSClauseTypes.swift */; };
		B5ECDBE71CA6BEA300C7F112 /* CSClauseTypes.swift in Sources */ = {isa = PBXBuildFile; fileRef = B5ECDBE41CA6BEA300C7F112 /* CSClauseTypes.swift */; };
		B5ECDBE81CA6BEA300C7F112 /* CSClauseTypes.swift in Sources */ = {isa = PBXBuildFile; fileRef = B5ECDBE41CA6BEA300C7F112 /* CSClauseTypes.swift */; };
		B5ECDBE91CA6BEA300C7F112 /* CSClauseTypes.swift in Sources */ = {isa = PBXBuildFile; fileRef = B5ECDBE41CA6BEA300C7F112 /* CSClauseTypes.swift */; };
		B5ECDBEC1CA6BF2000C7F112 /* CSFrom.swift in Sources */ = {isa = PBXBuildFile; fileRef = B5ECDBEB1CA6BF2000C7F112 /* CSFrom.swift */; };
		B5ECDBEE1CA6BF2000C7F112 /* CSFrom.swift in Sources */ = {isa = PBXBuildFile; fileRef = B5ECDBEB1CA6BF2000C7F112 /* CSFrom.swift */; };
		B5ECDBEF1CA6BF2000C7F112 /* CSFrom.swift in Sources */ = {isa = PBXBuildFile; fileRef = B5ECDBEB1CA6BF2000C7F112 /* CSFrom.swift */; };
		B5ECDBF01CA6BF2000C7F112 /* CSFrom.swift in Sources */ = {isa = PBXBuildFile; fileRef = B5ECDBEB1CA6BF2000C7F112 /* CSFrom.swift */; };
		B5ECDBF91CA804FD00C7F112 /* NSManagedObjectContext+ObjectiveC.swift in Sources */ = {isa = PBXBuildFile; fileRef = B5ECDBF81CA804FD00C7F112 /* NSManagedObjectContext+ObjectiveC.swift */; };
		B5ECDBFB1CA804FD00C7F112 /* NSManagedObjectContext+ObjectiveC.swift in Sources */ = {isa = PBXBuildFile; fileRef = B5ECDBF81CA804FD00C7F112 /* NSManagedObjectContext+ObjectiveC.swift */; };
		B5ECDBFC1CA804FD00C7F112 /* NSManagedObjectContext+ObjectiveC.swift in Sources */ = {isa = PBXBuildFile; fileRef = B5ECDBF81CA804FD00C7F112 /* NSManagedObjectContext+ObjectiveC.swift */; };
		B5ECDBFD1CA804FD00C7F112 /* NSManagedObjectContext+ObjectiveC.swift in Sources */ = {isa = PBXBuildFile; fileRef = B5ECDBF81CA804FD00C7F112 /* NSManagedObjectContext+ObjectiveC.swift */; };
		B5ECDBFF1CA80CBA00C7F112 /* CSWhere.swift in Sources */ = {isa = PBXBuildFile; fileRef = B5ECDBFE1CA80CBA00C7F112 /* CSWhere.swift */; };
		B5ECDC011CA80CBA00C7F112 /* CSWhere.swift in Sources */ = {isa = PBXBuildFile; fileRef = B5ECDBFE1CA80CBA00C7F112 /* CSWhere.swift */; };
		B5ECDC021CA80CBA00C7F112 /* CSWhere.swift in Sources */ = {isa = PBXBuildFile; fileRef = B5ECDBFE1CA80CBA00C7F112 /* CSWhere.swift */; };
		B5ECDC031CA80CBA00C7F112 /* CSWhere.swift in Sources */ = {isa = PBXBuildFile; fileRef = B5ECDBFE1CA80CBA00C7F112 /* CSWhere.swift */; };
		B5ECDC051CA8138100C7F112 /* CSOrderBy.swift in Sources */ = {isa = PBXBuildFile; fileRef = B5ECDC041CA8138100C7F112 /* CSOrderBy.swift */; };
		B5ECDC071CA8138100C7F112 /* CSOrderBy.swift in Sources */ = {isa = PBXBuildFile; fileRef = B5ECDC041CA8138100C7F112 /* CSOrderBy.swift */; };
		B5ECDC081CA8138100C7F112 /* CSOrderBy.swift in Sources */ = {isa = PBXBuildFile; fileRef = B5ECDC041CA8138100C7F112 /* CSOrderBy.swift */; };
		B5ECDC091CA8138100C7F112 /* CSOrderBy.swift in Sources */ = {isa = PBXBuildFile; fileRef = B5ECDC041CA8138100C7F112 /* CSOrderBy.swift */; };
		B5ECDC0B1CA8161B00C7F112 /* CSGroupBy.swift in Sources */ = {isa = PBXBuildFile; fileRef = B5ECDC0A1CA8161B00C7F112 /* CSGroupBy.swift */; };
		B5ECDC0D1CA8161B00C7F112 /* CSGroupBy.swift in Sources */ = {isa = PBXBuildFile; fileRef = B5ECDC0A1CA8161B00C7F112 /* CSGroupBy.swift */; };
		B5ECDC0E1CA8161B00C7F112 /* CSGroupBy.swift in Sources */ = {isa = PBXBuildFile; fileRef = B5ECDC0A1CA8161B00C7F112 /* CSGroupBy.swift */; };
		B5ECDC0F1CA8161B00C7F112 /* CSGroupBy.swift in Sources */ = {isa = PBXBuildFile; fileRef = B5ECDC0A1CA8161B00C7F112 /* CSGroupBy.swift */; };
		B5ECDC111CA816E500C7F112 /* CSTweak.swift in Sources */ = {isa = PBXBuildFile; fileRef = B5ECDC101CA816E500C7F112 /* CSTweak.swift */; };
		B5ECDC131CA816E500C7F112 /* CSTweak.swift in Sources */ = {isa = PBXBuildFile; fileRef = B5ECDC101CA816E500C7F112 /* CSTweak.swift */; };
		B5ECDC141CA816E500C7F112 /* CSTweak.swift in Sources */ = {isa = PBXBuildFile; fileRef = B5ECDC101CA816E500C7F112 /* CSTweak.swift */; };
		B5ECDC151CA816E500C7F112 /* CSTweak.swift in Sources */ = {isa = PBXBuildFile; fileRef = B5ECDC101CA816E500C7F112 /* CSTweak.swift */; };
		B5ECDC1D1CA81A2100C7F112 /* CSDataStack+Querying.swift in Sources */ = {isa = PBXBuildFile; fileRef = B5ECDC1C1CA81A2100C7F112 /* CSDataStack+Querying.swift */; };
		B5ECDC1F1CA81A2100C7F112 /* CSDataStack+Querying.swift in Sources */ = {isa = PBXBuildFile; fileRef = B5ECDC1C1CA81A2100C7F112 /* CSDataStack+Querying.swift */; };
		B5ECDC201CA81A2100C7F112 /* CSDataStack+Querying.swift in Sources */ = {isa = PBXBuildFile; fileRef = B5ECDC1C1CA81A2100C7F112 /* CSDataStack+Querying.swift */; };
		B5ECDC211CA81A2100C7F112 /* CSDataStack+Querying.swift in Sources */ = {isa = PBXBuildFile; fileRef = B5ECDC1C1CA81A2100C7F112 /* CSDataStack+Querying.swift */; };
		B5ECDC231CA81A3900C7F112 /* CSCoreStore+Querying.swift in Sources */ = {isa = PBXBuildFile; fileRef = B5ECDC221CA81A3900C7F112 /* CSCoreStore+Querying.swift */; };
		B5ECDC251CA81A3900C7F112 /* CSCoreStore+Querying.swift in Sources */ = {isa = PBXBuildFile; fileRef = B5ECDC221CA81A3900C7F112 /* CSCoreStore+Querying.swift */; };
		B5ECDC261CA81A3900C7F112 /* CSCoreStore+Querying.swift in Sources */ = {isa = PBXBuildFile; fileRef = B5ECDC221CA81A3900C7F112 /* CSCoreStore+Querying.swift */; };
		B5ECDC271CA81A3900C7F112 /* CSCoreStore+Querying.swift in Sources */ = {isa = PBXBuildFile; fileRef = B5ECDC221CA81A3900C7F112 /* CSCoreStore+Querying.swift */; };
		B5ECDC291CA81CC700C7F112 /* CSDataStack+Transaction.swift in Sources */ = {isa = PBXBuildFile; fileRef = B5ECDC281CA81CC700C7F112 /* CSDataStack+Transaction.swift */; };
		B5ECDC2B1CA81CC700C7F112 /* CSDataStack+Transaction.swift in Sources */ = {isa = PBXBuildFile; fileRef = B5ECDC281CA81CC700C7F112 /* CSDataStack+Transaction.swift */; };
		B5ECDC2C1CA81CC700C7F112 /* CSDataStack+Transaction.swift in Sources */ = {isa = PBXBuildFile; fileRef = B5ECDC281CA81CC700C7F112 /* CSDataStack+Transaction.swift */; };
		B5ECDC2D1CA81CC700C7F112 /* CSDataStack+Transaction.swift in Sources */ = {isa = PBXBuildFile; fileRef = B5ECDC281CA81CC700C7F112 /* CSDataStack+Transaction.swift */; };
		B5ECDC2F1CA81CDC00C7F112 /* CSCoreStore+Transaction.swift in Sources */ = {isa = PBXBuildFile; fileRef = B5ECDC2E1CA81CDC00C7F112 /* CSCoreStore+Transaction.swift */; };
		B5ECDC311CA81CDC00C7F112 /* CSCoreStore+Transaction.swift in Sources */ = {isa = PBXBuildFile; fileRef = B5ECDC2E1CA81CDC00C7F112 /* CSCoreStore+Transaction.swift */; };
		B5ECDC321CA81CDC00C7F112 /* CSCoreStore+Transaction.swift in Sources */ = {isa = PBXBuildFile; fileRef = B5ECDC2E1CA81CDC00C7F112 /* CSCoreStore+Transaction.swift */; };
		B5ECDC331CA81CDC00C7F112 /* CSCoreStore+Transaction.swift in Sources */ = {isa = PBXBuildFile; fileRef = B5ECDC2E1CA81CDC00C7F112 /* CSCoreStore+Transaction.swift */; };
		B5F1DA8D1B9AA97D007C5CBB /* ImportableObject.swift in Sources */ = {isa = PBXBuildFile; fileRef = B5F1DA8C1B9AA97D007C5CBB /* ImportableObject.swift */; };
		B5F1DA901B9AA991007C5CBB /* ImportableUniqueObject.swift in Sources */ = {isa = PBXBuildFile; fileRef = B5F1DA8F1B9AA991007C5CBB /* ImportableUniqueObject.swift */; };
		B5FAD6A91B50A4B400714891 /* Progress+Convenience.swift in Sources */ = {isa = PBXBuildFile; fileRef = B5FAD6A81B50A4B300714891 /* Progress+Convenience.swift */; };
		B5FAD6AC1B51285300714891 /* MigrationManager.swift in Sources */ = {isa = PBXBuildFile; fileRef = B5FAD6AB1B51285300714891 /* MigrationManager.swift */; };
		B5FAD6AE1B518DCB00714891 /* CoreStore+Migration.swift in Sources */ = {isa = PBXBuildFile; fileRef = B5FAD6AD1B518DCB00714891 /* CoreStore+Migration.swift */; };
		B5FE4DA21C8481E100FA6A91 /* StorageInterface.swift in Sources */ = {isa = PBXBuildFile; fileRef = B5FE4DA11C8481E100FA6A91 /* StorageInterface.swift */; };
		B5FE4DA31C8481E100FA6A91 /* StorageInterface.swift in Sources */ = {isa = PBXBuildFile; fileRef = B5FE4DA11C8481E100FA6A91 /* StorageInterface.swift */; };
		B5FE4DA41C8481E100FA6A91 /* StorageInterface.swift in Sources */ = {isa = PBXBuildFile; fileRef = B5FE4DA11C8481E100FA6A91 /* StorageInterface.swift */; };
		B5FE4DA51C8481E100FA6A91 /* StorageInterface.swift in Sources */ = {isa = PBXBuildFile; fileRef = B5FE4DA11C8481E100FA6A91 /* StorageInterface.swift */; };
		B5FE4DA71C84FB4400FA6A91 /* InMemoryStore.swift in Sources */ = {isa = PBXBuildFile; fileRef = B5FE4DA61C84FB4400FA6A91 /* InMemoryStore.swift */; };
		B5FE4DA81C84FB4400FA6A91 /* InMemoryStore.swift in Sources */ = {isa = PBXBuildFile; fileRef = B5FE4DA61C84FB4400FA6A91 /* InMemoryStore.swift */; };
		B5FE4DA91C84FB4400FA6A91 /* InMemoryStore.swift in Sources */ = {isa = PBXBuildFile; fileRef = B5FE4DA61C84FB4400FA6A91 /* InMemoryStore.swift */; };
		B5FE4DAA1C84FB4400FA6A91 /* InMemoryStore.swift in Sources */ = {isa = PBXBuildFile; fileRef = B5FE4DA61C84FB4400FA6A91 /* InMemoryStore.swift */; };
		B5FE4DAC1C85D44E00FA6A91 /* SQLiteStore.swift in Sources */ = {isa = PBXBuildFile; fileRef = B5FE4DAB1C85D44E00FA6A91 /* SQLiteStore.swift */; };
		B5FE4DAD1C85D44E00FA6A91 /* SQLiteStore.swift in Sources */ = {isa = PBXBuildFile; fileRef = B5FE4DAB1C85D44E00FA6A91 /* SQLiteStore.swift */; };
		B5FE4DAE1C85D44E00FA6A91 /* SQLiteStore.swift in Sources */ = {isa = PBXBuildFile; fileRef = B5FE4DAB1C85D44E00FA6A91 /* SQLiteStore.swift */; };
		B5FE4DAF1C85D44E00FA6A91 /* SQLiteStore.swift in Sources */ = {isa = PBXBuildFile; fileRef = B5FE4DAB1C85D44E00FA6A91 /* SQLiteStore.swift */; };
		B5FEC18E1C9166E200532541 /* NSPersistentStore+Setup.swift in Sources */ = {isa = PBXBuildFile; fileRef = B5FEC18D1C9166E200532541 /* NSPersistentStore+Setup.swift */; };
		B5FEC18F1C9166E600532541 /* NSPersistentStore+Setup.swift in Sources */ = {isa = PBXBuildFile; fileRef = B5FEC18D1C9166E200532541 /* NSPersistentStore+Setup.swift */; };
		B5FEC1901C9166E700532541 /* NSPersistentStore+Setup.swift in Sources */ = {isa = PBXBuildFile; fileRef = B5FEC18D1C9166E200532541 /* NSPersistentStore+Setup.swift */; };
		B5FEC1911C9166E700532541 /* NSPersistentStore+Setup.swift in Sources */ = {isa = PBXBuildFile; fileRef = B5FEC18D1C9166E200532541 /* NSPersistentStore+Setup.swift */; };
/* End PBXBuildFile section */

/* Begin PBXContainerItemProxy section */
		82BA18941C4BBCBA00A0916E /* PBXContainerItemProxy */ = {
			isa = PBXContainerItemProxy;
			containerPortal = 2F03A52719C5C6DA005002A5 /* Project object */;
			proxyType = 1;
			remoteGlobalIDString = 82BA18881C4BBCBA00A0916E;
			remoteInfo = "CoreStore tvOS";
		};
		B52DD17F1BE1F8CD00949AFE /* PBXContainerItemProxy */ = {
			isa = PBXContainerItemProxy;
			containerPortal = 2F03A52719C5C6DA005002A5 /* Project object */;
			proxyType = 1;
			remoteGlobalIDString = B52DD1731BE1F8CC00949AFE;
			remoteInfo = "CoreStore OSX";
		};
		B5D372871A39CF4D00F583D9 /* PBXContainerItemProxy */ = {
			isa = PBXContainerItemProxy;
			containerPortal = 2F03A52719C5C6DA005002A5 /* Project object */;
			proxyType = 1;
			remoteGlobalIDString = 2F03A52F19C5C6DA005002A5;
			remoteInfo = CoreStore;
		};
/* End PBXContainerItemProxy section */

/* Begin PBXFileReference section */
		2F03A53019C5C6DA005002A5 /* CoreStore.framework */ = {isa = PBXFileReference; explicitFileType = wrapper.framework; includeInIndex = 0; path = CoreStore.framework; sourceTree = BUILT_PRODUCTS_DIR; };
		2F03A53419C5C6DA005002A5 /* Info.plist */ = {isa = PBXFileReference; lastKnownFileType = text.plist.xml; path = Info.plist; sourceTree = "<group>"; };
		2F03A53519C5C6DA005002A5 /* CoreStore.h */ = {isa = PBXFileReference; lastKnownFileType = sourcecode.c.h; path = CoreStore.h; sourceTree = "<group>"; };
		2F03A53B19C5C6DA005002A5 /* CoreStoreTests.xctest */ = {isa = PBXFileReference; explicitFileType = wrapper.cfbundle; includeInIndex = 0; path = CoreStoreTests.xctest; sourceTree = BUILT_PRODUCTS_DIR; };
		2F03A53E19C5C6DA005002A5 /* Info.plist */ = {isa = PBXFileReference; lastKnownFileType = text.plist.xml; path = Info.plist; sourceTree = "<group>"; };
		2F03A54C19C5C872005002A5 /* CoreData.framework */ = {isa = PBXFileReference; lastKnownFileType = wrapper.framework; name = CoreData.framework; path = System/Library/Frameworks/CoreData.framework; sourceTree = SDKROOT; };
		2F291E2619C6D3CF007AF63F /* CoreStore.swift */ = {isa = PBXFileReference; fileEncoding = 4; lastKnownFileType = sourcecode.swift; lineEnding = 0; path = CoreStore.swift; sourceTree = "<group>"; };
		82BA18891C4BBCBA00A0916E /* CoreStore.framework */ = {isa = PBXFileReference; explicitFileType = wrapper.framework; includeInIndex = 0; path = CoreStore.framework; sourceTree = BUILT_PRODUCTS_DIR; };
		82BA18921C4BBCBA00A0916E /* CoreStoreTests.xctest */ = {isa = PBXFileReference; explicitFileType = wrapper.cfbundle; includeInIndex = 0; path = CoreStoreTests.xctest; sourceTree = BUILT_PRODUCTS_DIR; };
		82BA18DE1C4BBE2600A0916E /* Foundation.framework */ = {isa = PBXFileReference; lastKnownFileType = wrapper.framework; name = Foundation.framework; path = Platforms/AppleTVOS.platform/Developer/SDKs/AppleTVOS9.1.sdk/System/Library/Frameworks/Foundation.framework; sourceTree = DEVELOPER_DIR; };
		82BA18E01C4BBE2C00A0916E /* CoreData.framework */ = {isa = PBXFileReference; lastKnownFileType = wrapper.framework; name = CoreData.framework; path = Platforms/AppleTVOS.platform/Developer/SDKs/AppleTVOS9.1.sdk/System/Library/Frameworks/CoreData.framework; sourceTree = DEVELOPER_DIR; };
		B501FDDC1CA8D05000BE22EF /* CSSectionBy.swift */ = {isa = PBXFileReference; fileEncoding = 4; lastKnownFileType = sourcecode.swift; path = CSSectionBy.swift; sourceTree = "<group>"; };
		B501FDE11CA8D1F500BE22EF /* CSListMonitor.swift */ = {isa = PBXFileReference; fileEncoding = 4; lastKnownFileType = sourcecode.swift; path = CSListMonitor.swift; sourceTree = "<group>"; };
		B501FDE61CA8D20500BE22EF /* CSListObserver.swift */ = {isa = PBXFileReference; fileEncoding = 4; lastKnownFileType = sourcecode.swift; path = CSListObserver.swift; sourceTree = "<group>"; };
		B50392F81C478FF3009900CA /* NSManagedObject+Transaction.swift */ = {isa = PBXFileReference; fileEncoding = 4; lastKnownFileType = sourcecode.swift; path = "NSManagedObject+Transaction.swift"; sourceTree = "<group>"; };
		B504D0D51B02362500B2BBB1 /* CoreStore+Setup.swift */ = {isa = PBXFileReference; fileEncoding = 4; lastKnownFileType = sourcecode.swift; path = "CoreStore+Setup.swift"; sourceTree = "<group>"; };
		B51BE0691B47FC4B0069F532 /* NSManagedObjectModel+Setup.swift */ = {isa = PBXFileReference; fileEncoding = 4; lastKnownFileType = sourcecode.swift; path = "NSManagedObjectModel+Setup.swift"; sourceTree = "<group>"; };
		B51FE5AA1CD4D00300E54258 /* CoreStore+CustomDebugStringConvertible.swift */ = {isa = PBXFileReference; fileEncoding = 4; lastKnownFileType = sourcecode.swift; path = "CoreStore+CustomDebugStringConvertible.swift"; sourceTree = "<group>"; };
		B5202CF91C04688100DED140 /* NSFetchedResultsController+Convenience.swift */ = {isa = PBXFileReference; fileEncoding = 4; lastKnownFileType = sourcecode.swift; path = "NSFetchedResultsController+Convenience.swift"; sourceTree = "<group>"; };
		B5220E071D0C5F8D009BC71E /* ObjectObserverTests.swift */ = {isa = PBXFileReference; fileEncoding = 4; lastKnownFileType = sourcecode.swift; path = ObjectObserverTests.swift; sourceTree = "<group>"; };
		B5220E0B1D0D0D19009BC71E /* ImportTests.swift */ = {isa = PBXFileReference; fileEncoding = 4; lastKnownFileType = sourcecode.swift; path = ImportTests.swift; sourceTree = "<group>"; };
		B5220E0F1D0DA6AB009BC71E /* ListObserverTests.swift */ = {isa = PBXFileReference; fileEncoding = 4; lastKnownFileType = sourcecode.swift; path = ListObserverTests.swift; sourceTree = "<group>"; };
		B525576B1CFAF18F00E51965 /* IntoTests.swift */ = {isa = PBXFileReference; fileEncoding = 4; lastKnownFileType = sourcecode.swift; path = IntoTests.swift; sourceTree = "<group>"; };
		B525576F1D02561A00E51965 /* SelectTests.swift */ = {isa = PBXFileReference; fileEncoding = 4; lastKnownFileType = sourcecode.swift; path = SelectTests.swift; sourceTree = "<group>"; };
		B52557731D02791400E51965 /* WhereTests.swift */ = {isa = PBXFileReference; fileEncoding = 4; lastKnownFileType = sourcecode.swift; path = WhereTests.swift; sourceTree = "<group>"; };
		B52557771D02826E00E51965 /* OrderByTests.swift */ = {isa = PBXFileReference; fileEncoding = 4; lastKnownFileType = sourcecode.swift; path = OrderByTests.swift; sourceTree = "<group>"; };
		B525577B1D0291FE00E51965 /* GroupByTests.swift */ = {isa = PBXFileReference; fileEncoding = 4; lastKnownFileType = sourcecode.swift; path = GroupByTests.swift; sourceTree = "<group>"; };
		B525577F1D029D2500E51965 /* TweakTests.swift */ = {isa = PBXFileReference; fileEncoding = 4; lastKnownFileType = sourcecode.swift; path = TweakTests.swift; sourceTree = "<group>"; };
		B52557831D02A07400E51965 /* SectionByTests.swift */ = {isa = PBXFileReference; fileEncoding = 4; lastKnownFileType = sourcecode.swift; path = SectionByTests.swift; sourceTree = "<group>"; };
		B52557871D02DE8100E51965 /* FetchTests.swift */ = {isa = PBXFileReference; fileEncoding = 4; lastKnownFileType = sourcecode.swift; path = FetchTests.swift; sourceTree = "<group>"; };
		B526613F1CADD585007B85D9 /* CoreStoreFetchRequest+CoreStore.swift */ = {isa = PBXFileReference; fileEncoding = 4; lastKnownFileType = sourcecode.swift; path = "CoreStoreFetchRequest+CoreStore.swift"; sourceTree = "<group>"; };
		B529C2031CA4A2DB007E7EBD /* CSSaveResult.swift */ = {isa = PBXFileReference; fileEncoding = 4; lastKnownFileType = sourcecode.swift; path = CSSaveResult.swift; sourceTree = "<group>"; };
		B52DD1741BE1F8CC00949AFE /* CoreStore.framework */ = {isa = PBXFileReference; explicitFileType = wrapper.framework; includeInIndex = 0; path = CoreStore.framework; sourceTree = BUILT_PRODUCTS_DIR; };
		B52DD17D1BE1F8CC00949AFE /* CoreStoreTests.xctest */ = {isa = PBXFileReference; explicitFileType = wrapper.cfbundle; includeInIndex = 0; path = CoreStoreTests.xctest; sourceTree = BUILT_PRODUCTS_DIR; };
		B533C4DA1D7D4BFA001383CB /* DispatchQueue+CoreStore.swift */ = {isa = PBXFileReference; fileEncoding = 4; lastKnownFileType = sourcecode.swift; path = "DispatchQueue+CoreStore.swift"; sourceTree = "<group>"; };
		B538BA701D15B3E30003A766 /* CoreStoreBridge.m */ = {isa = PBXFileReference; fileEncoding = 4; lastKnownFileType = sourcecode.c.objc; path = CoreStoreBridge.m; sourceTree = "<group>"; };
		B53FB9FD1CAB2D2F00F0D40A /* CSMigrationResult.swift */ = {isa = PBXFileReference; fileEncoding = 4; lastKnownFileType = sourcecode.swift; path = CSMigrationResult.swift; sourceTree = "<group>"; };
		B53FBA031CAB300C00F0D40A /* CSMigrationType.swift */ = {isa = PBXFileReference; fileEncoding = 4; lastKnownFileType = sourcecode.swift; path = CSMigrationType.swift; sourceTree = "<group>"; };
		B53FBA0A1CAB5E6500F0D40A /* CSCoreStore+Migrating.swift */ = {isa = PBXFileReference; fileEncoding = 4; lastKnownFileType = sourcecode.swift; path = "CSCoreStore+Migrating.swift"; sourceTree = "<group>"; };
		B53FBA111CAB63CB00F0D40A /* Progress+ObjectiveC.swift */ = {isa = PBXFileReference; fileEncoding = 4; lastKnownFileType = sourcecode.swift; path = "Progress+ObjectiveC.swift"; sourceTree = "<group>"; };
		B53FBA171CAB63E200F0D40A /* NSManagedObject+ObjectiveC.swift */ = {isa = PBXFileReference; fileEncoding = 4; lastKnownFileType = sourcecode.swift; path = "NSManagedObject+ObjectiveC.swift"; sourceTree = "<group>"; };
		B53FBA1D1CAB63FA00F0D40A /* NSFetchedResultsController+ObjectiveC.swift */ = {isa = PBXFileReference; fileEncoding = 4; lastKnownFileType = sourcecode.swift; path = "NSFetchedResultsController+ObjectiveC.swift"; sourceTree = "<group>"; };
		B546F9571C99B17400D5AC55 /* CSCoreStore+Setup.swift */ = {isa = PBXFileReference; fileEncoding = 4; lastKnownFileType = sourcecode.swift; path = "CSCoreStore+Setup.swift"; sourceTree = "<group>"; };
		B546F95C1C9A12B800D5AC55 /* CSSQliteStore.swift */ = {isa = PBXFileReference; fileEncoding = 4; lastKnownFileType = sourcecode.swift; path = CSSQliteStore.swift; sourceTree = "<group>"; };
		B546F9681C9AF26D00D5AC55 /* CSInMemoryStore.swift */ = {isa = PBXFileReference; fileEncoding = 4; lastKnownFileType = sourcecode.swift; path = CSInMemoryStore.swift; sourceTree = "<group>"; };
		B546F9721C9C553300D5AC55 /* SetupResult.swift */ = {isa = PBXFileReference; fileEncoding = 4; lastKnownFileType = sourcecode.swift; path = SetupResult.swift; sourceTree = "<group>"; };
		B5489F3D1CF5EEBC008B4978 /* TestEntity1.swift */ = {isa = PBXFileReference; fileEncoding = 4; lastKnownFileType = sourcecode.swift; path = TestEntity1.swift; sourceTree = "<group>"; };
		B5489F3E1CF5EEBC008B4978 /* TestEntity2.swift */ = {isa = PBXFileReference; fileEncoding = 4; lastKnownFileType = sourcecode.swift; path = TestEntity2.swift; sourceTree = "<group>"; };
		B5489F451CF5F017008B4978 /* TransactionTests.swift */ = {isa = PBXFileReference; fileEncoding = 4; lastKnownFileType = sourcecode.swift; path = TransactionTests.swift; sourceTree = "<group>"; };
		B5489F4B1CF5F743008B4978 /* BaseTestCase.swift */ = {isa = PBXFileReference; fileEncoding = 4; lastKnownFileType = sourcecode.swift; path = BaseTestCase.swift; sourceTree = "<group>"; };
		B5489F4F1CF603D5008B4978 /* FromTests.swift */ = {isa = PBXFileReference; fileEncoding = 4; lastKnownFileType = sourcecode.swift; path = FromTests.swift; sourceTree = "<group>"; };
		B54A6A541BA15F2A007870FD /* FetchedResultsControllerDelegate.swift */ = {isa = PBXFileReference; fileEncoding = 4; lastKnownFileType = sourcecode.swift; path = FetchedResultsControllerDelegate.swift; sourceTree = "<group>"; };
		B5519A3F1CA1B17B002BEF78 /* ErrorTests.swift */ = {isa = PBXFileReference; fileEncoding = 4; lastKnownFileType = sourcecode.swift; path = ErrorTests.swift; sourceTree = "<group>"; };
		B5519A491CA1F4FB002BEF78 /* CSError.swift */ = {isa = PBXFileReference; fileEncoding = 4; lastKnownFileType = sourcecode.swift; path = CSError.swift; sourceTree = "<group>"; };
		B5519A581CA2008C002BEF78 /* CSBaseDataTransaction.swift */ = {isa = PBXFileReference; fileEncoding = 4; lastKnownFileType = sourcecode.swift; path = CSBaseDataTransaction.swift; sourceTree = "<group>"; };
		B5519A5E1CA21954002BEF78 /* CSAsynchronousDataTransaction.swift */ = {isa = PBXFileReference; fileEncoding = 4; lastKnownFileType = sourcecode.swift; path = CSAsynchronousDataTransaction.swift; sourceTree = "<group>"; };
		B5548CD51BD65AE00077652A /* Foundation.framework */ = {isa = PBXFileReference; lastKnownFileType = wrapper.framework; name = Foundation.framework; path = Platforms/MacOSX.platform/Developer/SDKs/MacOSX10.11.sdk/System/Library/Frameworks/Foundation.framework; sourceTree = DEVELOPER_DIR; };
		B5548CD71BD65AE50077652A /* CoreData.framework */ = {isa = PBXFileReference; lastKnownFileType = wrapper.framework; name = CoreData.framework; path = Platforms/MacOSX.platform/Developer/SDKs/MacOSX10.11.sdk/System/Library/Frameworks/CoreData.framework; sourceTree = DEVELOPER_DIR; };
		B55717421D15AF9C009BDBCA /* CoreStoreBridge.h */ = {isa = PBXFileReference; lastKnownFileType = sourcecode.c.h; path = CoreStoreBridge.h; sourceTree = "<group>"; };
		B559CD421CAA8B6300E4D58B /* CSSetupResult.swift */ = {isa = PBXFileReference; fileEncoding = 4; lastKnownFileType = sourcecode.swift; path = CSSetupResult.swift; sourceTree = "<group>"; };
		B559CD481CAA8C6D00E4D58B /* CSStorageInterface.swift */ = {isa = PBXFileReference; fileEncoding = 4; lastKnownFileType = sourcecode.swift; path = CSStorageInterface.swift; sourceTree = "<group>"; };
		B56007101B3F6BD500A9A8F9 /* Into.swift */ = {isa = PBXFileReference; fileEncoding = 4; lastKnownFileType = sourcecode.swift; path = Into.swift; sourceTree = "<group>"; };
		B56007131B3F6C2800A9A8F9 /* SectionBy.swift */ = {isa = PBXFileReference; fileEncoding = 4; lastKnownFileType = sourcecode.swift; path = SectionBy.swift; sourceTree = "<group>"; };
		B56007151B4018AB00A9A8F9 /* MigrationChain.swift */ = {isa = PBXFileReference; fileEncoding = 4; lastKnownFileType = sourcecode.swift; path = MigrationChain.swift; sourceTree = "<group>"; };
		B563216F1BD65082006C9394 /* CoreStore.framework */ = {isa = PBXFileReference; explicitFileType = wrapper.framework; includeInIndex = 0; path = CoreStore.framework; sourceTree = BUILT_PRODUCTS_DIR; };
		B56321791BD650DE006C9394 /* CoreData.framework */ = {isa = PBXFileReference; lastKnownFileType = wrapper.framework; name = CoreData.framework; path = Platforms/WatchOS.platform/Developer/SDKs/WatchOS2.0.sdk/System/Library/Frameworks/CoreData.framework; sourceTree = DEVELOPER_DIR; };
		B563217B1BD650E3006C9394 /* Foundation.framework */ = {isa = PBXFileReference; lastKnownFileType = wrapper.framework; name = Foundation.framework; path = Platforms/WatchOS.platform/Developer/SDKs/WatchOS2.0.sdk/System/Library/Frameworks/Foundation.framework; sourceTree = DEVELOPER_DIR; };
		B56507931D3930BC000596DA /* CoreData.framework */ = {isa = PBXFileReference; lastKnownFileType = wrapper.framework; name = CoreData.framework; path = Platforms/AppleTVOS.platform/Developer/SDKs/AppleTVOS10.0.sdk/System/Library/Frameworks/CoreData.framework; sourceTree = DEVELOPER_DIR; };
		B56507951D3930C1000596DA /* Foundation.framework */ = {isa = PBXFileReference; lastKnownFileType = wrapper.framework; name = Foundation.framework; path = Platforms/AppleTVOS.platform/Developer/SDKs/AppleTVOS10.0.sdk/System/Library/Frameworks/Foundation.framework; sourceTree = DEVELOPER_DIR; };
		B56507971D3930CC000596DA /* CoreData.framework */ = {isa = PBXFileReference; lastKnownFileType = wrapper.framework; name = CoreData.framework; path = Platforms/WatchOS.platform/Developer/SDKs/WatchOS3.0.sdk/System/Library/Frameworks/CoreData.framework; sourceTree = DEVELOPER_DIR; };
		B56507991D3930D1000596DA /* Foundation.framework */ = {isa = PBXFileReference; lastKnownFileType = wrapper.framework; name = Foundation.framework; path = Platforms/WatchOS.platform/Developer/SDKs/WatchOS3.0.sdk/System/Library/Frameworks/Foundation.framework; sourceTree = DEVELOPER_DIR; };
		B565079D1D3930ED000596DA /* CoreData.framework */ = {isa = PBXFileReference; lastKnownFileType = wrapper.framework; name = CoreData.framework; path = Platforms/MacOSX.platform/Developer/SDKs/MacOSX10.12.sdk/System/Library/Frameworks/CoreData.framework; sourceTree = DEVELOPER_DIR; };
		B565079F1D3930F5000596DA /* Foundation.framework */ = {isa = PBXFileReference; lastKnownFileType = wrapper.framework; name = Foundation.framework; path = Platforms/MacOSX.platform/Developer/SDKs/MacOSX10.12.sdk/System/Library/Frameworks/Foundation.framework; sourceTree = DEVELOPER_DIR; };
		B5677D3C1CD3B1E400322BFC /* ICloudStoreObserver.swift */ = {isa = PBXFileReference; fileEncoding = 4; lastKnownFileType = sourcecode.swift; path = ICloudStoreObserver.swift; sourceTree = "<group>"; };
		B56964D31B22FFAD0075EE4A /* DataStack+Migration.swift */ = {isa = PBXFileReference; fileEncoding = 4; lastKnownFileType = sourcecode.swift; lineEnding = 0; path = "DataStack+Migration.swift"; sourceTree = "<group>"; xcLanguageSpecificationIdentifier = xcode.lang.swift; };
		B56965231B356B820075EE4A /* MigrationResult.swift */ = {isa = PBXFileReference; fileEncoding = 4; lastKnownFileType = sourcecode.swift; path = MigrationResult.swift; sourceTree = "<group>"; };
		B57D27BD1D0BBE8200539C58 /* BaseTestDataTestCase.swift */ = {isa = PBXFileReference; fileEncoding = 4; lastKnownFileType = sourcecode.swift; path = BaseTestDataTestCase.swift; sourceTree = "<group>"; };
		B57D27C11D0BC20100539C58 /* QueryTests.swift */ = {isa = PBXFileReference; fileEncoding = 4; lastKnownFileType = sourcecode.swift; path = QueryTests.swift; sourceTree = "<group>"; };
		B58085741CDF7F00004C2EEB /* SetupTests.swift */ = {isa = PBXFileReference; fileEncoding = 4; lastKnownFileType = sourcecode.swift; path = SetupTests.swift; sourceTree = "<group>"; };
		B596BBAD1DD59FDB001DCDD9 /* ConvenienceTests.swift */ = {isa = PBXFileReference; fileEncoding = 4; lastKnownFileType = sourcecode.swift; path = ConvenienceTests.swift; sourceTree = "<group>"; };
		B596BBB51DD5BC67001DCDD9 /* FetchableSource.swift */ = {isa = PBXFileReference; fileEncoding = 4; lastKnownFileType = sourcecode.swift; path = FetchableSource.swift; sourceTree = "<group>"; };
		B596BBBA1DD5C39F001DCDD9 /* QueryableSource.swift */ = {isa = PBXFileReference; fileEncoding = 4; lastKnownFileType = sourcecode.swift; path = QueryableSource.swift; sourceTree = "<group>"; };
		B59AFF401C6593E400C0ABE2 /* NSPersistentStoreCoordinator+Setup.swift */ = {isa = PBXFileReference; fileEncoding = 4; lastKnownFileType = sourcecode.swift; path = "NSPersistentStoreCoordinator+Setup.swift"; sourceTree = "<group>"; };
		B59FA0AD1CCBAC95007C9BCA /* ICloudStore.swift */ = {isa = PBXFileReference; fileEncoding = 4; lastKnownFileType = sourcecode.swift; path = ICloudStore.swift; sourceTree = "<group>"; };
		B5A261201B64BFDB006EB6D3 /* MigrationType.swift */ = {isa = PBXFileReference; fileEncoding = 4; lastKnownFileType = sourcecode.swift; path = MigrationType.swift; sourceTree = "<group>"; };
		B5A5F2651CAEC50F004AB9AF /* CSSelect.swift */ = {isa = PBXFileReference; fileEncoding = 4; lastKnownFileType = sourcecode.swift; path = CSSelect.swift; sourceTree = "<group>"; };
		B5AD60CD1C90141E00F2B2E8 /* Package.swift */ = {isa = PBXFileReference; fileEncoding = 4; lastKnownFileType = sourcecode.swift; path = Package.swift; sourceTree = SOURCE_ROOT; };
		B5AEFAB41C9962AE00AD137F /* CoreStoreBridge.swift */ = {isa = PBXFileReference; fileEncoding = 4; lastKnownFileType = sourcecode.swift; path = CoreStoreBridge.swift; sourceTree = "<group>"; };
		B5BDC91A1C202269008147CD /* Cartfile */ = {isa = PBXFileReference; fileEncoding = 4; lastKnownFileType = text; name = Cartfile; path = ../Cartfile; sourceTree = "<group>"; };
		B5BDC9271C2024F2008147CD /* .travis.yml */ = {isa = PBXFileReference; lastKnownFileType = text; path = .travis.yml; sourceTree = SOURCE_ROOT; };
		B5C976E21C6C9F6A00B1AF90 /* UnsafeDataTransaction+Observing.swift */ = {isa = PBXFileReference; fileEncoding = 4; lastKnownFileType = sourcecode.swift; path = "UnsafeDataTransaction+Observing.swift"; sourceTree = "<group>"; };
		B5C976E61C6E3A5900B1AF90 /* CoreStoreFetchedResultsController.swift */ = {isa = PBXFileReference; fileEncoding = 4; lastKnownFileType = sourcecode.swift; path = CoreStoreFetchedResultsController.swift; sourceTree = "<group>"; };
		B5D1E22B19FA9FBC003B2874 /* CoreStoreError.swift */ = {isa = PBXFileReference; fileEncoding = 4; lastKnownFileType = sourcecode.swift; path = CoreStoreError.swift; sourceTree = "<group>"; };
		B5D372831A39CD6900F583D9 /* Model.xcdatamodel */ = {isa = PBXFileReference; lastKnownFileType = wrapper.xcdatamodel; path = Model.xcdatamodel; sourceTree = "<group>"; };
		B5D39A0119FD00C9000E91BB /* Foundation.framework */ = {isa = PBXFileReference; lastKnownFileType = wrapper.framework; name = Foundation.framework; path = System/Library/Frameworks/Foundation.framework; sourceTree = SDKROOT; };
		B5D3F6441C887C0A00C7492A /* LegacySQLiteStore.swift */ = {isa = PBXFileReference; fileEncoding = 4; lastKnownFileType = sourcecode.swift; path = LegacySQLiteStore.swift; sourceTree = "<group>"; };
		B5D7A5B51CA3BF8F005C752B /* CSInto.swift */ = {isa = PBXFileReference; fileEncoding = 4; lastKnownFileType = sourcecode.swift; path = CSInto.swift; sourceTree = "<group>"; };
		B5D9C8F61B160ED200E64F0E /* CoreStore.podspec */ = {isa = PBXFileReference; explicitFileType = text.script.ruby; path = CoreStore.podspec; sourceTree = SOURCE_ROOT; };
		B5DBE2CC1C9914A900B5CEFA /* CSCoreStore.swift */ = {isa = PBXFileReference; fileEncoding = 4; lastKnownFileType = sourcecode.swift; path = CSCoreStore.swift; sourceTree = "<group>"; };
		B5DBE2D11C991B3E00B5CEFA /* CSDataStack.swift */ = {isa = PBXFileReference; fileEncoding = 4; lastKnownFileType = sourcecode.swift; path = CSDataStack.swift; sourceTree = "<group>"; };
		B5DBE2DA1C9939E100B5CEFA /* CoreStoreTests-Bridging-Header.h */ = {isa = PBXFileReference; lastKnownFileType = sourcecode.c.h; path = "CoreStoreTests-Bridging-Header.h"; sourceTree = "<group>"; };
		B5DBE2DD1C9939E100B5CEFA /* BridgingTests.h */ = {isa = PBXFileReference; fileEncoding = 4; lastKnownFileType = sourcecode.c.h; path = BridgingTests.h; sourceTree = "<group>"; };
		B5DBE2DE1C9939E100B5CEFA /* BridgingTests.m */ = {isa = PBXFileReference; fileEncoding = 4; lastKnownFileType = sourcecode.c.objc; path = BridgingTests.m; sourceTree = "<group>"; };
		B5DC47C51C93D22900FA3BF3 /* MigrationChainTests.swift */ = {isa = PBXFileReference; fileEncoding = 4; lastKnownFileType = sourcecode.swift; path = MigrationChainTests.swift; sourceTree = "<group>"; };
		B5DC47C91C93D9C800FA3BF3 /* StorageInterfaceTests.swift */ = {isa = PBXFileReference; fileEncoding = 4; lastKnownFileType = sourcecode.swift; path = StorageInterfaceTests.swift; sourceTree = "<group>"; };
		B5E1B5921CAA0C15007FD580 /* CSObjectMonitor.swift */ = {isa = PBXFileReference; fileEncoding = 4; lastKnownFileType = sourcecode.swift; path = CSObjectMonitor.swift; sourceTree = "<group>"; };
		B5E1B5971CAA0C23007FD580 /* CSObjectObserver.swift */ = {isa = PBXFileReference; fileEncoding = 4; lastKnownFileType = sourcecode.swift; path = CSObjectObserver.swift; sourceTree = "<group>"; };
		B5E1B59C1CAA2568007FD580 /* CSDataStack+Observing.swift */ = {isa = PBXFileReference; fileEncoding = 4; lastKnownFileType = sourcecode.swift; path = "CSDataStack+Observing.swift"; sourceTree = "<group>"; };
		B5E1B5A11CAA4365007FD580 /* CSCoreStore+Observing.swift */ = {isa = PBXFileReference; fileEncoding = 4; lastKnownFileType = sourcecode.swift; path = "CSCoreStore+Observing.swift"; sourceTree = "<group>"; };
		B5E1B5A71CAA49E2007FD580 /* CSDataStack+Migrating.swift */ = {isa = PBXFileReference; fileEncoding = 4; lastKnownFileType = sourcecode.swift; path = "CSDataStack+Migrating.swift"; sourceTree = "<group>"; };
		B5E222221CA4E12600BA2E95 /* CSSynchronousDataTransaction.swift */ = {isa = PBXFileReference; fileEncoding = 4; lastKnownFileType = sourcecode.swift; path = CSSynchronousDataTransaction.swift; sourceTree = "<group>"; };
		B5E222291CA51B6E00BA2E95 /* CSUnsafeDataTransaction.swift */ = {isa = PBXFileReference; fileEncoding = 4; lastKnownFileType = sourcecode.swift; path = CSUnsafeDataTransaction.swift; sourceTree = "<group>"; };
		B5E834B81B76311F001D3D50 /* BaseDataTransaction+Importing.swift */ = {isa = PBXFileReference; fileEncoding = 4; lastKnownFileType = sourcecode.swift; path = "BaseDataTransaction+Importing.swift"; sourceTree = "<group>"; };
		B5E834BA1B7691F3001D3D50 /* Functions.swift */ = {isa = PBXFileReference; fileEncoding = 4; lastKnownFileType = sourcecode.swift; path = Functions.swift; sourceTree = "<group>"; };
		B5E84ED81AFF82360064E85B /* README.md */ = {isa = PBXFileReference; lastKnownFileType = net.daringfireball.markdown; path = README.md; sourceTree = SOURCE_ROOT; };
		B5E84ED91AFF82360064E85B /* LICENSE */ = {isa = PBXFileReference; lastKnownFileType = text; path = LICENSE; sourceTree = SOURCE_ROOT; };
		B5E84EDB1AFF84500064E85B /* DataStack.swift */ = {isa = PBXFileReference; fileEncoding = 4; lastKnownFileType = sourcecode.swift; path = DataStack.swift; sourceTree = "<group>"; };
		B5E84EE31AFF84610064E85B /* DefaultLogger.swift */ = {isa = PBXFileReference; fileEncoding = 4; lastKnownFileType = sourcecode.swift; path = DefaultLogger.swift; sourceTree = "<group>"; };
		B5E84EE41AFF84610064E85B /* CoreStore+Logging.swift */ = {isa = PBXFileReference; fileEncoding = 4; lastKnownFileType = sourcecode.swift; path = "CoreStore+Logging.swift"; sourceTree = "<group>"; };
		B5E84EE51AFF84610064E85B /* CoreStoreLogger.swift */ = {isa = PBXFileReference; fileEncoding = 4; lastKnownFileType = sourcecode.swift; path = CoreStoreLogger.swift; sourceTree = "<group>"; };
		B5E84EEA1AFF846E0064E85B /* AsynchronousDataTransaction.swift */ = {isa = PBXFileReference; fileEncoding = 4; lastKnownFileType = sourcecode.swift; path = AsynchronousDataTransaction.swift; sourceTree = "<group>"; };
		B5E84EEB1AFF846E0064E85B /* BaseDataTransaction.swift */ = {isa = PBXFileReference; fileEncoding = 4; lastKnownFileType = sourcecode.swift; path = BaseDataTransaction.swift; sourceTree = "<group>"; };
		B5E84EEC1AFF846E0064E85B /* DataStack+Transaction.swift */ = {isa = PBXFileReference; fileEncoding = 4; lastKnownFileType = sourcecode.swift; path = "DataStack+Transaction.swift"; sourceTree = "<group>"; };
		B5E84EED1AFF846E0064E85B /* UnsafeDataTransaction.swift */ = {isa = PBXFileReference; fileEncoding = 4; lastKnownFileType = sourcecode.swift; path = UnsafeDataTransaction.swift; sourceTree = "<group>"; };
		B5E84EEE1AFF846E0064E85B /* CoreStore+Transaction.swift */ = {isa = PBXFileReference; fileEncoding = 4; lastKnownFileType = sourcecode.swift; path = "CoreStore+Transaction.swift"; sourceTree = "<group>"; };
		B5E84EF21AFF846E0064E85B /* SaveResult.swift */ = {isa = PBXFileReference; fileEncoding = 4; lastKnownFileType = sourcecode.swift; path = SaveResult.swift; sourceTree = "<group>"; };
		B5E84EF31AFF846E0064E85B /* SynchronousDataTransaction.swift */ = {isa = PBXFileReference; fileEncoding = 4; lastKnownFileType = sourcecode.swift; path = SynchronousDataTransaction.swift; sourceTree = "<group>"; };
		B5E84EFE1AFF847B0064E85B /* BaseDataTransaction+Querying.swift */ = {isa = PBXFileReference; fileEncoding = 4; lastKnownFileType = sourcecode.swift; path = "BaseDataTransaction+Querying.swift"; sourceTree = "<group>"; };
		B5E84F001AFF847B0064E85B /* Tweak.swift */ = {isa = PBXFileReference; fileEncoding = 4; lastKnownFileType = sourcecode.swift; path = Tweak.swift; sourceTree = "<group>"; };
		B5E84F011AFF847B0064E85B /* From.swift */ = {isa = PBXFileReference; fileEncoding = 4; lastKnownFileType = sourcecode.swift; path = From.swift; sourceTree = "<group>"; };
		B5E84F021AFF847B0064E85B /* GroupBy.swift */ = {isa = PBXFileReference; fileEncoding = 4; lastKnownFileType = sourcecode.swift; path = GroupBy.swift; sourceTree = "<group>"; };
		B5E84F031AFF847B0064E85B /* Select.swift */ = {isa = PBXFileReference; fileEncoding = 4; lastKnownFileType = sourcecode.swift; path = Select.swift; sourceTree = "<group>"; };
		B5E84F041AFF847B0064E85B /* OrderBy.swift */ = {isa = PBXFileReference; fileEncoding = 4; lastKnownFileType = sourcecode.swift; path = OrderBy.swift; sourceTree = "<group>"; };
		B5E84F051AFF847B0064E85B /* Where.swift */ = {isa = PBXFileReference; fileEncoding = 4; lastKnownFileType = sourcecode.swift; path = Where.swift; sourceTree = "<group>"; };
		B5E84F061AFF847B0064E85B /* DataStack+Querying.swift */ = {isa = PBXFileReference; fileEncoding = 4; lastKnownFileType = sourcecode.swift; path = "DataStack+Querying.swift"; sourceTree = "<group>"; };
		B5E84F071AFF847B0064E85B /* CoreStore+Querying.swift */ = {isa = PBXFileReference; fileEncoding = 4; lastKnownFileType = sourcecode.swift; path = "CoreStore+Querying.swift"; sourceTree = "<group>"; };
		B5E84F1A1AFF84860064E85B /* DataStack+Observing.swift */ = {isa = PBXFileReference; fileEncoding = 4; lastKnownFileType = sourcecode.swift; path = "DataStack+Observing.swift"; sourceTree = "<group>"; };
		B5E84F1B1AFF84860064E85B /* CoreStore+Observing.swift */ = {isa = PBXFileReference; fileEncoding = 4; lastKnownFileType = sourcecode.swift; path = "CoreStore+Observing.swift"; sourceTree = "<group>"; };
		B5E84F1C1AFF84860064E85B /* ObjectMonitor.swift */ = {isa = PBXFileReference; fileEncoding = 4; lastKnownFileType = sourcecode.swift; path = ObjectMonitor.swift; sourceTree = "<group>"; };
		B5E84F1D1AFF84860064E85B /* ListMonitor.swift */ = {isa = PBXFileReference; fileEncoding = 4; lastKnownFileType = sourcecode.swift; path = ListMonitor.swift; sourceTree = "<group>"; };
		B5E84F1E1AFF84860064E85B /* ListObserver.swift */ = {isa = PBXFileReference; fileEncoding = 4; lastKnownFileType = sourcecode.swift; path = ListObserver.swift; sourceTree = "<group>"; };
		B5E84F1F1AFF84860064E85B /* ObjectObserver.swift */ = {isa = PBXFileReference; fileEncoding = 4; lastKnownFileType = sourcecode.swift; path = ObjectObserver.swift; sourceTree = "<group>"; };
		B5E84F271AFF84920064E85B /* NSManagedObject+Convenience.swift */ = {isa = PBXFileReference; fileEncoding = 4; lastKnownFileType = sourcecode.swift; path = "NSManagedObject+Convenience.swift"; sourceTree = "<group>"; };
		B5E84F2B1AFF849C0064E85B /* NotificationObserver.swift */ = {isa = PBXFileReference; fileEncoding = 4; lastKnownFileType = sourcecode.swift; path = NotificationObserver.swift; sourceTree = "<group>"; };
		B5E84F2C1AFF849C0064E85B /* NSManagedObjectContext+CoreStore.swift */ = {isa = PBXFileReference; fileEncoding = 4; lastKnownFileType = sourcecode.swift; path = "NSManagedObjectContext+CoreStore.swift"; sourceTree = "<group>"; };
		B5E84F2D1AFF849C0064E85B /* WeakObject.swift */ = {isa = PBXFileReference; fileEncoding = 4; lastKnownFileType = sourcecode.swift; path = WeakObject.swift; sourceTree = "<group>"; };
		B5E84F321AFF85470064E85B /* NSManagedObjectContext+Setup.swift */ = {isa = PBXFileReference; fileEncoding = 4; lastKnownFileType = sourcecode.swift; path = "NSManagedObjectContext+Setup.swift"; sourceTree = "<group>"; };
		B5E84F331AFF85470064E85B /* NSManagedObjectContext+Transaction.swift */ = {isa = PBXFileReference; fileEncoding = 4; lastKnownFileType = sourcecode.swift; path = "NSManagedObjectContext+Transaction.swift"; sourceTree = "<group>"; };
		B5E84F351AFF85470064E85B /* NSManagedObjectContext+Querying.swift */ = {isa = PBXFileReference; fileEncoding = 4; lastKnownFileType = sourcecode.swift; path = "NSManagedObjectContext+Querying.swift"; sourceTree = "<group>"; };
		B5E84F401AFF8CCD0064E85B /* ClauseTypes.swift */ = {isa = PBXFileReference; fileEncoding = 4; lastKnownFileType = sourcecode.swift; path = ClauseTypes.swift; sourceTree = "<group>"; };
		B5ECDBDE1CA6BB2B00C7F112 /* CSBaseDataTransaction+Querying.swift */ = {isa = PBXFileReference; fileEncoding = 4; lastKnownFileType = sourcecode.swift; path = "CSBaseDataTransaction+Querying.swift"; sourceTree = "<group>"; };
		B5ECDBE41CA6BEA300C7F112 /* CSClauseTypes.swift */ = {isa = PBXFileReference; fileEncoding = 4; lastKnownFileType = sourcecode.swift; path = CSClauseTypes.swift; sourceTree = "<group>"; };
		B5ECDBEB1CA6BF2000C7F112 /* CSFrom.swift */ = {isa = PBXFileReference; fileEncoding = 4; lastKnownFileType = sourcecode.swift; path = CSFrom.swift; sourceTree = "<group>"; };
		B5ECDBF81CA804FD00C7F112 /* NSManagedObjectContext+ObjectiveC.swift */ = {isa = PBXFileReference; fileEncoding = 4; lastKnownFileType = sourcecode.swift; path = "NSManagedObjectContext+ObjectiveC.swift"; sourceTree = "<group>"; };
		B5ECDBFE1CA80CBA00C7F112 /* CSWhere.swift */ = {isa = PBXFileReference; fileEncoding = 4; lastKnownFileType = sourcecode.swift; path = CSWhere.swift; sourceTree = "<group>"; };
		B5ECDC041CA8138100C7F112 /* CSOrderBy.swift */ = {isa = PBXFileReference; fileEncoding = 4; lastKnownFileType = sourcecode.swift; path = CSOrderBy.swift; sourceTree = "<group>"; };
		B5ECDC0A1CA8161B00C7F112 /* CSGroupBy.swift */ = {isa = PBXFileReference; fileEncoding = 4; lastKnownFileType = sourcecode.swift; path = CSGroupBy.swift; sourceTree = "<group>"; };
		B5ECDC101CA816E500C7F112 /* CSTweak.swift */ = {isa = PBXFileReference; fileEncoding = 4; lastKnownFileType = sourcecode.swift; path = CSTweak.swift; sourceTree = "<group>"; };
		B5ECDC1C1CA81A2100C7F112 /* CSDataStack+Querying.swift */ = {isa = PBXFileReference; fileEncoding = 4; lastKnownFileType = sourcecode.swift; path = "CSDataStack+Querying.swift"; sourceTree = "<group>"; };
		B5ECDC221CA81A3900C7F112 /* CSCoreStore+Querying.swift */ = {isa = PBXFileReference; fileEncoding = 4; lastKnownFileType = sourcecode.swift; path = "CSCoreStore+Querying.swift"; sourceTree = "<group>"; };
		B5ECDC281CA81CC700C7F112 /* CSDataStack+Transaction.swift */ = {isa = PBXFileReference; fileEncoding = 4; lastKnownFileType = sourcecode.swift; path = "CSDataStack+Transaction.swift"; sourceTree = "<group>"; };
		B5ECDC2E1CA81CDC00C7F112 /* CSCoreStore+Transaction.swift */ = {isa = PBXFileReference; fileEncoding = 4; lastKnownFileType = sourcecode.swift; path = "CSCoreStore+Transaction.swift"; sourceTree = "<group>"; };
		B5F1DA8C1B9AA97D007C5CBB /* ImportableObject.swift */ = {isa = PBXFileReference; fileEncoding = 4; lastKnownFileType = sourcecode.swift; path = ImportableObject.swift; sourceTree = "<group>"; };
		B5F1DA8F1B9AA991007C5CBB /* ImportableUniqueObject.swift */ = {isa = PBXFileReference; fileEncoding = 4; lastKnownFileType = sourcecode.swift; path = ImportableUniqueObject.swift; sourceTree = "<group>"; };
		B5FAD6A81B50A4B300714891 /* Progress+Convenience.swift */ = {isa = PBXFileReference; fileEncoding = 4; lastKnownFileType = sourcecode.swift; path = "Progress+Convenience.swift"; sourceTree = "<group>"; };
		B5FAD6AB1B51285300714891 /* MigrationManager.swift */ = {isa = PBXFileReference; fileEncoding = 4; lastKnownFileType = sourcecode.swift; path = MigrationManager.swift; sourceTree = "<group>"; };
		B5FAD6AD1B518DCB00714891 /* CoreStore+Migration.swift */ = {isa = PBXFileReference; fileEncoding = 4; lastKnownFileType = sourcecode.swift; lineEnding = 0; path = "CoreStore+Migration.swift"; sourceTree = "<group>"; xcLanguageSpecificationIdentifier = xcode.lang.swift; };
		B5FE4DA11C8481E100FA6A91 /* StorageInterface.swift */ = {isa = PBXFileReference; fileEncoding = 4; lastKnownFileType = sourcecode.swift; path = StorageInterface.swift; sourceTree = "<group>"; };
		B5FE4DA61C84FB4400FA6A91 /* InMemoryStore.swift */ = {isa = PBXFileReference; fileEncoding = 4; lastKnownFileType = sourcecode.swift; path = InMemoryStore.swift; sourceTree = "<group>"; };
		B5FE4DAB1C85D44E00FA6A91 /* SQLiteStore.swift */ = {isa = PBXFileReference; fileEncoding = 4; lastKnownFileType = sourcecode.swift; path = SQLiteStore.swift; sourceTree = "<group>"; };
		B5FEC18D1C9166E200532541 /* NSPersistentStore+Setup.swift */ = {isa = PBXFileReference; fileEncoding = 4; lastKnownFileType = sourcecode.swift; path = "NSPersistentStore+Setup.swift"; sourceTree = "<group>"; };
/* End PBXFileReference section */

/* Begin PBXFrameworksBuildPhase section */
		2F03A52C19C5C6DA005002A5 /* Frameworks */ = {
			isa = PBXFrameworksBuildPhase;
			buildActionMask = 2147483647;
			files = (
				B5D39A0219FD00C9000E91BB /* Foundation.framework in Frameworks */,
				2F03A54D19C5C872005002A5 /* CoreData.framework in Frameworks */,
			);
			runOnlyForDeploymentPostprocessing = 0;
		};
		2F03A53819C5C6DA005002A5 /* Frameworks */ = {
			isa = PBXFrameworksBuildPhase;
			buildActionMask = 2147483647;
			files = (
				B58B22F51C93C1BA00521925 /* CoreStore.framework in Frameworks */,
			);
			runOnlyForDeploymentPostprocessing = 0;
		};
		82BA18851C4BBCBA00A0916E /* Frameworks */ = {
			isa = PBXFrameworksBuildPhase;
			buildActionMask = 2147483647;
			files = (
				B56507961D3930C1000596DA /* Foundation.framework in Frameworks */,
				B56507941D3930BC000596DA /* CoreData.framework in Frameworks */,
			);
			runOnlyForDeploymentPostprocessing = 0;
		};
		82BA188F1C4BBCBA00A0916E /* Frameworks */ = {
			isa = PBXFrameworksBuildPhase;
			buildActionMask = 2147483647;
			files = (
				82BA18931C4BBCBA00A0916E /* CoreStore.framework in Frameworks */,
			);
			runOnlyForDeploymentPostprocessing = 0;
		};
		B52DD1701BE1F8CC00949AFE /* Frameworks */ = {
			isa = PBXFrameworksBuildPhase;
			buildActionMask = 2147483647;
			files = (
				B56507A01D3930F5000596DA /* Foundation.framework in Frameworks */,
				B565079E1D3930ED000596DA /* CoreData.framework in Frameworks */,
			);
			runOnlyForDeploymentPostprocessing = 0;
		};
		B52DD17A1BE1F8CC00949AFE /* Frameworks */ = {
			isa = PBXFrameworksBuildPhase;
			buildActionMask = 2147483647;
			files = (
				B52DD17E1BE1F8CD00949AFE /* CoreStore.framework in Frameworks */,
			);
			runOnlyForDeploymentPostprocessing = 0;
		};
		B563216B1BD65082006C9394 /* Frameworks */ = {
			isa = PBXFrameworksBuildPhase;
			buildActionMask = 2147483647;
			files = (
				B565079A1D3930D1000596DA /* Foundation.framework in Frameworks */,
				B56507981D3930CC000596DA /* CoreData.framework in Frameworks */,
			);
			runOnlyForDeploymentPostprocessing = 0;
		};
/* End PBXFrameworksBuildPhase section */

/* Begin PBXGroup section */
		2F03A52619C5C6DA005002A5 = {
			isa = PBXGroup;
			children = (
				2F291E3119C6D4D3007AF63F /* Frameworks */,
				2F03A53219C5C6DA005002A5 /* Sources */,
				2F03A53C19C5C6DA005002A5 /* CoreStoreTests */,
				2F03A53119C5C6DA005002A5 /* Products */,
			);
			sourceTree = "<group>";
		};
		2F03A53119C5C6DA005002A5 /* Products */ = {
			isa = PBXGroup;
			children = (
				2F03A53019C5C6DA005002A5 /* CoreStore.framework */,
				2F03A53B19C5C6DA005002A5 /* CoreStoreTests.xctest */,
				B563216F1BD65082006C9394 /* CoreStore.framework */,
				B52DD1741BE1F8CC00949AFE /* CoreStore.framework */,
				B52DD17D1BE1F8CC00949AFE /* CoreStoreTests.xctest */,
				82BA18891C4BBCBA00A0916E /* CoreStore.framework */,
				82BA18921C4BBCBA00A0916E /* CoreStoreTests.xctest */,
			);
			name = Products;
			sourceTree = "<group>";
		};
		2F03A53219C5C6DA005002A5 /* Sources */ = {
			isa = PBXGroup;
			children = (
				2F03A53519C5C6DA005002A5 /* CoreStore.h */,
				B5A5F26B1CAFF8D0004AB9AF /* Swift */,
				B5DBE2CB1C99148100B5CEFA /* ObjectiveC */,
				2F03A53319C5C6DA005002A5 /* Supporting Files */,
			);
			path = Sources;
			sourceTree = "<group>";
		};
		2F03A53319C5C6DA005002A5 /* Supporting Files */ = {
			isa = PBXGroup;
			children = (
				2F03A53419C5C6DA005002A5 /* Info.plist */,
				B5E84ED81AFF82360064E85B /* README.md */,
				B5E84ED91AFF82360064E85B /* LICENSE */,
				B5D9C8F61B160ED200E64F0E /* CoreStore.podspec */,
				B5BDC91A1C202269008147CD /* Cartfile */,
				B5BDC9271C2024F2008147CD /* .travis.yml */,
				B5AD60CD1C90141E00F2B2E8 /* Package.swift */,
			);
			name = "Supporting Files";
			sourceTree = "<group>";
		};
		2F03A53C19C5C6DA005002A5 /* CoreStoreTests */ = {
			isa = PBXGroup;
			children = (
				B5489F4A1CF5F743008B4978 /* BaseTests */,
				B5DBE2DD1C9939E100B5CEFA /* BridgingTests.h */,
				B5DBE2DE1C9939E100B5CEFA /* BridgingTests.m */,
				B5519A3F1CA1B17B002BEF78 /* ErrorTests.swift */,
				B52557871D02DE8100E51965 /* FetchTests.swift */,
				B5489F4F1CF603D5008B4978 /* FromTests.swift */,
				B525577B1D0291FE00E51965 /* GroupByTests.swift */,
				B5220E0B1D0D0D19009BC71E /* ImportTests.swift */,
				B525576B1CFAF18F00E51965 /* IntoTests.swift */,
				B5220E0F1D0DA6AB009BC71E /* ListObserverTests.swift */,
				B5DC47C51C93D22900FA3BF3 /* MigrationChainTests.swift */,
				B5220E071D0C5F8D009BC71E /* ObjectObserverTests.swift */,
				B52557771D02826E00E51965 /* OrderByTests.swift */,
				B57D27C11D0BC20100539C58 /* QueryTests.swift */,
				B52557831D02A07400E51965 /* SectionByTests.swift */,
				B525576F1D02561A00E51965 /* SelectTests.swift */,
				B58085741CDF7F00004C2EEB /* SetupTests.swift */,
				B596BBAD1DD59FDB001DCDD9 /* ConvenienceTests.swift */,
				B5DC47C91C93D9C800FA3BF3 /* StorageInterfaceTests.swift */,
				2F03A53D19C5C6DA005002A5 /* Supporting Files */,
				B5489F3C1CF5EEBC008B4978 /* TestEntities */,
				B5489F451CF5F017008B4978 /* TransactionTests.swift */,
				B525577F1D029D2500E51965 /* TweakTests.swift */,
				B52557731D02791400E51965 /* WhereTests.swift */,
			);
			path = CoreStoreTests;
			sourceTree = "<group>";
		};
		2F03A53D19C5C6DA005002A5 /* Supporting Files */ = {
			isa = PBXGroup;
			children = (
				B5D372821A39CD6900F583D9 /* Model.xcdatamodeld */,
				2F03A53E19C5C6DA005002A5 /* Info.plist */,
				B5DBE2DA1C9939E100B5CEFA /* CoreStoreTests-Bridging-Header.h */,
			);
			name = "Supporting Files";
			sourceTree = "<group>";
		};
		2F291E3119C6D4D3007AF63F /* Frameworks */ = {
			isa = PBXGroup;
			children = (
				B565079F1D3930F5000596DA /* Foundation.framework */,
				B565079D1D3930ED000596DA /* CoreData.framework */,
				B56507991D3930D1000596DA /* Foundation.framework */,
				B56507971D3930CC000596DA /* CoreData.framework */,
				B56507951D3930C1000596DA /* Foundation.framework */,
				B56507931D3930BC000596DA /* CoreData.framework */,
				B5548CD71BD65AE50077652A /* CoreData.framework */,
				B56321791BD650DE006C9394 /* CoreData.framework */,
				82BA18E01C4BBE2C00A0916E /* CoreData.framework */,
				2F03A54C19C5C872005002A5 /* CoreData.framework */,
				B5548CD51BD65AE00077652A /* Foundation.framework */,
				B563217B1BD650E3006C9394 /* Foundation.framework */,
				82BA18DE1C4BBE2600A0916E /* Foundation.framework */,
				B5D39A0119FD00C9000E91BB /* Foundation.framework */,
			);
			name = Frameworks;
			sourceTree = "<group>";
		};
		B501FDDB1CA8D03600BE22EF /* Observing */ = {
			isa = PBXGroup;
			children = (
				B501FDDC1CA8D05000BE22EF /* CSSectionBy.swift */,
				B5E1B59C1CAA2568007FD580 /* CSDataStack+Observing.swift */,
				B5E1B5A11CAA4365007FD580 /* CSCoreStore+Observing.swift */,
				B501FDE11CA8D1F500BE22EF /* CSListMonitor.swift */,
				B501FDE61CA8D20500BE22EF /* CSListObserver.swift */,
				B5E1B5921CAA0C15007FD580 /* CSObjectMonitor.swift */,
				B5E1B5971CAA0C23007FD580 /* CSObjectObserver.swift */,
			);
			name = Observing;
			sourceTree = "<group>";
		};
		B53FBA101CAB607000F0D40A /* Convenience */ = {
			isa = PBXGroup;
			children = (
				B53FBA171CAB63E200F0D40A /* NSManagedObject+ObjectiveC.swift */,
				B53FBA111CAB63CB00F0D40A /* Progress+ObjectiveC.swift */,
				B53FBA1D1CAB63FA00F0D40A /* NSFetchedResultsController+ObjectiveC.swift */,
			);
			name = Convenience;
			sourceTree = "<group>";
		};
		B546F9611C9A13F400D5AC55 /* Setup */ = {
			isa = PBXGroup;
			children = (
				B546F9571C99B17400D5AC55 /* CSCoreStore+Setup.swift */,
				B5DBE2D11C991B3E00B5CEFA /* CSDataStack.swift */,
				B546F9621C9A140E00D5AC55 /* StorageInterfaces */,
			);
			name = Setup;
			sourceTree = "<group>";
		};
		B546F9621C9A140E00D5AC55 /* StorageInterfaces */ = {
			isa = PBXGroup;
			children = (
				B559CD481CAA8C6D00E4D58B /* CSStorageInterface.swift */,
				B546F9681C9AF26D00D5AC55 /* CSInMemoryStore.swift */,
				B546F95C1C9A12B800D5AC55 /* CSSQliteStore.swift */,
			);
			name = StorageInterfaces;
			sourceTree = "<group>";
		};
		B5489F3C1CF5EEBC008B4978 /* TestEntities */ = {
			isa = PBXGroup;
			children = (
				B5489F3D1CF5EEBC008B4978 /* TestEntity1.swift */,
				B5489F3E1CF5EEBC008B4978 /* TestEntity2.swift */,
			);
			path = TestEntities;
			sourceTree = "<group>";
		};
		B5489F4A1CF5F743008B4978 /* BaseTests */ = {
			isa = PBXGroup;
			children = (
				B5489F4B1CF5F743008B4978 /* BaseTestCase.swift */,
				B57D27BD1D0BBE8200539C58 /* BaseTestDataTestCase.swift */,
			);
			path = BaseTests;
			sourceTree = "<group>";
		};
		B5519A5D1CA20093002BEF78 /* Transactions */ = {
			isa = PBXGroup;
			children = (
				B5D7A5B51CA3BF8F005C752B /* CSInto.swift */,
				B5519A581CA2008C002BEF78 /* CSBaseDataTransaction.swift */,
				B5519A5E1CA21954002BEF78 /* CSAsynchronousDataTransaction.swift */,
				B5E222221CA4E12600BA2E95 /* CSSynchronousDataTransaction.swift */,
				B5E222291CA51B6E00BA2E95 /* CSUnsafeDataTransaction.swift */,
				B5ECDC281CA81CC700C7F112 /* CSDataStack+Transaction.swift */,
				B5ECDC2E1CA81CDC00C7F112 /* CSCoreStore+Transaction.swift */,
				B529C2031CA4A2DB007E7EBD /* CSSaveResult.swift */,
			);
			name = Transactions;
			sourceTree = "<group>";
		};
		B56964D11B22FF700075EE4A /* Migrating */ = {
			isa = PBXGroup;
			children = (
				B56964D31B22FFAD0075EE4A /* DataStack+Migration.swift */,
				B5FAD6AD1B518DCB00714891 /* CoreStore+Migration.swift */,
				B546F9721C9C553300D5AC55 /* SetupResult.swift */,
				B56007151B4018AB00A9A8F9 /* MigrationChain.swift */,
				B5A261201B64BFDB006EB6D3 /* MigrationType.swift */,
				B56965231B356B820075EE4A /* MigrationResult.swift */,
			);
			path = Migrating;
			sourceTree = "<group>";
		};
		B5A5F26B1CAFF8D0004AB9AF /* Swift */ = {
			isa = PBXGroup;
			children = (
				2F291E2619C6D3CF007AF63F /* CoreStore.swift */,
				B5D1E22B19FA9FBC003B2874 /* CoreStoreError.swift */,
				B5E84EDA1AFF84500064E85B /* Setup */,
				B5E84EE21AFF84610064E85B /* Logging */,
				B5E84EE91AFF846E0064E85B /* Transactions */,
				B5E834B61B7630BD001D3D50 /* Importing */,
				B5E84EFD1AFF847B0064E85B /* Fetching and Querying */,
				B5E84F191AFF84860064E85B /* Observing */,
				B56964D11B22FF700075EE4A /* Migrating */,
				B5E84F261AFF84920064E85B /* Convenience */,
				B5E84F291AFF849C0064E85B /* Internal */,
			);
			name = Swift;
			sourceTree = "<group>";
		};
		B5DBE2CB1C99148100B5CEFA /* ObjectiveC */ = {
			isa = PBXGroup;
			children = (
				B55717421D15AF9C009BDBCA /* CoreStoreBridge.h */,
				B538BA701D15B3E30003A766 /* CoreStoreBridge.m */,
				B5AEFAB41C9962AE00AD137F /* CoreStoreBridge.swift */,
				B5DBE2CC1C9914A900B5CEFA /* CSCoreStore.swift */,
				B5519A491CA1F4FB002BEF78 /* CSError.swift */,
				B546F9611C9A13F400D5AC55 /* Setup */,
				B5519A5D1CA20093002BEF78 /* Transactions */,
				B5E2222F1CA5339200BA2E95 /* Fetching and Querying */,
				B501FDDB1CA8D03600BE22EF /* Observing */,
				B5E1B5A61CAA49CE007FD580 /* Migrating */,
				B53FBA101CAB607000F0D40A /* Convenience */,
				B5E222211CA4DE5700BA2E95 /* Internal */,
			);
			path = ObjectiveC;
			sourceTree = "<group>";
		};
		B5E1B5A61CAA49CE007FD580 /* Migrating */ = {
			isa = PBXGroup;
			children = (
				B5E1B5A71CAA49E2007FD580 /* CSDataStack+Migrating.swift */,
				B53FBA0A1CAB5E6500F0D40A /* CSCoreStore+Migrating.swift */,
				B559CD421CAA8B6300E4D58B /* CSSetupResult.swift */,
				B53FBA031CAB300C00F0D40A /* CSMigrationType.swift */,
				B53FB9FD1CAB2D2F00F0D40A /* CSMigrationResult.swift */,
			);
			name = Migrating;
			sourceTree = "<group>";
		};
		B5E222211CA4DE5700BA2E95 /* Internal */ = {
			isa = PBXGroup;
			children = (
				B5ECDBF81CA804FD00C7F112 /* NSManagedObjectContext+ObjectiveC.swift */,
			);
			name = Internal;
			sourceTree = "<group>";
		};
		B5E2222F1CA5339200BA2E95 /* Fetching and Querying */ = {
			isa = PBXGroup;
			children = (
				B5ECDBDE1CA6BB2B00C7F112 /* CSBaseDataTransaction+Querying.swift */,
				B5ECDC1C1CA81A2100C7F112 /* CSDataStack+Querying.swift */,
				B5ECDC221CA81A3900C7F112 /* CSCoreStore+Querying.swift */,
				B5ECDBEA1CA6BEAC00C7F112 /* Protocol Clauses */,
				B5ECDBF11CA6BF2300C7F112 /* Concrete Clauses */,
			);
			name = "Fetching and Querying";
			sourceTree = "<group>";
		};
		B5E834B61B7630BD001D3D50 /* Importing */ = {
			isa = PBXGroup;
			children = (
				B5F1DA8C1B9AA97D007C5CBB /* ImportableObject.swift */,
				B5F1DA8F1B9AA991007C5CBB /* ImportableUniqueObject.swift */,
				B5E834B81B76311F001D3D50 /* BaseDataTransaction+Importing.swift */,
			);
			path = Importing;
			sourceTree = "<group>";
		};
		B5E84EDA1AFF84500064E85B /* Setup */ = {
			isa = PBXGroup;
			children = (
				B504D0D51B02362500B2BBB1 /* CoreStore+Setup.swift */,
				B5E84EDB1AFF84500064E85B /* DataStack.swift */,
				B5FE4DA01C84818B00FA6A91 /* StorageInterfaces */,
			);
			path = Setup;
			sourceTree = "<group>";
		};
		B5E84EE21AFF84610064E85B /* Logging */ = {
			isa = PBXGroup;
			children = (
				B5E84EE31AFF84610064E85B /* DefaultLogger.swift */,
				B5E84EE41AFF84610064E85B /* CoreStore+Logging.swift */,
				B5E84EE51AFF84610064E85B /* CoreStoreLogger.swift */,
				B51FE5AA1CD4D00300E54258 /* CoreStore+CustomDebugStringConvertible.swift */,
			);
			path = Logging;
			sourceTree = "<group>";
		};
		B5E84EE91AFF846E0064E85B /* Transactions */ = {
			isa = PBXGroup;
			children = (
				B56007101B3F6BD500A9A8F9 /* Into.swift */,
				B5E84EEB1AFF846E0064E85B /* BaseDataTransaction.swift */,
				B5E84EEA1AFF846E0064E85B /* AsynchronousDataTransaction.swift */,
				B5E84EF31AFF846E0064E85B /* SynchronousDataTransaction.swift */,
				B5E84EED1AFF846E0064E85B /* UnsafeDataTransaction.swift */,
				B5E84EEC1AFF846E0064E85B /* DataStack+Transaction.swift */,
				B5E84EEE1AFF846E0064E85B /* CoreStore+Transaction.swift */,
				B50392F81C478FF3009900CA /* NSManagedObject+Transaction.swift */,
				B5E84EF21AFF846E0064E85B /* SaveResult.swift */,
			);
			path = Transactions;
			sourceTree = "<group>";
		};
		B5E84EFD1AFF847B0064E85B /* Fetching and Querying */ = {
			isa = PBXGroup;
			children = (
				B5E84EFE1AFF847B0064E85B /* BaseDataTransaction+Querying.swift */,
				B5E84F061AFF847B0064E85B /* DataStack+Querying.swift */,
				B5E84F071AFF847B0064E85B /* CoreStore+Querying.swift */,
				B596BBB51DD5BC67001DCDD9 /* FetchableSource.swift */,
				B596BBBA1DD5C39F001DCDD9 /* QueryableSource.swift */,
				B5E84F0A1AFF847B0064E85B /* Protocol Clauses */,
				B5E84EFF1AFF847B0064E85B /* Concrete Clauses */,
			);
			path = "Fetching and Querying";
			sourceTree = "<group>";
		};
		B5E84EFF1AFF847B0064E85B /* Concrete Clauses */ = {
			isa = PBXGroup;
			children = (
				B5E84F011AFF847B0064E85B /* From.swift */,
				B5E84F031AFF847B0064E85B /* Select.swift */,
				B5E84F051AFF847B0064E85B /* Where.swift */,
				B5E84F041AFF847B0064E85B /* OrderBy.swift */,
				B5E84F021AFF847B0064E85B /* GroupBy.swift */,
				B5E84F001AFF847B0064E85B /* Tweak.swift */,
			);
			path = "Concrete Clauses";
			sourceTree = "<group>";
		};
		B5E84F0A1AFF847B0064E85B /* Protocol Clauses */ = {
			isa = PBXGroup;
			children = (
				B5E84F401AFF8CCD0064E85B /* ClauseTypes.swift */,
			);
			path = "Protocol Clauses";
			sourceTree = "<group>";
		};
		B5E84F191AFF84860064E85B /* Observing */ = {
			isa = PBXGroup;
			children = (
				B56007131B3F6C2800A9A8F9 /* SectionBy.swift */,
				B5E84F1A1AFF84860064E85B /* DataStack+Observing.swift */,
				B5E84F1B1AFF84860064E85B /* CoreStore+Observing.swift */,
				B5C976E21C6C9F6A00B1AF90 /* UnsafeDataTransaction+Observing.swift */,
				B5E84F1C1AFF84860064E85B /* ObjectMonitor.swift */,
				B5E84F1F1AFF84860064E85B /* ObjectObserver.swift */,
				B5E84F1D1AFF84860064E85B /* ListMonitor.swift */,
				B5E84F1E1AFF84860064E85B /* ListObserver.swift */,
			);
			path = Observing;
			sourceTree = "<group>";
		};
		B5E84F261AFF84920064E85B /* Convenience */ = {
			isa = PBXGroup;
			children = (
				B5E84F271AFF84920064E85B /* NSManagedObject+Convenience.swift */,
				B5FAD6A81B50A4B300714891 /* Progress+Convenience.swift */,
				B5202CF91C04688100DED140 /* NSFetchedResultsController+Convenience.swift */,
			);
			path = Convenience;
			sourceTree = "<group>";
		};
		B5E84F291AFF849C0064E85B /* Internal */ = {
			isa = PBXGroup;
			children = (
				B5C976E61C6E3A5900B1AF90 /* CoreStoreFetchedResultsController.swift */,
				B526613F1CADD585007B85D9 /* CoreStoreFetchRequest+CoreStore.swift */,
				B54A6A541BA15F2A007870FD /* FetchedResultsControllerDelegate.swift */,
				B5E834BA1B7691F3001D3D50 /* Functions.swift */,
				B5FAD6AB1B51285300714891 /* MigrationManager.swift */,
				B5E84F2B1AFF849C0064E85B /* NotificationObserver.swift */,
				B533C4DA1D7D4BFA001383CB /* DispatchQueue+CoreStore.swift */,
				B5E84F2C1AFF849C0064E85B /* NSManagedObjectContext+CoreStore.swift */,
				B5E84F351AFF85470064E85B /* NSManagedObjectContext+Querying.swift */,
				B5E84F321AFF85470064E85B /* NSManagedObjectContext+Setup.swift */,
				B5E84F331AFF85470064E85B /* NSManagedObjectContext+Transaction.swift */,
				B51BE0691B47FC4B0069F532 /* NSManagedObjectModel+Setup.swift */,
				B5FEC18D1C9166E200532541 /* NSPersistentStore+Setup.swift */,
				B59AFF401C6593E400C0ABE2 /* NSPersistentStoreCoordinator+Setup.swift */,
				B5E84F2D1AFF849C0064E85B /* WeakObject.swift */,
			);
			path = Internal;
			sourceTree = "<group>";
		};
		B5ECDBEA1CA6BEAC00C7F112 /* Protocol Clauses */ = {
			isa = PBXGroup;
			children = (
				B5ECDBE41CA6BEA300C7F112 /* CSClauseTypes.swift */,
			);
			name = "Protocol Clauses";
			sourceTree = "<group>";
		};
		B5ECDBF11CA6BF2300C7F112 /* Concrete Clauses */ = {
			isa = PBXGroup;
			children = (
				B5ECDBEB1CA6BF2000C7F112 /* CSFrom.swift */,
				B5A5F2651CAEC50F004AB9AF /* CSSelect.swift */,
				B5ECDBFE1CA80CBA00C7F112 /* CSWhere.swift */,
				B5ECDC041CA8138100C7F112 /* CSOrderBy.swift */,
				B5ECDC0A1CA8161B00C7F112 /* CSGroupBy.swift */,
				B5ECDC101CA816E500C7F112 /* CSTweak.swift */,
			);
			name = "Concrete Clauses";
			sourceTree = "<group>";
		};
		B5FE4DA01C84818B00FA6A91 /* StorageInterfaces */ = {
			isa = PBXGroup;
			children = (
				B5FE4DA11C8481E100FA6A91 /* StorageInterface.swift */,
				B5FE4DA61C84FB4400FA6A91 /* InMemoryStore.swift */,
				B5FE4DAB1C85D44E00FA6A91 /* SQLiteStore.swift */,
				B5D3F6441C887C0A00C7492A /* LegacySQLiteStore.swift */,
				B59FA0AD1CCBAC95007C9BCA /* ICloudStore.swift */,
				B5677D3C1CD3B1E400322BFC /* ICloudStoreObserver.swift */,
			);
			path = StorageInterfaces;
			sourceTree = "<group>";
		};
/* End PBXGroup section */

/* Begin PBXHeadersBuildPhase section */
		2F03A52D19C5C6DA005002A5 /* Headers */ = {
			isa = PBXHeadersBuildPhase;
			buildActionMask = 2147483647;
			files = (
				B55717441D15B09E009BDBCA /* CoreStoreBridge.h in Headers */,
				2F03A53619C5C6DA005002A5 /* CoreStore.h in Headers */,
			);
			runOnlyForDeploymentPostprocessing = 0;
		};
		82BA18861C4BBCBA00A0916E /* Headers */ = {
			isa = PBXHeadersBuildPhase;
			buildActionMask = 2147483647;
			files = (
				B55717451D15B09F009BDBCA /* CoreStoreBridge.h in Headers */,
				82BA18A01C4BBD1400A0916E /* CoreStore.h in Headers */,
			);
			runOnlyForDeploymentPostprocessing = 0;
		};
		B52DD1711BE1F8CC00949AFE /* Headers */ = {
			isa = PBXHeadersBuildPhase;
			buildActionMask = 2147483647;
			files = (
				B55717461D15B0A1009BDBCA /* CoreStoreBridge.h in Headers */,
				B52DD1931BE1F8FD00949AFE /* CoreStore.h in Headers */,
			);
			runOnlyForDeploymentPostprocessing = 0;
		};
		B563216C1BD65082006C9394 /* Headers */ = {
			isa = PBXHeadersBuildPhase;
			buildActionMask = 2147483647;
			files = (
				B55717471D15B0A1009BDBCA /* CoreStoreBridge.h in Headers */,
				B563217E1BD65110006C9394 /* CoreStore.h in Headers */,
			);
			runOnlyForDeploymentPostprocessing = 0;
		};
/* End PBXHeadersBuildPhase section */

/* Begin PBXNativeTarget section */
		2F03A52F19C5C6DA005002A5 /* CoreStore iOS */ = {
			isa = PBXNativeTarget;
			buildConfigurationList = 2F03A54319C5C6DA005002A5 /* Build configuration list for PBXNativeTarget "CoreStore iOS" */;
			buildPhases = (
				2F03A52B19C5C6DA005002A5 /* Sources */,
				2F03A52C19C5C6DA005002A5 /* Frameworks */,
				2F03A52D19C5C6DA005002A5 /* Headers */,
				2F03A52E19C5C6DA005002A5 /* Resources */,
			);
			buildRules = (
			);
			dependencies = (
			);
			name = "CoreStore iOS";
			productName = CoreStore;
			productReference = 2F03A53019C5C6DA005002A5 /* CoreStore.framework */;
			productType = "com.apple.product-type.framework";
		};
		2F03A53A19C5C6DA005002A5 /* CoreStoreTests iOS */ = {
			isa = PBXNativeTarget;
			buildConfigurationList = 2F03A54619C5C6DA005002A5 /* Build configuration list for PBXNativeTarget "CoreStoreTests iOS" */;
			buildPhases = (
				2F03A53719C5C6DA005002A5 /* Sources */,
				2F03A53819C5C6DA005002A5 /* Frameworks */,
				2F03A53919C5C6DA005002A5 /* Resources */,
			);
			buildRules = (
			);
			dependencies = (
				B5D372881A39CF4D00F583D9 /* PBXTargetDependency */,
			);
			name = "CoreStoreTests iOS";
			productName = CoreStoreTests;
			productReference = 2F03A53B19C5C6DA005002A5 /* CoreStoreTests.xctest */;
			productType = "com.apple.product-type.bundle.unit-test";
		};
		82BA18881C4BBCBA00A0916E /* CoreStore tvOS */ = {
			isa = PBXNativeTarget;
			buildConfigurationList = 82BA189E1C4BBCBA00A0916E /* Build configuration list for PBXNativeTarget "CoreStore tvOS" */;
			buildPhases = (
				82BA18841C4BBCBA00A0916E /* Sources */,
				82BA18851C4BBCBA00A0916E /* Frameworks */,
				82BA18861C4BBCBA00A0916E /* Headers */,
				82BA18871C4BBCBA00A0916E /* Resources */,
			);
			buildRules = (
			);
			dependencies = (
			);
			name = "CoreStore tvOS";
			productName = "CoreStore tvOS";
			productReference = 82BA18891C4BBCBA00A0916E /* CoreStore.framework */;
			productType = "com.apple.product-type.framework";
		};
		82BA18911C4BBCBA00A0916E /* CoreStoreTests tvOS */ = {
			isa = PBXNativeTarget;
			buildConfigurationList = 82BA189F1C4BBCBA00A0916E /* Build configuration list for PBXNativeTarget "CoreStoreTests tvOS" */;
			buildPhases = (
				82BA188E1C4BBCBA00A0916E /* Sources */,
				82BA188F1C4BBCBA00A0916E /* Frameworks */,
				82BA18901C4BBCBA00A0916E /* Resources */,
			);
			buildRules = (
			);
			dependencies = (
				82BA18951C4BBCBA00A0916E /* PBXTargetDependency */,
			);
			name = "CoreStoreTests tvOS";
			productName = "CoreStore tvOSTests";
			productReference = 82BA18921C4BBCBA00A0916E /* CoreStoreTests.xctest */;
			productType = "com.apple.product-type.bundle.unit-test";
		};
		B52DD1731BE1F8CC00949AFE /* CoreStore OSX */ = {
			isa = PBXNativeTarget;
			buildConfigurationList = B52DD18C1BE1F8CD00949AFE /* Build configuration list for PBXNativeTarget "CoreStore OSX" */;
			buildPhases = (
				B52DD16F1BE1F8CC00949AFE /* Sources */,
				B52DD1701BE1F8CC00949AFE /* Frameworks */,
				B52DD1711BE1F8CC00949AFE /* Headers */,
				B52DD1721BE1F8CC00949AFE /* Resources */,
			);
			buildRules = (
			);
			dependencies = (
			);
			name = "CoreStore OSX";
			productName = "CoreStore OSX";
			productReference = B52DD1741BE1F8CC00949AFE /* CoreStore.framework */;
			productType = "com.apple.product-type.framework";
		};
		B52DD17C1BE1F8CC00949AFE /* CoreStoreTests OSX */ = {
			isa = PBXNativeTarget;
			buildConfigurationList = B52DD18D1BE1F8CD00949AFE /* Build configuration list for PBXNativeTarget "CoreStoreTests OSX" */;
			buildPhases = (
				B52DD1791BE1F8CC00949AFE /* Sources */,
				B52DD17A1BE1F8CC00949AFE /* Frameworks */,
				B52DD17B1BE1F8CC00949AFE /* Resources */,
			);
			buildRules = (
			);
			dependencies = (
				B52DD1801BE1F8CD00949AFE /* PBXTargetDependency */,
			);
			name = "CoreStoreTests OSX";
			productName = "CoreStore OSXTests";
			productReference = B52DD17D1BE1F8CC00949AFE /* CoreStoreTests.xctest */;
			productType = "com.apple.product-type.bundle.unit-test";
		};
		B563216E1BD65082006C9394 /* CoreStore watchOS */ = {
			isa = PBXNativeTarget;
			buildConfigurationList = B56321741BD65082006C9394 /* Build configuration list for PBXNativeTarget "CoreStore watchOS" */;
			buildPhases = (
				B563216A1BD65082006C9394 /* Sources */,
				B563216B1BD65082006C9394 /* Frameworks */,
				B563216C1BD65082006C9394 /* Headers */,
				B563216D1BD65082006C9394 /* Resources */,
			);
			buildRules = (
			);
			dependencies = (
			);
			name = "CoreStore watchOS";
			productName = "CoreStore watchOS";
			productReference = B563216F1BD65082006C9394 /* CoreStore.framework */;
			productType = "com.apple.product-type.framework";
		};
/* End PBXNativeTarget section */

/* Begin PBXProject section */
		2F03A52719C5C6DA005002A5 /* Project object */ = {
			isa = PBXProject;
			attributes = {
				LastSwiftUpdateCheck = 0730;
				LastUpgradeCheck = 0800;
				ORGANIZATIONNAME = "John Rommel Estropia";
				TargetAttributes = {
					2F03A52F19C5C6DA005002A5 = {
						CreatedOnToolsVersion = 6.0;
						LastSwiftMigration = 0800;
					};
					2F03A53A19C5C6DA005002A5 = {
						CreatedOnToolsVersion = 6.0;
						LastSwiftMigration = 0800;
					};
					82BA18881C4BBCBA00A0916E = {
						CreatedOnToolsVersion = 7.2;
						LastSwiftMigration = 0800;
					};
					82BA18911C4BBCBA00A0916E = {
						CreatedOnToolsVersion = 7.2;
						LastSwiftMigration = 0800;
					};
					B52DD1731BE1F8CC00949AFE = {
						CreatedOnToolsVersion = 7.1;
						LastSwiftMigration = 0800;
					};
					B52DD17C1BE1F8CC00949AFE = {
						CreatedOnToolsVersion = 7.1;
						LastSwiftMigration = 0800;
					};
					B563216E1BD65082006C9394 = {
						CreatedOnToolsVersion = 7.0.1;
					};
				};
			};
			buildConfigurationList = 2F03A52A19C5C6DA005002A5 /* Build configuration list for PBXProject "CoreStore" */;
			compatibilityVersion = "Xcode 3.2";
			developmentRegion = English;
			hasScannedForEncodings = 0;
			knownRegions = (
				en,
				Base,
			);
			mainGroup = 2F03A52619C5C6DA005002A5;
			productRefGroup = 2F03A53119C5C6DA005002A5 /* Products */;
			projectDirPath = "";
			projectRoot = "";
			targets = (
				2F03A52F19C5C6DA005002A5 /* CoreStore iOS */,
				2F03A53A19C5C6DA005002A5 /* CoreStoreTests iOS */,
				82BA18881C4BBCBA00A0916E /* CoreStore tvOS */,
				82BA18911C4BBCBA00A0916E /* CoreStoreTests tvOS */,
				B563216E1BD65082006C9394 /* CoreStore watchOS */,
				B52DD1731BE1F8CC00949AFE /* CoreStore OSX */,
				B52DD17C1BE1F8CC00949AFE /* CoreStoreTests OSX */,
			);
		};
/* End PBXProject section */

/* Begin PBXResourcesBuildPhase section */
		2F03A52E19C5C6DA005002A5 /* Resources */ = {
			isa = PBXResourcesBuildPhase;
			buildActionMask = 2147483647;
			files = (
			);
			runOnlyForDeploymentPostprocessing = 0;
		};
		2F03A53919C5C6DA005002A5 /* Resources */ = {
			isa = PBXResourcesBuildPhase;
			buildActionMask = 2147483647;
			files = (
			);
			runOnlyForDeploymentPostprocessing = 0;
		};
		82BA18871C4BBCBA00A0916E /* Resources */ = {
			isa = PBXResourcesBuildPhase;
			buildActionMask = 2147483647;
			files = (
			);
			runOnlyForDeploymentPostprocessing = 0;
		};
		82BA18901C4BBCBA00A0916E /* Resources */ = {
			isa = PBXResourcesBuildPhase;
			buildActionMask = 2147483647;
			files = (
			);
			runOnlyForDeploymentPostprocessing = 0;
		};
		B52DD1721BE1F8CC00949AFE /* Resources */ = {
			isa = PBXResourcesBuildPhase;
			buildActionMask = 2147483647;
			files = (
			);
			runOnlyForDeploymentPostprocessing = 0;
		};
		B52DD17B1BE1F8CC00949AFE /* Resources */ = {
			isa = PBXResourcesBuildPhase;
			buildActionMask = 2147483647;
			files = (
			);
			runOnlyForDeploymentPostprocessing = 0;
		};
		B563216D1BD65082006C9394 /* Resources */ = {
			isa = PBXResourcesBuildPhase;
			buildActionMask = 2147483647;
			files = (
			);
			runOnlyForDeploymentPostprocessing = 0;
		};
/* End PBXResourcesBuildPhase section */

/* Begin PBXSourcesBuildPhase section */
		2F03A52B19C5C6DA005002A5 /* Sources */ = {
			isa = PBXSourcesBuildPhase;
			buildActionMask = 2147483647;
			files = (
				B5E84F221AFF84860064E85B /* ObjectMonitor.swift in Sources */,
				B5ECDBF91CA804FD00C7F112 /* NSManagedObjectContext+ObjectiveC.swift in Sources */,
				B5C976E71C6E3A5A00B1AF90 /* CoreStoreFetchedResultsController.swift in Sources */,
				B5F1DA901B9AA991007C5CBB /* ImportableUniqueObject.swift in Sources */,
				B504D0D61B02362500B2BBB1 /* CoreStore+Setup.swift in Sources */,
				B529C2041CA4A2DB007E7EBD /* CSSaveResult.swift in Sources */,
				B5D1E22C19FA9FBC003B2874 /* CoreStoreError.swift in Sources */,
				B5E84F131AFF847B0064E85B /* Where.swift in Sources */,
				B5D3F6451C887C0A00C7492A /* LegacySQLiteStore.swift in Sources */,
				B596BBBB1DD5C39F001DCDD9 /* QueryableSource.swift in Sources */,
				B5ECDBFF1CA80CBA00C7F112 /* CSWhere.swift in Sources */,
				B5ECDC051CA8138100C7F112 /* CSOrderBy.swift in Sources */,
				B5E1B5981CAA0C23007FD580 /* CSObjectObserver.swift in Sources */,
				B5519A5F1CA21954002BEF78 /* CSAsynchronousDataTransaction.swift in Sources */,
				B51FE5AB1CD4D00300E54258 /* CoreStore+CustomDebugStringConvertible.swift in Sources */,
				B54A6A551BA15F2A007870FD /* FetchedResultsControllerDelegate.swift in Sources */,
				B5A261211B64BFDB006EB6D3 /* MigrationType.swift in Sources */,
				B53FBA0B1CAB5E6500F0D40A /* CSCoreStore+Migrating.swift in Sources */,
				B5E84F141AFF847B0064E85B /* DataStack+Querying.swift in Sources */,
				B5D7A5B61CA3BF8F005C752B /* CSInto.swift in Sources */,
				B56007141B3F6C2800A9A8F9 /* SectionBy.swift in Sources */,
				B5E84F371AFF85470064E85B /* NSManagedObjectContext+Transaction.swift in Sources */,
				B5ECDC1D1CA81A2100C7F112 /* CSDataStack+Querying.swift in Sources */,
				B5C976E31C6C9F6A00B1AF90 /* UnsafeDataTransaction+Observing.swift in Sources */,
				B53FBA121CAB63CB00F0D40A /* Progress+ObjectiveC.swift in Sources */,
				B5E1B5A81CAA49E2007FD580 /* CSDataStack+Migrating.swift in Sources */,
				B56007161B4018AB00A9A8F9 /* MigrationChain.swift in Sources */,
				B5E1B59D1CAA2568007FD580 /* CSDataStack+Observing.swift in Sources */,
				B5ECDC231CA81A3900C7F112 /* CSCoreStore+Querying.swift in Sources */,
				B5E84F0E1AFF847B0064E85B /* Tweak.swift in Sources */,
				B5E1B5931CAA0C15007FD580 /* CSObjectMonitor.swift in Sources */,
				B5ECDC291CA81CC700C7F112 /* CSDataStack+Transaction.swift in Sources */,
				B5E84F121AFF847B0064E85B /* OrderBy.swift in Sources */,
				B546F9581C99B17400D5AC55 /* CSCoreStore+Setup.swift in Sources */,
				B5677D3D1CD3B1E400322BFC /* ICloudStoreObserver.swift in Sources */,
				B5E84F361AFF85470064E85B /* NSManagedObjectContext+Setup.swift in Sources */,
				B5FAD6AE1B518DCB00714891 /* CoreStore+Migration.swift in Sources */,
				B5E84EE71AFF84610064E85B /* CoreStore+Logging.swift in Sources */,
				B546F9731C9C553300D5AC55 /* SetupResult.swift in Sources */,
				B56007111B3F6BD500A9A8F9 /* Into.swift in Sources */,
				B5E84F111AFF847B0064E85B /* Select.swift in Sources */,
				B5FE4DA21C8481E100FA6A91 /* StorageInterface.swift in Sources */,
				B53FB9FE1CAB2D2F00F0D40A /* CSMigrationResult.swift in Sources */,
				B5DBE2D21C991B3E00B5CEFA /* CSDataStack.swift in Sources */,
				B50392F91C478FF3009900CA /* NSManagedObject+Transaction.swift in Sources */,
				B52661401CADD585007B85D9 /* CoreStoreFetchRequest+CoreStore.swift in Sources */,
				B53FBA181CAB63E200F0D40A /* NSManagedObject+ObjectiveC.swift in Sources */,
				B5202CFA1C04688100DED140 /* NSFetchedResultsController+Convenience.swift in Sources */,
				B5519A591CA2008C002BEF78 /* CSBaseDataTransaction.swift in Sources */,
				B5ECDBDF1CA6BB2B00C7F112 /* CSBaseDataTransaction+Querying.swift in Sources */,
				B5E84F251AFF84860064E85B /* ObjectObserver.swift in Sources */,
				B5E84F2F1AFF849C0064E85B /* NotificationObserver.swift in Sources */,
				B5F1DA8D1B9AA97D007C5CBB /* ImportableObject.swift in Sources */,
				B56965241B356B820075EE4A /* MigrationResult.swift in Sources */,
				B5FE4DAC1C85D44E00FA6A91 /* SQLiteStore.swift in Sources */,
				B501FDE71CA8D20500BE22EF /* CSListObserver.swift in Sources */,
				B501FDE21CA8D1F500BE22EF /* CSListMonitor.swift in Sources */,
				2F291E2719C6D3CF007AF63F /* CoreStore.swift in Sources */,
				B5ECDC111CA816E500C7F112 /* CSTweak.swift in Sources */,
				B5E84F411AFF8CCD0064E85B /* ClauseTypes.swift in Sources */,
				B5E84F0D1AFF847B0064E85B /* BaseDataTransaction+Querying.swift in Sources */,
				B5FAD6AC1B51285300714891 /* MigrationManager.swift in Sources */,
				B5E84EF61AFF846E0064E85B /* DataStack+Transaction.swift in Sources */,
				B5FEC18E1C9166E200532541 /* NSPersistentStore+Setup.swift in Sources */,
				B596BBB61DD5BC67001DCDD9 /* FetchableSource.swift in Sources */,
				B5E1B5A21CAA4365007FD580 /* CSCoreStore+Observing.swift in Sources */,
				B5E84EDF1AFF84500064E85B /* DataStack.swift in Sources */,
				B59AFF411C6593E400C0ABE2 /* NSPersistentStoreCoordinator+Setup.swift in Sources */,
				B5E834BB1B7691F3001D3D50 /* Functions.swift in Sources */,
				B5E84F231AFF84860064E85B /* ListMonitor.swift in Sources */,
				B5E84EF71AFF846E0064E85B /* UnsafeDataTransaction.swift in Sources */,
				B56964D41B22FFAD0075EE4A /* DataStack+Migration.swift in Sources */,
				B5A5F2661CAEC50F004AB9AF /* CSSelect.swift in Sources */,
				B5ECDBE51CA6BEA300C7F112 /* CSClauseTypes.swift in Sources */,
				B5519A4A1CA1F4FB002BEF78 /* CSError.swift in Sources */,
				B5E84EF51AFF846E0064E85B /* BaseDataTransaction.swift in Sources */,
				B5E84EFB1AFF846E0064E85B /* SaveResult.swift in Sources */,
				B5E84F0F1AFF847B0064E85B /* From.swift in Sources */,
				B5FAD6A91B50A4B400714891 /* Progress+Convenience.swift in Sources */,
				B5E84EFC1AFF846E0064E85B /* SynchronousDataTransaction.swift in Sources */,
				B5E222231CA4E12600BA2E95 /* CSSynchronousDataTransaction.swift in Sources */,
				B5E84F281AFF84920064E85B /* NSManagedObject+Convenience.swift in Sources */,
				B51BE06A1B47FC4B0069F532 /* NSManagedObjectModel+Setup.swift in Sources */,
				B5AEFAB51C9962AE00AD137F /* CoreStoreBridge.swift in Sources */,
				B5E2222A1CA51B6E00BA2E95 /* CSUnsafeDataTransaction.swift in Sources */,
				B5E84F391AFF85470064E85B /* NSManagedObjectContext+Querying.swift in Sources */,
				B5E84EE81AFF84610064E85B /* CoreStoreLogger.swift in Sources */,
				B533C4DB1D7D4BFA001383CB /* DispatchQueue+CoreStore.swift in Sources */,
				B559CD491CAA8C6D00E4D58B /* CSStorageInterface.swift in Sources */,
				B5ECDC2F1CA81CDC00C7F112 /* CSCoreStore+Transaction.swift in Sources */,
				B5E84F311AFF849C0064E85B /* WeakObject.swift in Sources */,
				B5E84F101AFF847B0064E85B /* GroupBy.swift in Sources */,
				B5E84F201AFF84860064E85B /* DataStack+Observing.swift in Sources */,
				B501FDDD1CA8D05000BE22EF /* CSSectionBy.swift in Sources */,
				B538BA771D15B3E30003A766 /* CoreStoreBridge.m in Sources */,
				B59FA0AE1CCBAC95007C9BCA /* ICloudStore.swift in Sources */,
				B5E84EF81AFF846E0064E85B /* CoreStore+Transaction.swift in Sources */,
				B5E84F301AFF849C0064E85B /* NSManagedObjectContext+CoreStore.swift in Sources */,
				B546F9691C9AF26D00D5AC55 /* CSInMemoryStore.swift in Sources */,
				B53FBA1E1CAB63FA00F0D40A /* NSFetchedResultsController+ObjectiveC.swift in Sources */,
				B5E84F211AFF84860064E85B /* CoreStore+Observing.swift in Sources */,
				B559CD431CAA8B6300E4D58B /* CSSetupResult.swift in Sources */,
				B5FE4DA71C84FB4400FA6A91 /* InMemoryStore.swift in Sources */,
				B5ECDBEC1CA6BF2000C7F112 /* CSFrom.swift in Sources */,
				B5E834B91B76311F001D3D50 /* BaseDataTransaction+Importing.swift in Sources */,
				B5E84EE61AFF84610064E85B /* DefaultLogger.swift in Sources */,
				B53FBA041CAB300C00F0D40A /* CSMigrationType.swift in Sources */,
				B5E84EF41AFF846E0064E85B /* AsynchronousDataTransaction.swift in Sources */,
				B5DBE2CD1C9914A900B5CEFA /* CSCoreStore.swift in Sources */,
				B546F95D1C9A12B800D5AC55 /* CSSQliteStore.swift in Sources */,
				B5ECDC0B1CA8161B00C7F112 /* CSGroupBy.swift in Sources */,
				B5E84F151AFF847B0064E85B /* CoreStore+Querying.swift in Sources */,
				B5E84F241AFF84860064E85B /* ListObserver.swift in Sources */,
			);
			runOnlyForDeploymentPostprocessing = 0;
		};
		2F03A53719C5C6DA005002A5 /* Sources */ = {
			isa = PBXSourcesBuildPhase;
			buildActionMask = 2147483647;
			files = (
				B52557841D02A07400E51965 /* SectionByTests.swift in Sources */,
				B596BBB21DD5A014001DCDD9 /* ConvenienceTests.swift in Sources */,
				B5220E101D0DA6AB009BC71E /* ListObserverTests.swift in Sources */,
				B5519A401CA1B17B002BEF78 /* ErrorTests.swift in Sources */,
				B525577C1D0291FE00E51965 /* GroupByTests.swift in Sources */,
				B52557741D02791400E51965 /* WhereTests.swift in Sources */,
				B5DC47C61C93D22900FA3BF3 /* MigrationChainTests.swift in Sources */,
				B525576C1CFAF18F00E51965 /* IntoTests.swift in Sources */,
				B5220E0C1D0D0D19009BC71E /* ImportTests.swift in Sources */,
				B5D372841A39CD6900F583D9 /* Model.xcdatamodeld in Sources */,
				B52557881D02DE8100E51965 /* FetchTests.swift in Sources */,
				B5489F501CF603D5008B4978 /* FromTests.swift in Sources */,
				B52557781D02826E00E51965 /* OrderByTests.swift in Sources */,
				B5220E081D0C5F8D009BC71E /* ObjectObserverTests.swift in Sources */,
				B5489F421CF5EEBC008B4978 /* TestEntity2.swift in Sources */,
				B52557701D02561A00E51965 /* SelectTests.swift in Sources */,
				B5489F461CF5F017008B4978 /* TransactionTests.swift in Sources */,
				B52557801D029D2500E51965 /* TweakTests.swift in Sources */,
				B580857A1CDF808C004C2EEB /* SetupTests.swift in Sources */,
				B5489F4C1CF5F743008B4978 /* BaseTestCase.swift in Sources */,
				B5DBE2DF1C9939E100B5CEFA /* BridgingTests.m in Sources */,
				B57D27BE1D0BBE8200539C58 /* BaseTestDataTestCase.swift in Sources */,
				B5489F3F1CF5EEBC008B4978 /* TestEntity1.swift in Sources */,
				B57D27C21D0BC20100539C58 /* QueryTests.swift in Sources */,
				B5DC47CA1C93D9C800FA3BF3 /* StorageInterfaceTests.swift in Sources */,
			);
			runOnlyForDeploymentPostprocessing = 0;
		};
		82BA18841C4BBCBA00A0916E /* Sources */ = {
			isa = PBXSourcesBuildPhase;
			buildActionMask = 2147483647;
			files = (
				82BA18B61C4BBD3F00A0916E /* DataStack+Querying.swift in Sources */,
				B5ECDBFB1CA804FD00C7F112 /* NSManagedObjectContext+ObjectiveC.swift in Sources */,
				B5C976E81C6E3A5D00B1AF90 /* CoreStoreFetchedResultsController.swift in Sources */,
				82BA18A21C4BBD1D00A0916E /* CoreStoreError.swift in Sources */,
				82BA18B21C4BBD3900A0916E /* ImportableObject.swift in Sources */,
				B529C2061CA4A2DB007E7EBD /* CSSaveResult.swift in Sources */,
				82BA18AE1C4BBD3100A0916E /* DataStack+Transaction.swift in Sources */,
				82BA18AB1C4BBD3100A0916E /* AsynchronousDataTransaction.swift in Sources */,
				82BA18CE1C4BBD7100A0916E /* FetchedResultsControllerDelegate.swift in Sources */,
				B596BBBC1DD5C39F001DCDD9 /* QueryableSource.swift in Sources */,
				B5ECDC011CA80CBA00C7F112 /* CSWhere.swift in Sources */,
				B5ECDC071CA8138100C7F112 /* CSOrderBy.swift in Sources */,
				B5E1B59A1CAA0C23007FD580 /* CSObjectObserver.swift in Sources */,
				B5519A601CA21954002BEF78 /* CSAsynchronousDataTransaction.swift in Sources */,
				B51FE5AD1CD4D00300E54258 /* CoreStore+CustomDebugStringConvertible.swift in Sources */,
				B5FE4DAD1C85D44E00FA6A91 /* SQLiteStore.swift in Sources */,
				82BA18C51C4BBD5300A0916E /* ListObserver.swift in Sources */,
				B53FBA0D1CAB5E6500F0D40A /* CSCoreStore+Migrating.swift in Sources */,
				82BA18C21C4BBD5300A0916E /* ObjectMonitor.swift in Sources */,
				B5D7A5B81CA3BF8F005C752B /* CSInto.swift in Sources */,
				82BA18A51C4BBD2200A0916E /* CoreStore+Setup.swift in Sources */,
				82BA18BD1C4BBD4A00A0916E /* GroupBy.swift in Sources */,
				B5ECDC1F1CA81A2100C7F112 /* CSDataStack+Querying.swift in Sources */,
				B5C976E41C6C9F9A00B1AF90 /* UnsafeDataTransaction+Observing.swift in Sources */,
				B53FBA141CAB63CB00F0D40A /* Progress+ObjectiveC.swift in Sources */,
				B5E1B5AA1CAA49E2007FD580 /* CSDataStack+Migrating.swift in Sources */,
				B5D3F6461C887C0A00C7492A /* LegacySQLiteStore.swift in Sources */,
				B5E1B59F1CAA2568007FD580 /* CSDataStack+Observing.swift in Sources */,
				B5ECDC251CA81A3900C7F112 /* CSCoreStore+Querying.swift in Sources */,
				82BA18B31C4BBD3900A0916E /* ImportableUniqueObject.swift in Sources */,
				B5E1B5951CAA0C15007FD580 /* CSObjectMonitor.swift in Sources */,
				B5ECDC2B1CA81CC700C7F112 /* CSDataStack+Transaction.swift in Sources */,
				82BA18A11C4BBD1D00A0916E /* CoreStore.swift in Sources */,
				B546F9591C99B17400D5AC55 /* CSCoreStore+Setup.swift in Sources */,
				B5677D3F1CD3B1E400322BFC /* ICloudStoreObserver.swift in Sources */,
				82BA18CF1C4BBD7100A0916E /* Functions.swift in Sources */,
				82BA18A31C4BBD2200A0916E /* DataStack.swift in Sources */,
				82BA18C81C4BBD5900A0916E /* MigrationChain.swift in Sources */,
				B546F9741C9C553300D5AC55 /* SetupResult.swift in Sources */,
				82BA18B11C4BBD3100A0916E /* SaveResult.swift in Sources */,
				82BA18DD1C4BBE1400A0916E /* NSFetchedResultsController+Convenience.swift in Sources */,
				B5FE4DA81C84FB4400FA6A91 /* InMemoryStore.swift in Sources */,
				B53FBA001CAB2D2F00F0D40A /* CSMigrationResult.swift in Sources */,
				B5DBE2D31C991B3E00B5CEFA /* CSDataStack.swift in Sources */,
				82BA18B41C4BBD3900A0916E /* BaseDataTransaction+Importing.swift in Sources */,
				B53FBA1A1CAB63E200F0D40A /* NSManagedObject+ObjectiveC.swift in Sources */,
				82BA18CA1C4BBD5900A0916E /* MigrationResult.swift in Sources */,
				B52661421CADD585007B85D9 /* CoreStoreFetchRequest+CoreStore.swift in Sources */,
				B5519A5A1CA2008C002BEF78 /* CSBaseDataTransaction.swift in Sources */,
				B5ECDBE11CA6BB2B00C7F112 /* CSBaseDataTransaction+Querying.swift in Sources */,
				82BA18C11C4BBD5300A0916E /* CoreStore+Observing.swift in Sources */,
				82BA18BC1C4BBD4A00A0916E /* OrderBy.swift in Sources */,
				82BA18B01C4BBD3100A0916E /* NSManagedObject+Transaction.swift in Sources */,
				82BA18D41C4BBD7100A0916E /* NSManagedObjectContext+Querying.swift in Sources */,
				82BA18D51C4BBD7100A0916E /* NSManagedObjectContext+Setup.swift in Sources */,
				B501FDE91CA8D20500BE22EF /* CSListObserver.swift in Sources */,
				B501FDE41CA8D1F500BE22EF /* CSListMonitor.swift in Sources */,
				B5FE4DA31C8481E100FA6A91 /* StorageInterface.swift in Sources */,
				B5ECDC131CA816E500C7F112 /* CSTweak.swift in Sources */,
				82BA18C91C4BBD5900A0916E /* MigrationType.swift in Sources */,
				82BA18D01C4BBD7100A0916E /* MigrationManager.swift in Sources */,
				82BA18C61C4BBD5900A0916E /* DataStack+Migration.swift in Sources */,
				B59851491C90289D00C99590 /* NSPersistentStoreCoordinator+Setup.swift in Sources */,
				B5E1B5A41CAA4365007FD580 /* CSCoreStore+Observing.swift in Sources */,
				B596BBB71DD5BC67001DCDD9 /* FetchableSource.swift in Sources */,
				B5FEC18F1C9166E600532541 /* NSPersistentStore+Setup.swift in Sources */,
				82BA18B71C4BBD3F00A0916E /* CoreStore+Querying.swift in Sources */,
				82BA18AA1C4BBD3100A0916E /* BaseDataTransaction.swift in Sources */,
				82BA18A91C4BBD3100A0916E /* Into.swift in Sources */,
				82BA18D11C4BBD7100A0916E /* NotificationObserver.swift in Sources */,
				82BA18BB1C4BBD4A00A0916E /* Where.swift in Sources */,
				B5A5F2681CAEC50F004AB9AF /* CSSelect.swift in Sources */,
				B5ECDBE71CA6BEA300C7F112 /* CSClauseTypes.swift in Sources */,
				B5519A4B1CA1F4FB002BEF78 /* CSError.swift in Sources */,
				82BA18D71C4BBD7100A0916E /* NSManagedObjectModel+Setup.swift in Sources */,
				82BA18C31C4BBD5300A0916E /* ObjectObserver.swift in Sources */,
				82BA18BF1C4BBD5300A0916E /* SectionBy.swift in Sources */,
				82BA18AC1C4BBD3100A0916E /* SynchronousDataTransaction.swift in Sources */,
				82BA18C71C4BBD5900A0916E /* CoreStore+Migration.swift in Sources */,
				B5E222251CA4E12600BA2E95 /* CSSynchronousDataTransaction.swift in Sources */,
				82BA18C41C4BBD5300A0916E /* ListMonitor.swift in Sources */,
				82BA18BA1C4BBD4A00A0916E /* Select.swift in Sources */,
				B5AEFAB61C9962AE00AD137F /* CoreStoreBridge.swift in Sources */,
				B5E2222C1CA51B6E00BA2E95 /* CSUnsafeDataTransaction.swift in Sources */,
				82BA18A71C4BBD2900A0916E /* CoreStore+Logging.swift in Sources */,
				82BA18D81C4BBD7100A0916E /* WeakObject.swift in Sources */,
				B559CD4B1CAA8C6D00E4D58B /* CSStorageInterface.swift in Sources */,
				B533C4DC1D7D4BFA001383CB /* DispatchQueue+CoreStore.swift in Sources */,
				B5ECDC311CA81CDC00C7F112 /* CSCoreStore+Transaction.swift in Sources */,
				82BA18AF1C4BBD3100A0916E /* CoreStore+Transaction.swift in Sources */,
				82BA18CB1C4BBD6400A0916E /* NSManagedObject+Convenience.swift in Sources */,
				82BA18B51C4BBD3F00A0916E /* BaseDataTransaction+Querying.swift in Sources */,
				B501FDDF1CA8D05000BE22EF /* CSSectionBy.swift in Sources */,
				B59FA0B01CCBACA7007C9BCA /* ICloudStore.swift in Sources */,
				B538BA781D15B3E30003A766 /* CoreStoreBridge.m in Sources */,
				82BA18D31C4BBD7100A0916E /* NSManagedObjectContext+CoreStore.swift in Sources */,
				82BA18AD1C4BBD3100A0916E /* UnsafeDataTransaction.swift in Sources */,
				B546F96A1C9AF26D00D5AC55 /* CSInMemoryStore.swift in Sources */,
				B53FBA201CAB63FA00F0D40A /* NSFetchedResultsController+ObjectiveC.swift in Sources */,
				82BA18A81C4BBD2900A0916E /* CoreStoreLogger.swift in Sources */,
				B559CD451CAA8B6300E4D58B /* CSSetupResult.swift in Sources */,
				82BA18B81C4BBD4200A0916E /* ClauseTypes.swift in Sources */,
				B5ECDBEE1CA6BF2000C7F112 /* CSFrom.swift in Sources */,
				82BA18D61C4BBD7100A0916E /* NSManagedObjectContext+Transaction.swift in Sources */,
				82BA18B91C4BBD4A00A0916E /* From.swift in Sources */,
				B53FBA061CAB300C00F0D40A /* CSMigrationType.swift in Sources */,
				82BA18BE1C4BBD4A00A0916E /* Tweak.swift in Sources */,
				B5DBE2CE1C9914A900B5CEFA /* CSCoreStore.swift in Sources */,
				B546F95E1C9A12B800D5AC55 /* CSSQliteStore.swift in Sources */,
				B5ECDC0D1CA8161B00C7F112 /* CSGroupBy.swift in Sources */,
				82BA18CC1C4BBD6400A0916E /* Progress+Convenience.swift in Sources */,
				82BA18C01C4BBD5300A0916E /* DataStack+Observing.swift in Sources */,
				82BA18A61C4BBD2900A0916E /* DefaultLogger.swift in Sources */,
			);
			runOnlyForDeploymentPostprocessing = 0;
		};
		82BA188E1C4BBCBA00A0916E /* Sources */ = {
			isa = PBXSourcesBuildPhase;
			buildActionMask = 2147483647;
			files = (
				B52557851D02A07400E51965 /* SectionByTests.swift in Sources */,
				B596BBB31DD5A014001DCDD9 /* ConvenienceTests.swift in Sources */,
				B5220E111D0DA6AB009BC71E /* ListObserverTests.swift in Sources */,
				B5519A411CA1B17B002BEF78 /* ErrorTests.swift in Sources */,
				B525577D1D0291FE00E51965 /* GroupByTests.swift in Sources */,
				B52557751D02791400E51965 /* WhereTests.swift in Sources */,
				B5DC47C71C93D22900FA3BF3 /* MigrationChainTests.swift in Sources */,
				B5DBE2E01C9939E100B5CEFA /* BridgingTests.m in Sources */,
				B5220E0D1D0D0D19009BC71E /* ImportTests.swift in Sources */,
				B525576D1CFAF18F00E51965 /* IntoTests.swift in Sources */,
				B580857B1CDF808D004C2EEB /* SetupTests.swift in Sources */,
				B52557891D02DE8100E51965 /* FetchTests.swift in Sources */,
				B5489F511CF603D5008B4978 /* FromTests.swift in Sources */,
				B5220E091D0C5F8D009BC71E /* ObjectObserverTests.swift in Sources */,
				B52557791D02826E00E51965 /* OrderByTests.swift in Sources */,
				B5489F431CF5EEBC008B4978 /* TestEntity2.swift in Sources */,
				B52557711D02561A00E51965 /* SelectTests.swift in Sources */,
				B5489F471CF5F017008B4978 /* TransactionTests.swift in Sources */,
				B52557811D029D2500E51965 /* TweakTests.swift in Sources */,
				B5489F4D1CF5F743008B4978 /* BaseTestCase.swift in Sources */,
				82BA18DC1C4BBD9C00A0916E /* Model.xcdatamodeld in Sources */,
				B57D27BF1D0BBE8200539C58 /* BaseTestDataTestCase.swift in Sources */,
				B5489F401CF5EEBC008B4978 /* TestEntity1.swift in Sources */,
				B57D27C31D0BC20100539C58 /* QueryTests.swift in Sources */,
				B5DC47CB1C93D9C800FA3BF3 /* StorageInterfaceTests.swift in Sources */,
			);
			runOnlyForDeploymentPostprocessing = 0;
		};
		B52DD16F1BE1F8CC00949AFE /* Sources */ = {
			isa = PBXSourcesBuildPhase;
			buildActionMask = 2147483647;
			files = (
				B5220E1E1D13080D009BC71E /* CSListMonitor.swift in Sources */,
				B5DBE2D01C9914A900B5CEFA /* CSCoreStore.swift in Sources */,
				B5677D411CD3B1E400322BFC /* ICloudStoreObserver.swift in Sources */,
				B52DD1BE1BE1F94300949AFE /* Progress+Convenience.swift in Sources */,
				B5ECDC151CA816E500C7F112 /* CSTweak.swift in Sources */,
				B546F9761C9C553300D5AC55 /* SetupResult.swift in Sources */,
				B53FBA161CAB63CB00F0D40A /* Progress+ObjectiveC.swift in Sources */,
				B5ECDC271CA81A3900C7F112 /* CSCoreStore+Querying.swift in Sources */,
				B52DD1951BE1F92500949AFE /* CoreStoreError.swift in Sources */,
				B596BBBE1DD5C39F001DCDD9 /* QueryableSource.swift in Sources */,
				B546F9601C9A12B800D5AC55 /* CSSQliteStore.swift in Sources */,
				B5ECDC0F1CA8161B00C7F112 /* CSGroupBy.swift in Sources */,
				B5ECDC211CA81A2100C7F112 /* CSDataStack+Querying.swift in Sources */,
				B52DD1C21BE1F94600949AFE /* MigrationManager.swift in Sources */,
				B5ECDC2D1CA81CC700C7F112 /* CSDataStack+Transaction.swift in Sources */,
				B5D7A5BA1CA3BF8F005C752B /* CSInto.swift in Sources */,
				B5A5F26A1CAEC50F004AB9AF /* CSSelect.swift in Sources */,
				B5220E1B1D13079B009BC71E /* CSCoreStore+Observing.swift in Sources */,
				B5FEC1911C9166E700532541 /* NSPersistentStore+Setup.swift in Sources */,
				B52DD1AB1BE1F93900949AFE /* From.swift in Sources */,
				B546F95B1C99B17400D5AC55 /* CSCoreStore+Setup.swift in Sources */,
				B52DD1A11BE1F92C00949AFE /* DataStack+Transaction.swift in Sources */,
				B5D3F6481C887C0A00C7492A /* LegacySQLiteStore.swift in Sources */,
				B5220E1C1D130801009BC71E /* FetchedResultsControllerDelegate.swift in Sources */,
				B52DD19E1BE1F92C00949AFE /* AsynchronousDataTransaction.swift in Sources */,
				B52DD1981BE1F92500949AFE /* CoreStore+Setup.swift in Sources */,
				B5220E241D13085E009BC71E /* NSFetchedResultsController+Convenience.swift in Sources */,
				B559CD471CAA8B6300E4D58B /* CSSetupResult.swift in Sources */,
				B5ECDBF01CA6BF2000C7F112 /* CSFrom.swift in Sources */,
				B5220E1F1D130810009BC71E /* CSListObserver.swift in Sources */,
				B52DD1941BE1F92500949AFE /* CoreStore.swift in Sources */,
				B52DD1A61BE1F92F00949AFE /* BaseDataTransaction+Importing.swift in Sources */,
				B5220E1D1D13080A009BC71E /* CSDataStack+Observing.swift in Sources */,
				B52DD1A91BE1F93200949AFE /* CoreStore+Querying.swift in Sources */,
				B5519A4D1CA1F4FB002BEF78 /* CSError.swift in Sources */,
				B5E1B5AC1CAA49E2007FD580 /* CSDataStack+Migrating.swift in Sources */,
				B52DD1961BE1F92500949AFE /* DataStack.swift in Sources */,
				B5ECDBFD1CA804FD00C7F112 /* NSManagedObjectContext+ObjectiveC.swift in Sources */,
				B52DD1BD1BE1F94300949AFE /* NSManagedObject+Convenience.swift in Sources */,
				B52DD1AD1BE1F93900949AFE /* Where.swift in Sources */,
				B53FBA1C1CAB63E200F0D40A /* NSManagedObject+ObjectiveC.swift in Sources */,
				B5ECDBE31CA6BB2B00C7F112 /* CSBaseDataTransaction+Querying.swift in Sources */,
				B5ECDC031CA80CBA00C7F112 /* CSWhere.swift in Sources */,
				B52DD1AC1BE1F93900949AFE /* Select.swift in Sources */,
				B5FE4DAF1C85D44E00FA6A91 /* SQLiteStore.swift in Sources */,
				B52DD1C71BE1F94600949AFE /* NSManagedObjectContext+Querying.swift in Sources */,
				B52DD1C81BE1F94600949AFE /* NSManagedObjectContext+Setup.swift in Sources */,
				B52DD1C31BE1F94600949AFE /* NotificationObserver.swift in Sources */,
				B52661441CADD585007B85D9 /* CoreStoreFetchRequest+CoreStore.swift in Sources */,
				B52DD1A81BE1F93200949AFE /* DataStack+Querying.swift in Sources */,
				B5220E221D130818009BC71E /* CSSectionBy.swift in Sources */,
				B52DD1BC1BE1F94000949AFE /* MigrationResult.swift in Sources */,
				B5220E231D130826009BC71E /* NSFetchedResultsController+ObjectiveC.swift in Sources */,
				B52DD19D1BE1F92C00949AFE /* BaseDataTransaction.swift in Sources */,
				B5220E131D1305ED009BC71E /* SectionBy.swift in Sources */,
				B559CD4D1CAA8C6D00E4D58B /* CSStorageInterface.swift in Sources */,
				B5ECDBE91CA6BEA300C7F112 /* CSClauseTypes.swift in Sources */,
				B52DD1B81BE1F94000949AFE /* DataStack+Migration.swift in Sources */,
				B5ECDC091CA8138100C7F112 /* CSOrderBy.swift in Sources */,
				B52DD1A51BE1F92F00949AFE /* ImportableUniqueObject.swift in Sources */,
				B5E222271CA4E12600BA2E95 /* CSSynchronousDataTransaction.swift in Sources */,
				B5519A621CA21954002BEF78 /* CSAsynchronousDataTransaction.swift in Sources */,
				B52DD19C1BE1F92C00949AFE /* Into.swift in Sources */,
				B5FE4DA51C8481E100FA6A91 /* StorageInterface.swift in Sources */,
				B596BBB91DD5BC67001DCDD9 /* FetchableSource.swift in Sources */,
				B529C2081CA4A2DC007E7EBD /* CSSaveResult.swift in Sources */,
				B5FE4DAA1C84FB4400FA6A91 /* InMemoryStore.swift in Sources */,
				B52DD1AF1BE1F93900949AFE /* GroupBy.swift in Sources */,
				B52DD1B01BE1F93900949AFE /* Tweak.swift in Sources */,
				B52DD1CA1BE1F94600949AFE /* NSManagedObjectModel+Setup.swift in Sources */,
				B52DD1A41BE1F92F00949AFE /* ImportableObject.swift in Sources */,
				B5220E161D13067C009BC71E /* ObjectMonitor.swift in Sources */,
				B52DD1AE1BE1F93900949AFE /* OrderBy.swift in Sources */,
				B52DD1BA1BE1F94000949AFE /* MigrationChain.swift in Sources */,
				B50392FB1C479640009900CA /* NSManagedObject+Transaction.swift in Sources */,
				B52DD1A31BE1F92C00949AFE /* SaveResult.swift in Sources */,
				B5220E211D130816009BC71E /* CSObjectObserver.swift in Sources */,
				B52DD19F1BE1F92C00949AFE /* SynchronousDataTransaction.swift in Sources */,
				B52DD1CB1BE1F94600949AFE /* WeakObject.swift in Sources */,
				B52DD1C11BE1F94600949AFE /* Functions.swift in Sources */,
				B5220E1A1D130791009BC71E /* CoreStoreFetchedResultsController.swift in Sources */,
				B53FBA0F1CAB5E6500F0D40A /* CSCoreStore+Migrating.swift in Sources */,
				B59FA0B21CCBACA8007C9BCA /* ICloudStore.swift in Sources */,
				B52DD19A1BE1F92800949AFE /* CoreStore+Logging.swift in Sources */,
				B52DD1A71BE1F93200949AFE /* BaseDataTransaction+Querying.swift in Sources */,
				B546F96C1C9AF26D00D5AC55 /* CSInMemoryStore.swift in Sources */,
				B52DD1C61BE1F94600949AFE /* NSManagedObjectContext+CoreStore.swift in Sources */,
				B533C4DE1D7D4BFA001383CB /* DispatchQueue+CoreStore.swift in Sources */,
				B5220E141D130614009BC71E /* DataStack+Observing.swift in Sources */,
				B52DD1A21BE1F92C00949AFE /* CoreStore+Transaction.swift in Sources */,
				B5E2222E1CA51B6E00BA2E95 /* CSUnsafeDataTransaction.swift in Sources */,
				B5220E191D130761009BC71E /* ListMonitor.swift in Sources */,
				B5220E181D130711009BC71E /* ObjectObserver.swift in Sources */,
				B5220E251D13088E009BC71E /* ListObserver.swift in Sources */,
				B538BA7A1D15B3E30003A766 /* CoreStoreBridge.m in Sources */,
				B52DD1A01BE1F92C00949AFE /* UnsafeDataTransaction.swift in Sources */,
				B5ECDC331CA81CDC00C7F112 /* CSCoreStore+Transaction.swift in Sources */,
				B52DD1BB1BE1F94000949AFE /* MigrationType.swift in Sources */,
				B52DD1C91BE1F94600949AFE /* NSManagedObjectContext+Transaction.swift in Sources */,
				B5220E151D130663009BC71E /* CoreStore+Observing.swift in Sources */,
				B52DD19B1BE1F92800949AFE /* CoreStoreLogger.swift in Sources */,
				B52DD1991BE1F92800949AFE /* DefaultLogger.swift in Sources */,
				B5220E201D130813009BC71E /* CSObjectMonitor.swift in Sources */,
				B5220E171D1306DF009BC71E /* UnsafeDataTransaction+Observing.swift in Sources */,
				B53FBA081CAB300C00F0D40A /* CSMigrationType.swift in Sources */,
				B52DD1B91BE1F94000949AFE /* CoreStore+Migration.swift in Sources */,
				B5519A5C1CA2008C002BEF78 /* CSBaseDataTransaction.swift in Sources */,
				B5DBE2D51C991B3E00B5CEFA /* CSDataStack.swift in Sources */,
				B5AEFAB81C9962AE00AD137F /* CoreStoreBridge.swift in Sources */,
				B598514B1C90289F00C99590 /* NSPersistentStoreCoordinator+Setup.swift in Sources */,
				B52DD1AA1BE1F93500949AFE /* ClauseTypes.swift in Sources */,
				B53FBA021CAB2D2F00F0D40A /* CSMigrationResult.swift in Sources */,
				B51FE5AF1CD4D00300E54258 /* CoreStore+CustomDebugStringConvertible.swift in Sources */,
			);
			runOnlyForDeploymentPostprocessing = 0;
		};
		B52DD1791BE1F8CC00949AFE /* Sources */ = {
			isa = PBXSourcesBuildPhase;
			buildActionMask = 2147483647;
			files = (
				B5519A421CA1B17B002BEF78 /* ErrorTests.swift in Sources */,
				B596BBB41DD5A016001DCDD9 /* ConvenienceTests.swift in Sources */,
				B5220E271D1308D1009BC71E /* ObjectObserverTests.swift in Sources */,
				B525577E1D0291FE00E51965 /* GroupByTests.swift in Sources */,
				B52557761D02791400E51965 /* WhereTests.swift in Sources */,
				B5DC47C81C93D22900FA3BF3 /* MigrationChainTests.swift in Sources */,
				B5DBE2E11C9939E100B5CEFA /* BridgingTests.m in Sources */,
				B5220E0E1D0D0D19009BC71E /* ImportTests.swift in Sources */,
				B525576E1CFAF18F00E51965 /* IntoTests.swift in Sources */,
				B580857C1CDF808F004C2EEB /* SetupTests.swift in Sources */,
				B525578A1D02DE8100E51965 /* FetchTests.swift in Sources */,
				B5220E281D1308E5009BC71E /* SectionByTests.swift in Sources */,
				B5489F521CF603D5008B4978 /* FromTests.swift in Sources */,
				B525577A1D02826E00E51965 /* OrderByTests.swift in Sources */,
				B5489F441CF5EEBC008B4978 /* TestEntity2.swift in Sources */,
				B52557721D02561A00E51965 /* SelectTests.swift in Sources */,
				B5489F481CF5F017008B4978 /* TransactionTests.swift in Sources */,
				B52557821D029D2500E51965 /* TweakTests.swift in Sources */,
				B5489F4E1CF5F743008B4978 /* BaseTestCase.swift in Sources */,
				B5598BCC1BE2093D0092EFCE /* Model.xcdatamodeld in Sources */,
				B5220E261D1308C2009BC71E /* ListObserverTests.swift in Sources */,
				B57D27C01D0BBE8200539C58 /* BaseTestDataTestCase.swift in Sources */,
				B5489F411CF5EEBC008B4978 /* TestEntity1.swift in Sources */,
				B57D27C41D0BC20100539C58 /* QueryTests.swift in Sources */,
				B5DC47CC1C93D9C800FA3BF3 /* StorageInterfaceTests.swift in Sources */,
			);
			runOnlyForDeploymentPostprocessing = 0;
		};
		B563216A1BD65082006C9394 /* Sources */ = {
			isa = PBXSourcesBuildPhase;
			buildActionMask = 2147483647;
			files = (
				B56321A91BD65219006C9394 /* Progress+Convenience.swift in Sources */,
				B5ECDBFC1CA804FD00C7F112 /* NSManagedObjectContext+ObjectiveC.swift in Sources */,
				B5C976E91C6E3A5E00B1AF90 /* CoreStoreFetchedResultsController.swift in Sources */,
				B56321801BD65216006C9394 /* CoreStoreError.swift in Sources */,
				B56321AD1BD6521C006C9394 /* MigrationManager.swift in Sources */,
				B529C2071CA4A2DC007E7EBD /* CSSaveResult.swift in Sources */,
				B563219D1BD65216006C9394 /* DataStack+Observing.swift in Sources */,
				B56321961BD65216006C9394 /* From.swift in Sources */,
				B5ECDC021CA80CBA00C7F112 /* CSWhere.swift in Sources */,
				B596BBBD1DD5C39F001DCDD9 /* QueryableSource.swift in Sources */,
				B5ECDC081CA8138100C7F112 /* CSOrderBy.swift in Sources */,
				B5E1B59B1CAA0C23007FD580 /* CSObjectObserver.swift in Sources */,
				B5519A611CA21954002BEF78 /* CSAsynchronousDataTransaction.swift in Sources */,
				B5FE4DAE1C85D44E00FA6A91 /* SQLiteStore.swift in Sources */,
				B51FE5AE1CD4D00300E54258 /* CoreStore+CustomDebugStringConvertible.swift in Sources */,
				B563218C1BD65216006C9394 /* DataStack+Transaction.swift in Sources */,
				B53FBA0E1CAB5E6500F0D40A /* CSCoreStore+Migrating.swift in Sources */,
				B563219E1BD65216006C9394 /* CoreStore+Observing.swift in Sources */,
				B5D7A5B91CA3BF8F005C752B /* CSInto.swift in Sources */,
				B56321891BD65216006C9394 /* AsynchronousDataTransaction.swift in Sources */,
				B56321831BD65216006C9394 /* CoreStore+Setup.swift in Sources */,
				B5ECDC201CA81A2100C7F112 /* CSDataStack+Querying.swift in Sources */,
				B5C976E51C6C9F9B00B1AF90 /* UnsafeDataTransaction+Observing.swift in Sources */,
				B53FBA151CAB63CB00F0D40A /* Progress+ObjectiveC.swift in Sources */,
				B5E1B5AB1CAA49E2007FD580 /* CSDataStack+Migrating.swift in Sources */,
				B5D3F6471C887C0A00C7492A /* LegacySQLiteStore.swift in Sources */,
				B5E1B5A01CAA2568007FD580 /* CSDataStack+Observing.swift in Sources */,
				B5ECDC261CA81A3900C7F112 /* CSCoreStore+Querying.swift in Sources */,
				B563217F1BD65216006C9394 /* CoreStore.swift in Sources */,
				B5E1B5961CAA0C15007FD580 /* CSObjectMonitor.swift in Sources */,
				B5ECDC2C1CA81CC700C7F112 /* CSDataStack+Transaction.swift in Sources */,
				B56321911BD65216006C9394 /* BaseDataTransaction+Importing.swift in Sources */,
				B546F95A1C99B17400D5AC55 /* CSCoreStore+Setup.swift in Sources */,
				B5677D401CD3B1E400322BFC /* ICloudStoreObserver.swift in Sources */,
				B56321941BD65216006C9394 /* CoreStore+Querying.swift in Sources */,
				B56321811BD65216006C9394 /* DataStack.swift in Sources */,
				B56321A81BD65219006C9394 /* NSManagedObject+Convenience.swift in Sources */,
				B546F9751C9C553300D5AC55 /* SetupResult.swift in Sources */,
				B56321981BD65216006C9394 /* Where.swift in Sources */,
				B5202CFD1C046E8400DED140 /* NSFetchedResultsController+Convenience.swift in Sources */,
				B5FE4DA91C84FB4400FA6A91 /* InMemoryStore.swift in Sources */,
				B53FBA011CAB2D2F00F0D40A /* CSMigrationResult.swift in Sources */,
				B5DBE2D41C991B3E00B5CEFA /* CSDataStack.swift in Sources */,
				B50392FA1C47963F009900CA /* NSManagedObject+Transaction.swift in Sources */,
				B52661431CADD585007B85D9 /* CoreStoreFetchRequest+CoreStore.swift in Sources */,
				B53FBA1B1CAB63E200F0D40A /* NSManagedObject+ObjectiveC.swift in Sources */,
				B5519A5B1CA2008C002BEF78 /* CSBaseDataTransaction.swift in Sources */,
				B5ECDBE21CA6BB2B00C7F112 /* CSBaseDataTransaction+Querying.swift in Sources */,
				B56321971BD65216006C9394 /* Select.swift in Sources */,
				B56321AB1BD6521C006C9394 /* FetchedResultsControllerDelegate.swift in Sources */,
				B563219C1BD65216006C9394 /* SectionBy.swift in Sources */,
				B56321B21BD6521C006C9394 /* NSManagedObjectContext+Querying.swift in Sources */,
				B5FE4DA41C8481E100FA6A91 /* StorageInterface.swift in Sources */,
				B56321B31BD6521C006C9394 /* NSManagedObjectContext+Setup.swift in Sources */,
				B501FDEA1CA8D20500BE22EF /* CSListObserver.swift in Sources */,
				B501FDE51CA8D1F500BE22EF /* CSListMonitor.swift in Sources */,
				B5ECDC141CA816E500C7F112 /* CSTweak.swift in Sources */,
				B56321AE1BD6521C006C9394 /* NotificationObserver.swift in Sources */,
				B56321931BD65216006C9394 /* DataStack+Querying.swift in Sources */,
				B56321A71BD65216006C9394 /* MigrationResult.swift in Sources */,
				B598514A1C90289E00C99590 /* NSPersistentStoreCoordinator+Setup.swift in Sources */,
				B5FEC1901C9166E700532541 /* NSPersistentStore+Setup.swift in Sources */,
				B56321A11BD65216006C9394 /* ListMonitor.swift in Sources */,
				B5E1B5A51CAA4365007FD580 /* CSCoreStore+Observing.swift in Sources */,
				B596BBB81DD5BC67001DCDD9 /* FetchableSource.swift in Sources */,
				B56321881BD65216006C9394 /* BaseDataTransaction.swift in Sources */,
				B56321A31BD65216006C9394 /* DataStack+Migration.swift in Sources */,
				B56321901BD65216006C9394 /* ImportableUniqueObject.swift in Sources */,
				B56321871BD65216006C9394 /* Into.swift in Sources */,
				B563219A1BD65216006C9394 /* GroupBy.swift in Sources */,
				B5ECDBE81CA6BEA300C7F112 /* CSClauseTypes.swift in Sources */,
				B5A5F2691CAEC50F004AB9AF /* CSSelect.swift in Sources */,
				B5519A4C1CA1F4FB002BEF78 /* CSError.swift in Sources */,
				B563219B1BD65216006C9394 /* Tweak.swift in Sources */,
				B56321B51BD6521C006C9394 /* NSManagedObjectModel+Setup.swift in Sources */,
				B563218F1BD65216006C9394 /* ImportableObject.swift in Sources */,
				B56321991BD65216006C9394 /* OrderBy.swift in Sources */,
				B56321A51BD65216006C9394 /* MigrationChain.swift in Sources */,
				B563218E1BD65216006C9394 /* SaveResult.swift in Sources */,
				B5E222261CA4E12600BA2E95 /* CSSynchronousDataTransaction.swift in Sources */,
				B56321A21BD65216006C9394 /* ListObserver.swift in Sources */,
				B563218A1BD65216006C9394 /* SynchronousDataTransaction.swift in Sources */,
				B5AEFAB71C9962AE00AD137F /* CoreStoreBridge.swift in Sources */,
				B5E2222D1CA51B6E00BA2E95 /* CSUnsafeDataTransaction.swift in Sources */,
				B563219F1BD65216006C9394 /* ObjectMonitor.swift in Sources */,
				B56321B61BD6521C006C9394 /* WeakObject.swift in Sources */,
				B559CD4C1CAA8C6D00E4D58B /* CSStorageInterface.swift in Sources */,
				B533C4DD1D7D4BFA001383CB /* DispatchQueue+CoreStore.swift in Sources */,
				B5ECDC321CA81CDC00C7F112 /* CSCoreStore+Transaction.swift in Sources */,
				B56321AC1BD6521C006C9394 /* Functions.swift in Sources */,
				B56321851BD65216006C9394 /* CoreStore+Logging.swift in Sources */,
				B56321921BD65216006C9394 /* BaseDataTransaction+Querying.swift in Sources */,
				B501FDE01CA8D05000BE22EF /* CSSectionBy.swift in Sources */,
				B59FA0B11CCBACA7007C9BCA /* ICloudStore.swift in Sources */,
				B538BA791D15B3E30003A766 /* CoreStoreBridge.m in Sources */,
				B56321B11BD6521C006C9394 /* NSManagedObjectContext+CoreStore.swift in Sources */,
				B563218D1BD65216006C9394 /* CoreStore+Transaction.swift in Sources */,
				B546F96B1C9AF26D00D5AC55 /* CSInMemoryStore.swift in Sources */,
				B53FBA211CAB63FA00F0D40A /* NSFetchedResultsController+ObjectiveC.swift in Sources */,
				B563218B1BD65216006C9394 /* UnsafeDataTransaction.swift in Sources */,
				B559CD461CAA8B6300E4D58B /* CSSetupResult.swift in Sources */,
				B56321A61BD65216006C9394 /* MigrationType.swift in Sources */,
				B5ECDBEF1CA6BF2000C7F112 /* CSFrom.swift in Sources */,
				B56321B41BD6521C006C9394 /* NSManagedObjectContext+Transaction.swift in Sources */,
				B56321861BD65216006C9394 /* CoreStoreLogger.swift in Sources */,
				B53FBA071CAB300C00F0D40A /* CSMigrationType.swift in Sources */,
				B56321841BD65216006C9394 /* DefaultLogger.swift in Sources */,
				B5DBE2CF1C9914A900B5CEFA /* CSCoreStore.swift in Sources */,
				B546F95F1C9A12B800D5AC55 /* CSSQliteStore.swift in Sources */,
				B5ECDC0E1CA8161B00C7F112 /* CSGroupBy.swift in Sources */,
				B56321A41BD65216006C9394 /* CoreStore+Migration.swift in Sources */,
				B56321A01BD65216006C9394 /* ObjectObserver.swift in Sources */,
				B56321951BD65216006C9394 /* ClauseTypes.swift in Sources */,
			);
			runOnlyForDeploymentPostprocessing = 0;
		};
/* End PBXSourcesBuildPhase section */

/* Begin PBXTargetDependency section */
		82BA18951C4BBCBA00A0916E /* PBXTargetDependency */ = {
			isa = PBXTargetDependency;
			target = 82BA18881C4BBCBA00A0916E /* CoreStore tvOS */;
			targetProxy = 82BA18941C4BBCBA00A0916E /* PBXContainerItemProxy */;
		};
		B52DD1801BE1F8CD00949AFE /* PBXTargetDependency */ = {
			isa = PBXTargetDependency;
			target = B52DD1731BE1F8CC00949AFE /* CoreStore OSX */;
			targetProxy = B52DD17F1BE1F8CD00949AFE /* PBXContainerItemProxy */;
		};
		B5D372881A39CF4D00F583D9 /* PBXTargetDependency */ = {
			isa = PBXTargetDependency;
			target = 2F03A52F19C5C6DA005002A5 /* CoreStore iOS */;
			targetProxy = B5D372871A39CF4D00F583D9 /* PBXContainerItemProxy */;
		};
/* End PBXTargetDependency section */

/* Begin XCBuildConfiguration section */
		2F03A54119C5C6DA005002A5 /* Debug */ = {
			isa = XCBuildConfiguration;
			buildSettings = {
				ALWAYS_SEARCH_USER_PATHS = NO;
				APPLICATION_EXTENSION_API_ONLY = YES;
				CLANG_CXX_LANGUAGE_STANDARD = "gnu++0x";
				CLANG_CXX_LIBRARY = "libc++";
				CLANG_ENABLE_MODULES = YES;
				CLANG_ENABLE_OBJC_ARC = YES;
				CLANG_WARN_BOOL_CONVERSION = YES;
				CLANG_WARN_CONSTANT_CONVERSION = YES;
				CLANG_WARN_DIRECT_OBJC_ISA_USAGE = YES_ERROR;
				CLANG_WARN_EMPTY_BODY = YES;
				CLANG_WARN_ENUM_CONVERSION = YES;
				CLANG_WARN_INFINITE_RECURSION = YES;
				CLANG_WARN_INT_CONVERSION = YES;
				CLANG_WARN_OBJC_ROOT_CLASS = YES_ERROR;
				CLANG_WARN_SUSPICIOUS_MOVE = YES;
				CLANG_WARN_UNREACHABLE_CODE = YES;
				CLANG_WARN__DUPLICATE_METHOD_MATCH = YES;
				"CODE_SIGN_IDENTITY[sdk=iphoneos*]" = "iPhone Developer";
				COPY_PHASE_STRIP = NO;
				CURRENT_PROJECT_VERSION = 1;
				ENABLE_STRICT_OBJC_MSGSEND = YES;
				ENABLE_TESTABILITY = YES;
				GCC_C_LANGUAGE_STANDARD = gnu99;
				GCC_DYNAMIC_NO_PIC = NO;
				GCC_NO_COMMON_BLOCKS = YES;
				GCC_OPTIMIZATION_LEVEL = 0;
				GCC_PREPROCESSOR_DEFINITIONS = (
					"DEBUG=1",
					"$(inherited)",
					"USE_FRAMEWORKS=1",
				);
				GCC_SYMBOLS_PRIVATE_EXTERN = NO;
				GCC_WARN_64_TO_32_BIT_CONVERSION = YES;
				GCC_WARN_ABOUT_RETURN_TYPE = YES_ERROR;
				GCC_WARN_UNDECLARED_SELECTOR = YES;
				GCC_WARN_UNINITIALIZED_AUTOS = YES_AGGRESSIVE;
				GCC_WARN_UNUSED_FUNCTION = YES;
				GCC_WARN_UNUSED_VARIABLE = YES;
				INFOPLIST_FILE = Sources/Info.plist;
				IPHONEOS_DEPLOYMENT_TARGET = 8.0;
				MACOSX_DEPLOYMENT_TARGET = 10.10;
				MTL_ENABLE_DEBUG_INFO = YES;
				ONLY_ACTIVE_ARCH = YES;
				OTHER_SWIFT_FLAGS = "-D USE_FRAMEWORKS -D DEBUG";
				PRODUCT_BUNDLE_IDENTIFIER = com.johnestropia.CoreStore;
				PRODUCT_NAME = CoreStore;
				SDKROOT = iphoneos;
				SWIFT_OPTIMIZATION_LEVEL = "-Onone";
				TARGETED_DEVICE_FAMILY = "1,2";
				TVOS_DEPLOYMENT_TARGET = 9.0;
				VERSIONING_SYSTEM = "apple-generic";
				VERSION_INFO_PREFIX = "";
				WATCHOS_DEPLOYMENT_TARGET = 2.0;
			};
			name = Debug;
		};
		2F03A54219C5C6DA005002A5 /* Release */ = {
			isa = XCBuildConfiguration;
			buildSettings = {
				ALWAYS_SEARCH_USER_PATHS = NO;
				APPLICATION_EXTENSION_API_ONLY = YES;
				CLANG_CXX_LANGUAGE_STANDARD = "gnu++0x";
				CLANG_CXX_LIBRARY = "libc++";
				CLANG_ENABLE_MODULES = YES;
				CLANG_ENABLE_OBJC_ARC = YES;
				CLANG_WARN_BOOL_CONVERSION = YES;
				CLANG_WARN_CONSTANT_CONVERSION = YES;
				CLANG_WARN_DIRECT_OBJC_ISA_USAGE = YES_ERROR;
				CLANG_WARN_EMPTY_BODY = YES;
				CLANG_WARN_ENUM_CONVERSION = YES;
				CLANG_WARN_INFINITE_RECURSION = YES;
				CLANG_WARN_INT_CONVERSION = YES;
				CLANG_WARN_OBJC_ROOT_CLASS = YES_ERROR;
				CLANG_WARN_SUSPICIOUS_MOVE = YES;
				CLANG_WARN_UNREACHABLE_CODE = YES;
				CLANG_WARN__DUPLICATE_METHOD_MATCH = YES;
				"CODE_SIGN_IDENTITY[sdk=iphoneos*]" = "iPhone Developer";
				COPY_PHASE_STRIP = YES;
				CURRENT_PROJECT_VERSION = 1;
				ENABLE_NS_ASSERTIONS = NO;
				ENABLE_STRICT_OBJC_MSGSEND = YES;
				ENABLE_TESTABILITY = YES;
				GCC_C_LANGUAGE_STANDARD = gnu99;
				GCC_NO_COMMON_BLOCKS = YES;
				GCC_PREPROCESSOR_DEFINITIONS = "USE_FRAMEWORKS=1";
				GCC_WARN_64_TO_32_BIT_CONVERSION = YES;
				GCC_WARN_ABOUT_RETURN_TYPE = YES_ERROR;
				GCC_WARN_UNDECLARED_SELECTOR = YES;
				GCC_WARN_UNINITIALIZED_AUTOS = YES_AGGRESSIVE;
				GCC_WARN_UNUSED_FUNCTION = YES;
				GCC_WARN_UNUSED_VARIABLE = YES;
				INFOPLIST_FILE = Sources/Info.plist;
				IPHONEOS_DEPLOYMENT_TARGET = 8.0;
				MACOSX_DEPLOYMENT_TARGET = 10.10;
				MTL_ENABLE_DEBUG_INFO = NO;
				OTHER_SWIFT_FLAGS = "-D USE_FRAMEWORKS";
				PRODUCT_BUNDLE_IDENTIFIER = com.johnestropia.CoreStore;
				PRODUCT_NAME = CoreStore;
				SDKROOT = iphoneos;
				SWIFT_OPTIMIZATION_LEVEL = "-Owholemodule";
				TARGETED_DEVICE_FAMILY = "1,2";
				TVOS_DEPLOYMENT_TARGET = 9.0;
				VALIDATE_PRODUCT = YES;
				VERSIONING_SYSTEM = "apple-generic";
				VERSION_INFO_PREFIX = "";
				WATCHOS_DEPLOYMENT_TARGET = 2.0;
			};
			name = Release;
		};
		2F03A54419C5C6DA005002A5 /* Debug */ = {
			isa = XCBuildConfiguration;
			buildSettings = {
				CLANG_ENABLE_MODULES = YES;
				"CODE_SIGN_IDENTITY[sdk=iphoneos*]" = "";
				DEFINES_MODULE = YES;
				DYLIB_COMPATIBILITY_VERSION = 1;
				DYLIB_CURRENT_VERSION = 1;
				DYLIB_INSTALL_NAME_BASE = "@rpath";
				INSTALL_PATH = "$(LOCAL_LIBRARY_DIR)/Frameworks";
				LD_RUNPATH_SEARCH_PATHS = "$(inherited) @executable_path/Frameworks @loader_path/Frameworks";
				SDKROOT = iphoneos;
				SKIP_INSTALL = YES;
				SWIFT_OPTIMIZATION_LEVEL = "-Onone";
				SWIFT_VERSION = 3.0;
			};
			name = Debug;
		};
		2F03A54519C5C6DA005002A5 /* Release */ = {
			isa = XCBuildConfiguration;
			buildSettings = {
				CLANG_ENABLE_MODULES = YES;
				"CODE_SIGN_IDENTITY[sdk=iphoneos*]" = "";
				DEFINES_MODULE = YES;
				DYLIB_COMPATIBILITY_VERSION = 1;
				DYLIB_CURRENT_VERSION = 1;
				DYLIB_INSTALL_NAME_BASE = "@rpath";
				INSTALL_PATH = "$(LOCAL_LIBRARY_DIR)/Frameworks";
				LD_RUNPATH_SEARCH_PATHS = "$(inherited) @executable_path/Frameworks @loader_path/Frameworks";
				SDKROOT = iphoneos;
				SKIP_INSTALL = YES;
				SWIFT_OPTIMIZATION_LEVEL = "-O";
<<<<<<< HEAD
				SWIFT_VERSION = 2.3;
=======
				SWIFT_VERSION = 3.0;
>>>>>>> 06a1919e
			};
			name = Release;
		};
		2F03A54719C5C6DA005002A5 /* Debug */ = {
			isa = XCBuildConfiguration;
			buildSettings = {
				APPLICATION_EXTENSION_API_ONLY = NO;
				CLANG_ENABLE_MODULES = YES;
				GCC_PREPROCESSOR_DEFINITIONS = (
					"DEBUG=1",
					"$(inherited)",
				);
				INFOPLIST_FILE = CoreStoreTests/Info.plist;
				LD_RUNPATH_SEARCH_PATHS = "$(inherited) @executable_path/Frameworks @loader_path/Frameworks";
				PRODUCT_BUNDLE_IDENTIFIER = "com.johnestropia.$(PRODUCT_NAME:rfc1034identifier)";
				PRODUCT_NAME = CoreStoreTests;
				SDKROOT = iphoneos;
				SWIFT_OBJC_BRIDGING_HEADER = "CoreStoreTests/CoreStoreTests-Bridging-Header.h";
				SWIFT_OPTIMIZATION_LEVEL = "-Onone";
				SWIFT_VERSION = 3.0;
			};
			name = Debug;
		};
		2F03A54819C5C6DA005002A5 /* Release */ = {
			isa = XCBuildConfiguration;
			buildSettings = {
				APPLICATION_EXTENSION_API_ONLY = NO;
				CLANG_ENABLE_MODULES = YES;
				INFOPLIST_FILE = CoreStoreTests/Info.plist;
				LD_RUNPATH_SEARCH_PATHS = "$(inherited) @executable_path/Frameworks @loader_path/Frameworks";
				PRODUCT_BUNDLE_IDENTIFIER = "com.johnestropia.$(PRODUCT_NAME:rfc1034identifier)";
				PRODUCT_NAME = CoreStoreTests;
				SDKROOT = iphoneos;
				SWIFT_OBJC_BRIDGING_HEADER = "CoreStoreTests/CoreStoreTests-Bridging-Header.h";
				SWIFT_VERSION = 3.0;
			};
			name = Release;
		};
		82BA189A1C4BBCBA00A0916E /* Debug */ = {
			isa = XCBuildConfiguration;
			buildSettings = {
				CLANG_ENABLE_MODULES = YES;
				"CODE_SIGN_IDENTITY[sdk=appletvos*]" = "";
				DEFINES_MODULE = YES;
				DYLIB_COMPATIBILITY_VERSION = 1;
				DYLIB_CURRENT_VERSION = 1;
				DYLIB_INSTALL_NAME_BASE = "@rpath";
				FRAMEWORK_SEARCH_PATHS = "$(inherited)";
				GCC_NO_COMMON_BLOCKS = YES;
				INSTALL_PATH = "$(LOCAL_LIBRARY_DIR)/Frameworks";
				LD_RUNPATH_SEARCH_PATHS = "$(inherited) @executable_path/Frameworks @loader_path/Frameworks";
				SDKROOT = appletvos;
				SKIP_INSTALL = YES;
				SWIFT_OPTIMIZATION_LEVEL = "-Onone";
				SWIFT_VERSION = 3.0;
				TARGETED_DEVICE_FAMILY = 3;
			};
			name = Debug;
		};
		82BA189B1C4BBCBA00A0916E /* Release */ = {
			isa = XCBuildConfiguration;
			buildSettings = {
				CLANG_ENABLE_MODULES = YES;
				"CODE_SIGN_IDENTITY[sdk=appletvos*]" = "";
				DEFINES_MODULE = YES;
				DYLIB_COMPATIBILITY_VERSION = 1;
				DYLIB_CURRENT_VERSION = 1;
				DYLIB_INSTALL_NAME_BASE = "@rpath";
				FRAMEWORK_SEARCH_PATHS = "$(inherited)";
				GCC_NO_COMMON_BLOCKS = YES;
				INSTALL_PATH = "$(LOCAL_LIBRARY_DIR)/Frameworks";
				LD_RUNPATH_SEARCH_PATHS = "$(inherited) @executable_path/Frameworks @loader_path/Frameworks";
				SDKROOT = appletvos;
				SKIP_INSTALL = YES;
				SWIFT_OPTIMIZATION_LEVEL = "-O";
<<<<<<< HEAD
				SWIFT_VERSION = 2.3;
=======
				SWIFT_VERSION = 3.0;
>>>>>>> 06a1919e
				TARGETED_DEVICE_FAMILY = 3;
			};
			name = Release;
		};
		82BA189C1C4BBCBA00A0916E /* Debug */ = {
			isa = XCBuildConfiguration;
			buildSettings = {
				APPLICATION_EXTENSION_API_ONLY = NO;
				CLANG_ENABLE_MODULES = YES;
				GCC_NO_COMMON_BLOCKS = YES;
				INFOPLIST_FILE = CoreStoreTests/Info.plist;
				LD_RUNPATH_SEARCH_PATHS = "$(inherited) @executable_path/Frameworks @loader_path/Frameworks";
				PRODUCT_BUNDLE_IDENTIFIER = "com.johnestropia.$(PRODUCT_NAME:rfc1034identifier)";
				PRODUCT_NAME = CoreStoreTests;
				SDKROOT = appletvos;
				SWIFT_OBJC_BRIDGING_HEADER = "CoreStoreTests/CoreStoreTests-Bridging-Header.h";
				SWIFT_OPTIMIZATION_LEVEL = "-Onone";
				SWIFT_VERSION = 3.0;
				TARGETED_DEVICE_FAMILY = 3;
			};
			name = Debug;
		};
		82BA189D1C4BBCBA00A0916E /* Release */ = {
			isa = XCBuildConfiguration;
			buildSettings = {
				APPLICATION_EXTENSION_API_ONLY = NO;
				CLANG_ENABLE_MODULES = YES;
				COPY_PHASE_STRIP = NO;
				GCC_NO_COMMON_BLOCKS = YES;
				INFOPLIST_FILE = CoreStoreTests/Info.plist;
				LD_RUNPATH_SEARCH_PATHS = "$(inherited) @executable_path/Frameworks @loader_path/Frameworks";
				PRODUCT_BUNDLE_IDENTIFIER = "com.johnestropia.$(PRODUCT_NAME:rfc1034identifier)";
				PRODUCT_NAME = CoreStoreTests;
				SDKROOT = appletvos;
				SWIFT_OBJC_BRIDGING_HEADER = "CoreStoreTests/CoreStoreTests-Bridging-Header.h";
				SWIFT_VERSION = 3.0;
				TARGETED_DEVICE_FAMILY = 3;
			};
			name = Release;
		};
		B52DD1851BE1F8CD00949AFE /* Debug */ = {
			isa = XCBuildConfiguration;
			buildSettings = {
				CLANG_ENABLE_MODULES = YES;
				CODE_SIGN_IDENTITY = "";
				COMBINE_HIDPI_IMAGES = YES;
				DEBUG_INFORMATION_FORMAT = dwarf;
				DEFINES_MODULE = YES;
				DYLIB_COMPATIBILITY_VERSION = 1;
				DYLIB_CURRENT_VERSION = 1;
				DYLIB_INSTALL_NAME_BASE = "@rpath";
				FRAMEWORK_SEARCH_PATHS = "$(inherited)";
				FRAMEWORK_VERSION = A;
				GCC_NO_COMMON_BLOCKS = YES;
				INSTALL_PATH = "$(LOCAL_LIBRARY_DIR)/Frameworks";
				LD_RUNPATH_SEARCH_PATHS = "$(inherited) @executable_path/../Frameworks @loader_path/Frameworks";
				SDKROOT = macosx;
				SKIP_INSTALL = YES;
				SWIFT_OPTIMIZATION_LEVEL = "-Onone";
				SWIFT_VERSION = 3.0;
			};
			name = Debug;
		};
		B52DD1861BE1F8CD00949AFE /* Release */ = {
			isa = XCBuildConfiguration;
			buildSettings = {
				CLANG_ENABLE_MODULES = YES;
				CODE_SIGN_IDENTITY = "";
				COMBINE_HIDPI_IMAGES = YES;
				COPY_PHASE_STRIP = NO;
				DEBUG_INFORMATION_FORMAT = "dwarf-with-dsym";
				DEFINES_MODULE = YES;
				DYLIB_COMPATIBILITY_VERSION = 1;
				DYLIB_CURRENT_VERSION = 1;
				DYLIB_INSTALL_NAME_BASE = "@rpath";
				FRAMEWORK_SEARCH_PATHS = "$(inherited)";
				FRAMEWORK_VERSION = A;
				GCC_NO_COMMON_BLOCKS = YES;
				INSTALL_PATH = "$(LOCAL_LIBRARY_DIR)/Frameworks";
				LD_RUNPATH_SEARCH_PATHS = "$(inherited) @executable_path/../Frameworks @loader_path/Frameworks";
				SDKROOT = macosx;
				SKIP_INSTALL = YES;
				SWIFT_OPTIMIZATION_LEVEL = "-O";
<<<<<<< HEAD
				SWIFT_VERSION = 2.3;
=======
				SWIFT_VERSION = 3.0;
>>>>>>> 06a1919e
			};
			name = Release;
		};
		B52DD1871BE1F8CD00949AFE /* Debug */ = {
			isa = XCBuildConfiguration;
			buildSettings = {
				APPLICATION_EXTENSION_API_ONLY = NO;
				CLANG_ENABLE_MODULES = YES;
				CODE_SIGN_IDENTITY = "-";
				COMBINE_HIDPI_IMAGES = YES;
				DEBUG_INFORMATION_FORMAT = dwarf;
				GCC_NO_COMMON_BLOCKS = YES;
				INFOPLIST_FILE = CoreStoreTests/Info.plist;
				LD_RUNPATH_SEARCH_PATHS = "$(inherited) @executable_path/../Frameworks @loader_path/../Frameworks";
				PRODUCT_BUNDLE_IDENTIFIER = com.johnestropia.CoreStore;
				PRODUCT_NAME = CoreStoreTests;
				SDKROOT = macosx;
				SWIFT_OBJC_BRIDGING_HEADER = "CoreStoreTests/CoreStoreTests-Bridging-Header.h";
				SWIFT_OPTIMIZATION_LEVEL = "-Onone";
				SWIFT_VERSION = 3.0;
			};
			name = Debug;
		};
		B52DD1881BE1F8CD00949AFE /* Release */ = {
			isa = XCBuildConfiguration;
			buildSettings = {
				APPLICATION_EXTENSION_API_ONLY = NO;
				CLANG_ENABLE_MODULES = YES;
				CODE_SIGN_IDENTITY = "-";
				COMBINE_HIDPI_IMAGES = YES;
				COPY_PHASE_STRIP = NO;
				DEBUG_INFORMATION_FORMAT = "dwarf-with-dsym";
				GCC_NO_COMMON_BLOCKS = YES;
				INFOPLIST_FILE = CoreStoreTests/Info.plist;
				LD_RUNPATH_SEARCH_PATHS = "$(inherited) @executable_path/../Frameworks @loader_path/../Frameworks";
				PRODUCT_BUNDLE_IDENTIFIER = com.johnestropia.CoreStore;
				PRODUCT_NAME = CoreStoreTests;
				SDKROOT = macosx;
				SWIFT_OBJC_BRIDGING_HEADER = "CoreStoreTests/CoreStoreTests-Bridging-Header.h";
				SWIFT_VERSION = 3.0;
			};
			name = Release;
		};
		B56321751BD65082006C9394 /* Debug */ = {
			isa = XCBuildConfiguration;
			buildSettings = {
				CLANG_ENABLE_MODULES = YES;
				"CODE_SIGN_IDENTITY[sdk=watchos*]" = "";
				DEBUG_INFORMATION_FORMAT = dwarf;
				DEFINES_MODULE = YES;
				DYLIB_COMPATIBILITY_VERSION = 1;
				DYLIB_CURRENT_VERSION = 1;
				DYLIB_INSTALL_NAME_BASE = "@rpath";
				FRAMEWORK_SEARCH_PATHS = "$(inherited)";
				GCC_NO_COMMON_BLOCKS = YES;
				INSTALL_PATH = "$(LOCAL_LIBRARY_DIR)/Frameworks";
				LD_RUNPATH_SEARCH_PATHS = "$(inherited) @executable_path/Frameworks @loader_path/Frameworks";
				SDKROOT = watchos;
				SKIP_INSTALL = YES;
				SWIFT_OPTIMIZATION_LEVEL = "-Onone";
				SWIFT_VERSION = 3.0;
				TARGETED_DEVICE_FAMILY = 4;
			};
			name = Debug;
		};
		B56321761BD65082006C9394 /* Release */ = {
			isa = XCBuildConfiguration;
			buildSettings = {
				CLANG_ENABLE_MODULES = YES;
				"CODE_SIGN_IDENTITY[sdk=watchos*]" = "";
				COPY_PHASE_STRIP = NO;
				DEBUG_INFORMATION_FORMAT = "dwarf-with-dsym";
				DEFINES_MODULE = YES;
				DYLIB_COMPATIBILITY_VERSION = 1;
				DYLIB_CURRENT_VERSION = 1;
				DYLIB_INSTALL_NAME_BASE = "@rpath";
				FRAMEWORK_SEARCH_PATHS = "$(inherited)";
				GCC_NO_COMMON_BLOCKS = YES;
				INSTALL_PATH = "$(LOCAL_LIBRARY_DIR)/Frameworks";
				LD_RUNPATH_SEARCH_PATHS = "$(inherited) @executable_path/Frameworks @loader_path/Frameworks";
				SDKROOT = watchos;
				SKIP_INSTALL = YES;
				SWIFT_OPTIMIZATION_LEVEL = "-O";
<<<<<<< HEAD
				SWIFT_VERSION = 2.3;
=======
				SWIFT_VERSION = 3.0;
>>>>>>> 06a1919e
				TARGETED_DEVICE_FAMILY = 4;
			};
			name = Release;
		};
/* End XCBuildConfiguration section */

/* Begin XCConfigurationList section */
		2F03A52A19C5C6DA005002A5 /* Build configuration list for PBXProject "CoreStore" */ = {
			isa = XCConfigurationList;
			buildConfigurations = (
				2F03A54119C5C6DA005002A5 /* Debug */,
				2F03A54219C5C6DA005002A5 /* Release */,
			);
			defaultConfigurationIsVisible = 0;
			defaultConfigurationName = Release;
		};
		2F03A54319C5C6DA005002A5 /* Build configuration list for PBXNativeTarget "CoreStore iOS" */ = {
			isa = XCConfigurationList;
			buildConfigurations = (
				2F03A54419C5C6DA005002A5 /* Debug */,
				2F03A54519C5C6DA005002A5 /* Release */,
			);
			defaultConfigurationIsVisible = 0;
			defaultConfigurationName = Release;
		};
		2F03A54619C5C6DA005002A5 /* Build configuration list for PBXNativeTarget "CoreStoreTests iOS" */ = {
			isa = XCConfigurationList;
			buildConfigurations = (
				2F03A54719C5C6DA005002A5 /* Debug */,
				2F03A54819C5C6DA005002A5 /* Release */,
			);
			defaultConfigurationIsVisible = 0;
			defaultConfigurationName = Release;
		};
		82BA189E1C4BBCBA00A0916E /* Build configuration list for PBXNativeTarget "CoreStore tvOS" */ = {
			isa = XCConfigurationList;
			buildConfigurations = (
				82BA189A1C4BBCBA00A0916E /* Debug */,
				82BA189B1C4BBCBA00A0916E /* Release */,
			);
			defaultConfigurationIsVisible = 0;
			defaultConfigurationName = Release;
		};
		82BA189F1C4BBCBA00A0916E /* Build configuration list for PBXNativeTarget "CoreStoreTests tvOS" */ = {
			isa = XCConfigurationList;
			buildConfigurations = (
				82BA189C1C4BBCBA00A0916E /* Debug */,
				82BA189D1C4BBCBA00A0916E /* Release */,
			);
			defaultConfigurationIsVisible = 0;
			defaultConfigurationName = Release;
		};
		B52DD18C1BE1F8CD00949AFE /* Build configuration list for PBXNativeTarget "CoreStore OSX" */ = {
			isa = XCConfigurationList;
			buildConfigurations = (
				B52DD1851BE1F8CD00949AFE /* Debug */,
				B52DD1861BE1F8CD00949AFE /* Release */,
			);
			defaultConfigurationIsVisible = 0;
			defaultConfigurationName = Release;
		};
		B52DD18D1BE1F8CD00949AFE /* Build configuration list for PBXNativeTarget "CoreStoreTests OSX" */ = {
			isa = XCConfigurationList;
			buildConfigurations = (
				B52DD1871BE1F8CD00949AFE /* Debug */,
				B52DD1881BE1F8CD00949AFE /* Release */,
			);
			defaultConfigurationIsVisible = 0;
			defaultConfigurationName = Release;
		};
		B56321741BD65082006C9394 /* Build configuration list for PBXNativeTarget "CoreStore watchOS" */ = {
			isa = XCConfigurationList;
			buildConfigurations = (
				B56321751BD65082006C9394 /* Debug */,
				B56321761BD65082006C9394 /* Release */,
			);
			defaultConfigurationIsVisible = 0;
			defaultConfigurationName = Release;
		};
/* End XCConfigurationList section */

/* Begin XCVersionGroup section */
		B5D372821A39CD6900F583D9 /* Model.xcdatamodeld */ = {
			isa = XCVersionGroup;
			children = (
				B5D372831A39CD6900F583D9 /* Model.xcdatamodel */,
			);
			currentVersion = B5D372831A39CD6900F583D9 /* Model.xcdatamodel */;
			path = Model.xcdatamodeld;
			sourceTree = "<group>";
			versionGroupType = wrapper.xcdatamodel;
		};
/* End XCVersionGroup section */
	};
	rootObject = 2F03A52719C5C6DA005002A5 /* Project object */;
}<|MERGE_RESOLUTION|>--- conflicted
+++ resolved
@@ -2275,11 +2275,7 @@
 				SDKROOT = iphoneos;
 				SKIP_INSTALL = YES;
 				SWIFT_OPTIMIZATION_LEVEL = "-O";
-<<<<<<< HEAD
-				SWIFT_VERSION = 2.3;
-=======
 				SWIFT_VERSION = 3.0;
->>>>>>> 06a1919e
 			};
 			name = Release;
 		};
@@ -2355,11 +2351,7 @@
 				SDKROOT = appletvos;
 				SKIP_INSTALL = YES;
 				SWIFT_OPTIMIZATION_LEVEL = "-O";
-<<<<<<< HEAD
-				SWIFT_VERSION = 2.3;
-=======
 				SWIFT_VERSION = 3.0;
->>>>>>> 06a1919e
 				TARGETED_DEVICE_FAMILY = 3;
 			};
 			name = Release;
@@ -2443,11 +2435,7 @@
 				SDKROOT = macosx;
 				SKIP_INSTALL = YES;
 				SWIFT_OPTIMIZATION_LEVEL = "-O";
-<<<<<<< HEAD
-				SWIFT_VERSION = 2.3;
-=======
 				SWIFT_VERSION = 3.0;
->>>>>>> 06a1919e
 			};
 			name = Release;
 		};
@@ -2531,11 +2519,7 @@
 				SDKROOT = watchos;
 				SKIP_INSTALL = YES;
 				SWIFT_OPTIMIZATION_LEVEL = "-O";
-<<<<<<< HEAD
-				SWIFT_VERSION = 2.3;
-=======
 				SWIFT_VERSION = 3.0;
->>>>>>> 06a1919e
 				TARGETED_DEVICE_FAMILY = 4;
 			};
 			name = Release;
