--- conflicted
+++ resolved
@@ -1,10 +1,6 @@
 Pod::Spec.new do |s|
     s.name = "CoreStore"
-<<<<<<< HEAD
-    s.version = "2.1.3"
-=======
     s.version = "3.0.0"
->>>>>>> 06a1919e
     s.license = "MIT"
     s.summary = "Unleashing the real power of Core Data with the elegance and safety of Swift"
     s.homepage = "https://github.com/JohnEstropia/CoreStore"
