--- conflicted
+++ resolved
@@ -29,11 +29,7 @@
 let package = Package(
     name: "CoreStore",
     platforms: [
-<<<<<<< HEAD
-        .macOS(.v10_15), .iOS(.v13), .tvOS(.v13), .watchOS(.v7), .visionOS(.v1)
-=======
-        .macOS(.v13), .iOS(.v16), .tvOS(.v16), .watchOS(.v9)
->>>>>>> 104def46
+        .macOS(.v13), .iOS(.v16), .tvOS(.v16), .watchOS(.v9), .visionOS(.v1)
     ],
     products: [
         .library(name: "CoreStore", targets: ["CoreStore"])
