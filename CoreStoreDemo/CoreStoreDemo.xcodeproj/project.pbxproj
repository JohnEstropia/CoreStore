--- conflicted
+++ resolved
@@ -271,11 +271,6 @@
 				TargetAttributes = {
 					B54AAD481AF4D26E00848AE0 = {
 						CreatedOnToolsVersion = 6.3;
-<<<<<<< HEAD
-						DevelopmentTeam = 2JT32EJ5BH;
-						DevelopmentTeamName = "JOHNROMMEL ESTROPIA";
-=======
->>>>>>> ed8c7b35
 						LastSwiftMigration = 0800;
 					};
 				};
@@ -461,11 +456,7 @@
 				LD_RUNPATH_SEARCH_PATHS = "$(inherited) @executable_path/Frameworks";
 				PRODUCT_BUNDLE_IDENTIFIER = com.johnestropia.corestore.demo;
 				PRODUCT_NAME = "$(TARGET_NAME)";
-<<<<<<< HEAD
 				SWIFT_VERSION = 3.0;
-=======
-				SWIFT_VERSION = 2.3;
->>>>>>> ed8c7b35
 			};
 			name = Debug;
 		};
@@ -478,12 +469,8 @@
 				LD_RUNPATH_SEARCH_PATHS = "$(inherited) @executable_path/Frameworks";
 				PRODUCT_BUNDLE_IDENTIFIER = com.johnestropia.corestore.demo;
 				PRODUCT_NAME = "$(TARGET_NAME)";
-<<<<<<< HEAD
 				SWIFT_OPTIMIZATION_LEVEL = "-Owholemodule";
 				SWIFT_VERSION = 3.0;
-=======
-				SWIFT_VERSION = 2.3;
->>>>>>> ed8c7b35
 			};
 			name = Release;
 		};
