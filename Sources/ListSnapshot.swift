--- conflicted
+++ resolved
@@ -607,17 +607,6 @@
         return self.diffableSnapshot.numberOfItems
     }
 
-<<<<<<< HEAD
-
-    // MARK: BidirectionalCollection
-
-    public func index(_ i: Int, offsetBy distance: Int) -> Int {
-
-        return i + distance
-    }
-
-    public func distance(from start: Int, to end: Int) -> Int {
-=======
     public func index(after i: Index) -> Index {
 
         return i + 1
@@ -659,13 +648,10 @@
     }
 
     public func distance(from start: Index, to end: Index) -> Int {
->>>>>>> a40df371
 
         return end - start
     }
 
-<<<<<<< HEAD
-=======
     public subscript(bounds: Range<Index>) -> ArraySlice<Element> {
 
         guard let context = self.context else {
@@ -676,7 +662,6 @@
         return ArraySlice(itemIDs.map(context.objectPublisher(objectID:)))
     }
 
->>>>>>> a40df371
     
     // MARK: Sequence
     
