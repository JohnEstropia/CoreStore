//
//  Value.swift
//  CoreStore
//
//  Copyright © 2017 John Rommel Estropia
//
//  Permission is hereby granted, free of charge, to any person obtaining a copy
//  of this software and associated documentation files (the "Software"), to deal
//  in the Software without restriction, including without limitation the rights
//  to use, copy, modify, merge, publish, distribute, sublicense, and/or sell
//  copies of the Software, and to permit persons to whom the Software is
//  furnished to do so, subject to the following conditions:
//
//  The above copyright notice and this permission notice shall be included in all
//  copies or substantial portions of the Software.
//
//  THE SOFTWARE IS PROVIDED "AS IS", WITHOUT WARRANTY OF ANY KIND, EXPRESS OR
//  IMPLIED, INCLUDING BUT NOT LIMITED TO THE WARRANTIES OF MERCHANTABILITY,
//  FITNESS FOR A PARTICULAR PURPOSE AND NONINFRINGEMENT. IN NO EVENT SHALL THE
//  AUTHORS OR COPYRIGHT HOLDERS BE LIABLE FOR ANY CLAIM, DAMAGES OR OTHER
//  LIABILITY, WHETHER IN AN ACTION OF CONTRACT, TORT OR OTHERWISE, ARISING FROM,
//  OUT OF OR IN CONNECTION WITH THE SOFTWARE OR THE USE OR OTHER DEALINGS IN THE
//  SOFTWARE.
//

import CoreData
import Foundation


// MARK: - DynamicObject

public extension DynamicObject where Self: CoreStoreObject {
    
    /**
     The containing type for value propertiess. `Value` properties support any type that conforms to `ImportableAttributeType`.
     ```
     class Animal: CoreStoreObject {
         let species = Value.Required<String>("species")
         let nickname = Value.Optional<String>("nickname")
         let color = Transformable.Optional<UIColor>("color")
     }
     ```
     - Important: `Value` properties are required to be stored properties. Computed properties will be ignored, including `lazy` and `weak` properties.
     */
    public typealias Value = ValueContainer<Self>
    
    /**
     The containing type for transformable properties. `Transformable` properties support types that conforms to `NSCoding & NSCopying`.
     ```
     class Animal: CoreStoreObject {
         let species = Value.Required<String>("species")
         let nickname = Value.Optional<String>("nickname")
         let color = Transformable.Optional<UIColor>("color")
     }
     ```
     - Important: `Transformable` properties are required to be stored properties. Computed properties will be ignored, including `lazy` and `weak` properties.
     */
    public typealias Transformable = TransformableContainer<Self>
}


// MARK: - ValueContainer

/**
 The containing type for value properties. Use the `DynamicObject.Value` typealias instead for shorter syntax.
 ```
 class Animal: CoreStoreObject {
     let species = Value.Required<String>("species")
     let nickname = Value.Optional<String>("nickname")
     let color = Transformable.Optional<UIColor>("color")
 }
 ```
 */
public enum ValueContainer<O: CoreStoreObject> {
    
    // MARK: - Required
    
    /**
     The containing type for required value properties. Any type that conforms to `ImportableAttributeType` are supported.
     ```
     class Animal: CoreStoreObject {
         let species = Value.Required<String>("species")
         let nickname = Value.Optional<String>("nickname")
         let color = Transformable.Optional<UIColor>("color")
     }
     ```
     - Important: `Value.Required` properties are required to be stored properties. Computed properties will be ignored, including `lazy` and `weak` properties.
     */
    public final class Required<V: ImportableAttributeType>: AttributeProtocol where V.QueryableNativeType: CoreDataNativeType {
        
        /**
         Initializes the metadata for the property.
         ```
         class Person: CoreStoreObject {
             let title = Value.Required<String>("title", default: "Mr.")
             let name = Value.Required<String>(
                 "name",
                 customGetter: { (`self`, getValue) in
                    return "\(self.title.value) \(getValue())"
                 }
             )
         }
         ```
         - parameter keyPath: the permanent attribute name for this property.
         - parameter default: the initial value for the property when the object is first created. For types that implement `EmptyableAttributeType`s, this argument may be omitted and the type's "empty" value will be used instead (e.g. `false` for `Bool`, `0` for `Int`, `""` for `String`, etc.)
         - parameter isIndexed: `true` if the property should be indexed for searching, otherwise `false`. Defaults to `false` if not specified.
         - parameter isTransient: `true` if the property is transient, otherwise `false`. Defaults to `false` if not specified. The transient flag specifies whether or not a property's value is ignored when an object is saved to a persistent store. Transient properties are not saved to the persistent store, but are still managed for undo, redo, validation, and so on.
         - parameter versionHashModifier: used to mark or denote a property as being a different "version" than another even if all of the values which affect persistence are equal. (Such a difference is important in cases where the properties are unchanged but the format or content of its data are changed.)
         - parameter renamingIdentifier: used to resolve naming conflicts between models. When creating an entity mapping between entities in two managed object models, a source entity property and a destination entity property that share the same identifier indicate that a property mapping should be configured to migrate from the source to the destination. If unset, the identifier will be the property's name.
         - parameter customGetter: use this closure to make final transformations to the property's value before returning from the getter.
         - parameter self: the `CoreStoreObject`
         - parameter getValue: the original getter for the property
         - parameter customSetter: use this closure to make final transformations to the new value before assigning to the property.
         - parameter setValue: the original setter for the property
         - parameter finalNewValue: the transformed new value
         - parameter originalNewValue: the original new value
         - parameter affectedByKeyPaths: a set of key paths for properties whose values affect the value of the receiver. This is similar to `NSManagedObject.keyPathsForValuesAffectingValue(forKey:)`.
         */
        public init(
<<<<<<< HEAD
            _ keyPath: RawKeyPath,
            `default`: V,
=======
            _ keyPath: KeyPath,
            `default`: @autoclosure @escaping () -> V,
>>>>>>> 8c437e19
            isIndexed: Bool = false,
            isTransient: Bool = false,
            versionHashModifier: String? = nil,
            renamingIdentifier: String? = nil,
            customGetter: ((_ `self`: O, _ getValue: () -> V) -> V)? = nil,
            customSetter: ((_ `self`: O, _ setValue: (_ finalNewValue: V) -> Void, _ originalNewValue: V) -> Void)? = nil,
            affectedByKeyPaths: @autoclosure @escaping () -> Set<String> = []) {
            
            self.keyPath = keyPath
            self.isIndexed = isIndexed
            self.isTransient = isTransient
<<<<<<< HEAD
            self.defaultValue = `default`.cs_toQueryableNativeType()
=======
            self.defaultValue = { `default`().cs_toImportableNativeType() }
>>>>>>> 8c437e19
            self.versionHashModifier = versionHashModifier
            self.renamingIdentifier = renamingIdentifier
            self.customGetter = customGetter
            self.customSetter = customSetter
            self.affectedByKeyPaths = affectedByKeyPaths
        }
        
        /**
         The property value.
         */
        public var value: V {
            
            get {
                
                CoreStore.assert(
<<<<<<< HEAD
                    object.rawObject!.isRunningInAllowedQueue() == true,
                    "Attempted to access \(cs_typeName(O.self))'s value outside it's designated queue."
                )
                return self.customGetter(
                    object,
                    { () -> V in
                        
                        return object.rawObject!.getValue(
                            forKvcKey: self.keyPath,
                            didGetValue: { V.cs_fromQueryableNativeType($0 as! V.QueryableNativeType)! }
                        )
                    }
=======
                    self.parentObject != nil,
                    "Attempted to access values from a \(cs_typeName(O.self)) meta object. Meta objects are only used for querying keyPaths and infering types."
>>>>>>> 8c437e19
                )
                return withExtendedLifetime(self.parentObject! as! O) { (object: O) in
                    
                    CoreStore.assert(
                        object.rawObject!.isRunningInAllowedQueue() == true,
                        "Attempted to access \(cs_typeName(O.self))'s value outside it's designated queue."
                    )
                    let customGetter = (self.customGetter ?? { $1() })
                    return customGetter(
                        object,
                        { () -> V in
                            
                            return object.rawObject!.getValue(
                                forKvcKey: self.keyPath,
                                didGetValue: { V.cs_fromImportableNativeType($0 as! V.ImportableNativeType)! }
                            )
                        }
                    )
                }
            }
            set {
                
                CoreStore.assert(
<<<<<<< HEAD
                    object.rawObject!.isRunningInAllowedQueue() == true,
                    "Attempted to access \(cs_typeName(O.self))'s value outside it's designated queue."
                )
                CoreStore.assert(
                    object.rawObject!.isEditableInContext() == true,
                    "Attempted to update a \(cs_typeName(O.self))'s value from outside a transaction."
                )
                self.customSetter(
                    object,
                    { (newValue: V) -> Void in
                        
                        object.rawObject!.setValue(
                            newValue,
                            forKvcKey: self.keyPath,
                            willSetValue: { $0.cs_toQueryableNativeType() }
                        )
                    },
                    newValue
=======
                    self.parentObject != nil,
                    "Attempted to access values from a \(cs_typeName(O.self)) meta object. Meta objects are only used for querying keyPaths and infering types."
>>>>>>> 8c437e19
                )
                return withExtendedLifetime(self.parentObject! as! O) { (object: O) in
                    
                    CoreStore.assert(
                        object.rawObject!.isRunningInAllowedQueue() == true,
                        "Attempted to access \(cs_typeName(O.self))'s value outside it's designated queue."
                    )
                    CoreStore.assert(
                        self.isTransient || object.rawObject!.isEditableInContext() == true,
                        "Attempted to update a \(cs_typeName(O.self))'s value from outside a transaction."
                    )
                    let customSetter = (self.customSetter ?? { $1($2) })
                    customSetter(
                        object,
                        { (newValue: V) -> Void in
                            
                            object.rawObject!.setValue(
                                newValue,
                                forKvcKey: self.keyPath,
                                willSetValue: { $0.cs_toImportableNativeType() }
                            )
                        },
                        newValue
                    )
                }
            }
        }
        
        
        // MARK: AttributeProtocol
        
        internal static var attributeType: NSAttributeType {
            
            return V.cs_rawAttributeType
        }
        
        public let keyPath: RawKeyPath
        
        internal let isOptional = false
        internal let isIndexed: Bool
        internal let isTransient: Bool
        internal let versionHashModifier: String?
        internal let renamingIdentifier: String?
        internal let defaultValue: () -> Any?
        internal let affectedByKeyPaths: () -> Set<String>
        internal weak var parentObject: CoreStoreObject?
        
        internal private(set) lazy var getter: CoreStoreManagedObject.CustomGetter? = cs_lazy { [unowned self] in
            
            guard let customGetter = self.customGetter else {
                
                return nil
            }
            let keyPath = self.keyPath
            return { (_ id: Any) -> Any? in
                
                let rawObject = id as! CoreStoreManagedObject
                let value = customGetter(
                    O.cs_fromRaw(object: rawObject),
                    {
                        rawObject.getValue(
                            forKvcKey: keyPath,
                            didGetValue: { V.cs_fromImportableNativeType($0 as! V.ImportableNativeType!)! }
                        )
                    }
                )
                return value.cs_toImportableNativeType()
            }
        }
        
        internal private(set) lazy var setter: CoreStoreManagedObject.CustomSetter? = cs_lazy { [unowned self] in
            
            guard let customSetter = self.customSetter else {
                
                return nil
            }
            let keyPath = self.keyPath
            return { (_ id: Any, _ newValue: Any?) -> Void in
                
                let rawObject = id as! CoreStoreManagedObject
                customSetter(
                    O.cs_fromRaw(object: rawObject),
                    { (userValue: V) -> Void in
                        
                        rawObject.setValue(
                            userValue,
                            forKvcKey: keyPath,
                            willSetValue: { $0.cs_toImportableNativeType() }
                        )
                    },
                    V.cs_fromImportableNativeType(newValue as! V.ImportableNativeType)!
                )
            }
        }
        
        
        // MARK: Private
        
        private let customGetter: ((_ `self`: O, _ getValue: () -> V) -> V)?
        private let customSetter: ((_ `self`: O, _ setValue: (V) -> Void, _ newValue: V) -> Void)?
    }
    
    
    // MARK: - Optional
    
    /**
     The containing type for optional value properties. Any type that conforms to `ImportableAttributeType` are supported.
     ```
     class Animal: CoreStoreObject {
         let species = Value.Required<String>("species")
         let nickname = Value.Optional<String>("nickname")
         let color = Transformable.Optional<UIColor>("color")
     }
     ```
     - Important: `Value.Optional` properties are required to be stored properties. Computed properties will be ignored, including `lazy` and `weak` properties.
     */
    public final class Optional<V: ImportableAttributeType>: AttributeProtocol where V.QueryableNativeType: CoreDataNativeType {
        
        /**
         Initializes the metadata for the property.
         ```
         class Person: CoreStoreObject {
             let title = Value.Required<String>("title", default: "Mr.")
             let name = Value.Required<String>(
                 "name",
                 customGetter: { (`self`, getValue) in
                     return "\(self.title.value) \(getValue())"
                 }
             )
         }
         ```
         - parameter keyPath: the permanent attribute name for this property.
         - parameter default: the initial value for the property when the object is first created. Defaults to `nil` if not specified.
         - parameter isIndexed: `true` if the property should be indexed for searching, otherwise `false`. Defaults to `false` if not specified.
         - parameter isTransient: `true` if the property is transient, otherwise `false`. Defaults to `false` if not specified. The transient flag specifies whether or not a property's value is ignored when an object is saved to a persistent store. Transient properties are not saved to the persistent store, but are still managed for undo, redo, validation, and so on.
         - parameter versionHashModifier: used to mark or denote a property as being a different "version" than another even if all of the values which affect persistence are equal. (Such a difference is important in cases where the properties are unchanged but the format or content of its data are changed.)
         - parameter renamingIdentifier: used to resolve naming conflicts between models. When creating an entity mapping between entities in two managed object models, a source entity property and a destination entity property that share the same identifier indicate that a property mapping should be configured to migrate from the source to the destination. If unset, the identifier will be the property's name.
         - parameter customGetter: use this closure to make final transformations to the property's value before returning from the getter.
         - parameter self: the `CoreStoreObject`
         - parameter getValue: the original getter for the property
         - parameter customSetter: use this closure to make final transformations to the new value before assigning to the property.
         - parameter setValue: the original setter for the property
         - parameter finalNewValue: the transformed new value
         - parameter originalNewValue: the original new value
         - parameter affectedByKeyPaths: a set of key paths for properties whose values affect the value of the receiver. This is similar to `NSManagedObject.keyPathsForValuesAffectingValue(forKey:)`.
         */
        public init(
<<<<<<< HEAD
            _ keyPath: RawKeyPath,
            `default`: V? = nil,
=======
            _ keyPath: KeyPath,
            `default`: @autoclosure @escaping () -> V? = nil,
>>>>>>> 8c437e19
            isIndexed: Bool = false,
            isTransient: Bool = false,
            versionHashModifier: String? = nil,
            renamingIdentifier: String? = nil,
            customGetter: ((_ `self`: O, _ getValue: () -> V?) -> V?)? = nil,
            customSetter: ((_ `self`: O, _ setValue: (_ finalNewValue: V?) -> Void, _ originalNewValue: V?) -> Void)? = nil,
            affectedByKeyPaths: @autoclosure @escaping () -> Set<String> = []) {
            
            self.keyPath = keyPath
            self.isIndexed = isIndexed
            self.isTransient = isTransient
<<<<<<< HEAD
            self.defaultValue = `default`?.cs_toQueryableNativeType()
=======
            self.defaultValue = { `default`()?.cs_toImportableNativeType() }
>>>>>>> 8c437e19
            self.versionHashModifier = versionHashModifier
            self.renamingIdentifier = renamingIdentifier
            self.customGetter = customGetter
            self.customSetter = customSetter
            self.affectedByKeyPaths = affectedByKeyPaths
        }
        
        /**
         The property value.
         */
        public var value: V? {
            
            get {
                
                CoreStore.assert(
<<<<<<< HEAD
                    object.rawObject!.isRunningInAllowedQueue() == true,
                    "Attempted to access \(cs_typeName(O.self))'s value outside it's designated queue."
                )
                return self.customGetter(
                    object,
                    { () -> V? in
                        
                        return object.rawObject!.getValue(
                            forKvcKey: self.keyPath,
                            didGetValue: { ($0 as! V.QueryableNativeType?).flatMap(V.cs_fromQueryableNativeType) }
                        )
                    }
=======
                    self.parentObject != nil,
                    "Attempted to access values from a \(cs_typeName(O.self)) meta object. Meta objects are only used for querying keyPaths and infering types."
>>>>>>> 8c437e19
                )
                return withExtendedLifetime(self.parentObject! as! O) { (object: O) in
                    
                    CoreStore.assert(
                        object.rawObject!.isRunningInAllowedQueue() == true,
                        "Attempted to access \(cs_typeName(O.self))'s value outside it's designated queue."
                    )
                    let customGetter = (self.customGetter ?? { $1() })
                    return customGetter(
                        object,
                        { () -> V? in
                            
                            return object.rawObject!.getValue(
                                forKvcKey: self.keyPath,
                                didGetValue: { ($0 as! V.ImportableNativeType?).flatMap(V.cs_fromImportableNativeType) }
                            )
                        }
                    )
                }
            }
            set {
                
                CoreStore.assert(
<<<<<<< HEAD
                    object.rawObject!.isRunningInAllowedQueue() == true,
                    "Attempted to access \(cs_typeName(O.self))'s value outside it's designated queue."
                )
                CoreStore.assert(
                    object.rawObject!.isEditableInContext() == true,
                    "Attempted to update a \(cs_typeName(O.self))'s value from outside a transaction."
                )
                self.customSetter(
                    object,
                    { (newValue: V?) -> Void in
                        
                        object.rawObject!.setValue(
                            newValue,
                            forKvcKey: self.keyPath,
                            willSetValue: { $0?.cs_toQueryableNativeType() }
                        )
                    },
                    newValue
=======
                    self.parentObject != nil,
                    "Attempted to access values from a \(cs_typeName(O.self)) meta object. Meta objects are only used for querying keyPaths and infering types."
>>>>>>> 8c437e19
                )
                return withExtendedLifetime(self.parentObject! as! O) { (object: O) in
                    
                    CoreStore.assert(
                        object.rawObject!.isRunningInAllowedQueue() == true,
                        "Attempted to access \(cs_typeName(O.self))'s value outside it's designated queue."
                    )
                    CoreStore.assert(
                        self.isTransient || object.rawObject!.isEditableInContext() == true,
                        "Attempted to update a \(cs_typeName(O.self))'s value from outside a transaction."
                    )
                    let customSetter = (self.customSetter ?? { $1($2) })
                    customSetter(
                        object,
                        { (newValue: V?) -> Void in
                            
                            object.rawObject!.setValue(
                                newValue,
                                forKvcKey: self.keyPath,
                                willSetValue: { $0?.cs_toImportableNativeType() }
                            )
                        },
                        newValue
                    )
                }
            }
        }
        
        
        // MARK: AttributeProtocol
        
        internal static var attributeType: NSAttributeType {
            
            return V.cs_rawAttributeType
        }
        
        public let keyPath: RawKeyPath
        internal let isOptional = true
        internal let isIndexed: Bool
        internal let isTransient: Bool
        internal let versionHashModifier: String?
        internal let renamingIdentifier: String?
        internal let defaultValue: () -> Any?
        internal let affectedByKeyPaths: () -> Set<String>
        internal weak var parentObject: CoreStoreObject?
        
        internal private(set) lazy var getter: CoreStoreManagedObject.CustomGetter? = cs_lazy { [unowned self] in
            
            guard let customGetter = self.customGetter else {
                
                return nil
            }
            let keyPath = self.keyPath
            return { (_ id: Any) -> Any? in
                
                let rawObject = id as! CoreStoreManagedObject
                let value = customGetter(
                    O.cs_fromRaw(object: rawObject),
                    {
                        rawObject.getValue(
                            forKvcKey: keyPath,
                            didGetValue: { ($0 as! V.ImportableNativeType?).flatMap(V.cs_fromImportableNativeType) }
                        )
                    }
                )
                return value?.cs_toImportableNativeType()
            }
        }
        
        internal private(set) lazy var setter: CoreStoreManagedObject.CustomSetter? = cs_lazy { [unowned self] in
            
            guard let customSetter = self.customSetter else {
                
                return nil
            }
            let keyPath = self.keyPath
            return { (_ id: Any, _ newValue: Any?) -> Void in
                
                let rawObject = id as! CoreStoreManagedObject
                customSetter(
                    O.cs_fromRaw(object: rawObject),
                    { (userValue: V?) -> Void in
                        
                        rawObject.setValue(
                            userValue,
                            forKvcKey: keyPath,
                            willSetValue: { $0?.cs_toImportableNativeType() }
                        )
                    },
                    (newValue as! V.ImportableNativeType?).flatMap(V.cs_fromImportableNativeType)
                )
            }
        }
        
        
        // MARK: Private
        
        private let customGetter: ((_ `self`: O, _ getValue: () -> V?) -> V?)?
        private let customSetter: ((_ `self`: O, _ setValue: (V?) -> Void, _ newValue: V?) -> Void)?
    }
}

public extension ValueContainer.Required where V: EmptyableAttributeType {
    
    /**
     Initializes the metadata for the property. This convenience initializer uses the `EmptyableAttributeType`'s "empty" value as the initial value for the property when the object is first created (e.g. `false` for `Bool`, `0` for `Int`, `""` for `String`, etc.)
     ```
     class Person: CoreStoreObject {
         let title = Value.Required<String>("title") // initial value defaults to empty string
     }
     ```
     - parameter keyPath: the permanent attribute name for this property.
     - parameter isIndexed: `true` if the property should be indexed for searching, otherwise `false`. Defaults to `false` if not specified.
     - parameter isTransient: `true` if the property is transient, otherwise `false`. Defaults to `false` if not specified. The transient flag specifies whether or not a property's value is ignored when an object is saved to a persistent store. Transient properties are not saved to the persistent store, but are still managed for undo, redo, validation, and so on.
     - parameter versionHashModifier: used to mark or denote a property as being a different "version" than another even if all of the values which affect persistence are equal. (Such a difference is important in cases where the properties are unchanged but the format or content of its data are changed.)
     - parameter renamingIdentifier: used to resolve naming conflicts between models. When creating an entity mapping between entities in two managed object models, a source entity property and a destination entity property that share the same identifier indicate that a property mapping should be configured to migrate from the source to the destination. If unset, the identifier will be the property's name.
     - parameter customGetter: use this closure to make final transformations to the property's value before returning from the getter.
     - parameter self: the `CoreStoreObject`
     - parameter getValue: the original getter for the property
     - parameter customSetter: use this closure to make final transformations to the new value before assigning to the property.
     - parameter setValue: the original setter for the property
     - parameter finalNewValue: the transformed new value
     - parameter originalNewValue: the original new value
     - parameter affectedByKeyPaths: a set of key paths for properties whose values affect the value of the receiver. This is similar to `NSManagedObject.keyPathsForValuesAffectingValue(forKey:)`.
     */
    public convenience init(
        _ keyPath: RawKeyPath,
        isIndexed: Bool = false,
        isTransient: Bool = false,
        versionHashModifier: String? = nil,
        renamingIdentifier: String? = nil,
        customGetter: ((_ `self`: O, _ getValue: () -> V) -> V)? = nil,
        customSetter: ((_ `self`: O, _ setValue: (_ finalNewValue: V) -> Void, _ originalNewValue: V) -> Void)? = nil,
        affectedByKeyPaths: @autoclosure @escaping () -> Set<String> = []) {
        
        self.init(
            keyPath,
            default: V.cs_emptyValue(),
            isIndexed: isIndexed,
            isTransient: isTransient,
            versionHashModifier: versionHashModifier,
            renamingIdentifier: renamingIdentifier,
            customGetter: customGetter,
            customSetter: customSetter,
            affectedByKeyPaths: affectedByKeyPaths
        )
    }
}


// MARK: - TransformableContainer

/**
 The containing type for transformable properties. Use the `DynamicObject.Transformable` typealias instead for shorter syntax.
 ```
 class Animal: CoreStoreObject {
     let species = Value.Required<String>("species")
     let nickname = Value.Optional<String>("nickname")
     let color = Transformable.Optional<UIColor>("color")
 }
 ```
 */
public enum TransformableContainer<O: CoreStoreObject> {
    
    // MARK: - Required
    
    /**
     The containing type for transformable properties. Any type that conforms to `NSCoding & NSCopying` are supported.
     ```
     class Animal: CoreStoreObject {
         let species = Value.Required<String>("species")
         let nickname = Value.Optional<String>("nickname")
         let color = Transformable.Optional<UIColor>("color")
     }
     ```
     - Important: `Transformable.Required` properties are required to be stored properties. Computed properties will be ignored, including `lazy` and `weak` properties.
     */
    public final class Required<V: NSCoding & NSCopying>: AttributeProtocol {
        
        /**
         Initializes the metadata for the property.
         ```
         class Animal: CoreStoreObject {
             let color = Transformable.Optional<UIColor>("color")
         }
         ```
         - parameter keyPath: the permanent attribute name for this property.
         - parameter default: the initial value for the property when the object is first created. Defaults to the `ImportableAttributeType`'s empty value if not specified.
         - parameter isIndexed: `true` if the property should be indexed for searching, otherwise `false`. Defaults to `false` if not specified.
         - parameter isTransient: `true` if the property is transient, otherwise `false`. Defaults to `false` if not specified. The transient flag specifies whether or not a property's value is ignored when an object is saved to a persistent store. Transient properties are not saved to the persistent store, but are still managed for undo, redo, validation, and so on.
         - parameter versionHashModifier: used to mark or denote a property as being a different "version" than another even if all of the values which affect persistence are equal. (Such a difference is important in cases where the properties are unchanged but the format or content of its data are changed.)
         - parameter renamingIdentifier: used to resolve naming conflicts between models. When creating an entity mapping between entities in two managed object models, a source entity property and a destination entity property that share the same identifier indicate that a property mapping should be configured to migrate from the source to the destination. If unset, the identifier will be the property's name.
         - parameter customGetter: use this closure to make final transformations to the property's value before returning from the getter.
         - parameter self: the `CoreStoreObject`
         - parameter getValue: the original getter for the property
         - parameter customSetter: use this closure to make final transformations to the new value before assigning to the property.
         - parameter setValue: the original setter for the property
         - parameter finalNewValue: the transformed new value
         - parameter originalNewValue: the original new value
         - parameter affectedByKeyPaths: a set of key paths for properties whose values affect the value of the receiver. This is similar to `NSManagedObject.keyPathsForValuesAffectingValue(forKey:)`.
         */
        public init(
<<<<<<< HEAD
            _ keyPath: RawKeyPath,
            `default`: V,
=======
            _ keyPath: KeyPath,
            `default`: @autoclosure @escaping () -> V,
>>>>>>> 8c437e19
            isIndexed: Bool = false,
            isTransient: Bool = false,
            versionHashModifier: String? = nil,
            renamingIdentifier: String? = nil,
            customGetter: ((_ `self`: O, _ getValue: () -> V) -> V)? = nil,
            customSetter: ((_ `self`: O, _ setValue: (_ finalNewValue: V) -> Void, _ originalNewValue: V) -> Void)? = nil,
            affectedByKeyPaths: @autoclosure @escaping () -> Set<String> = []) {
            
            self.keyPath = keyPath
            self.defaultValue = `default`
            self.isIndexed = isIndexed
            self.isTransient = isTransient
            self.versionHashModifier = versionHashModifier
            self.renamingIdentifier = renamingIdentifier
            self.customGetter = customGetter
            self.customSetter = customSetter
            self.affectedByKeyPaths = affectedByKeyPaths
        }
        
        /**
         The property value.
         */
        public var value: V {
            
            get {
                
                CoreStore.assert(
                    self.parentObject != nil,
                    "Attempted to access values from a \(cs_typeName(O.self)) meta object. Meta objects are only used for querying keyPaths and infering types."
                )
                return withExtendedLifetime(self.parentObject! as! O) { (object: O) in
                    
                    CoreStore.assert(
                        object.rawObject!.isRunningInAllowedQueue() == true,
                        "Attempted to access \(cs_typeName(O.self))'s value outside it's designated queue."
                    )
                    let customGetter = (self.customGetter ?? { $1() })
                    return customGetter(
                        object,
                        { () -> V in
                            
                            return object.rawObject!.getValue(
                                forKvcKey: self.keyPath,
                                didGetValue: { $0 as! V }
                            )
                        }
                    )
                }
            }
            set {
                
                CoreStore.assert(
                    self.parentObject != nil,
                    "Attempted to access values from a \(cs_typeName(O.self)) meta object. Meta objects are only used for querying keyPaths and infering types."
                )
                return withExtendedLifetime(self.parentObject! as! O) { (object: O) in
                    
                    CoreStore.assert(
                        object.rawObject!.isRunningInAllowedQueue() == true,
                        "Attempted to access \(cs_typeName(O.self))'s value outside it's designated queue."
                    )
                    CoreStore.assert(
                        self.isTransient || object.rawObject!.isEditableInContext() == true,
                        "Attempted to update a \(cs_typeName(O.self))'s value from outside a transaction."
                    )
                    let customSetter = (self.customSetter ?? { $1($2) })
                    customSetter(
                        object,
                        { (newValue: V) -> Void in
                            
                            object.rawObject!.setValue(
                                newValue,
                                forKvcKey: self.keyPath
                            )
                        },
                        newValue
                    )
                }
            }
        }
        
        
        // MARK: AttributeProtocol
        
        internal static var attributeType: NSAttributeType {
            
            return .transformableAttributeType
        }
        
        public let keyPath: RawKeyPath
        
        internal let isOptional = false
        internal let isIndexed: Bool
        internal let isTransient: Bool
        internal let versionHashModifier: String?
        internal let renamingIdentifier: String?
        internal let defaultValue: () -> Any?
        internal let affectedByKeyPaths: () -> Set<String>
        internal weak var parentObject: CoreStoreObject?
        
        internal private(set) lazy var getter: CoreStoreManagedObject.CustomGetter? = cs_lazy { [unowned self] in
            
            guard let customGetter = self.customGetter else {
                
                return nil
            }
            let keyPath = self.keyPath
            return { (_ id: Any) -> Any? in
                
                let rawObject = id as! CoreStoreManagedObject
                return customGetter(
                    O.cs_fromRaw(object: rawObject),
                    { rawObject.getValue(forKvcKey: keyPath) as! V }
                )
            }
        }
        
        internal private(set) lazy var setter: CoreStoreManagedObject.CustomSetter? = cs_lazy { [unowned self] in
            
            guard let customSetter = self.customSetter else {
                
                return nil
            }
            let keyPath = self.keyPath
            return { (_ id: Any, _ newValue: Any?) -> Void in
                
                let rawObject = id as! CoreStoreManagedObject
                customSetter(
                    O.cs_fromRaw(object: rawObject),
                    { (userValue: V) -> Void in
                        
                        rawObject.setValue(userValue, forKvcKey: keyPath)
                    },
                    newValue as! V
                )
            }
        }
        
        
        // MARK: Private
        
        private let customGetter: ((_ `self`: O, _ getValue: () -> V) -> V)?
        private let customSetter: ((_ `self`: O, _ setValue: (V) -> Void, _ newValue: V) -> Void)?
    }
    
    
    // MARK: - Optional
    
    /**
     The containing type for optional transformable properties. Any type that conforms to `NSCoding & NSCopying` are supported.
     ```
     class Animal: CoreStoreObject {
         let species = Value.Required<String>("species")
         let nickname = Value.Optional<String>("nickname")
         let color = Transformable.Optional<UIColor>("color")
     }
     ```
     - Important: `Transformable.Optional` properties are required to be stored properties. Computed properties will be ignored, including `lazy` and `weak` properties.
     */
    public final class Optional<V: NSCoding & NSCopying>: AttributeProtocol {
        
        /**
         Initializes the metadata for the property.
         ```
         class Animal: CoreStoreObject {
            let color = Transformable.Optional<UIColor>("color")
         }
         ```
         - parameter keyPath: the permanent attribute name for this property.
         - parameter default: the initial value for the property when the object is first created. Defaults to the `ImportableAttributeType`'s empty value if not specified.
         - parameter isIndexed: `true` if the property should be indexed for searching, otherwise `false`. Defaults to `false` if not specified.
         - parameter isTransient: `true` if the property is transient, otherwise `false`. Defaults to `false` if not specified. The transient flag specifies whether or not a property's value is ignored when an object is saved to a persistent store. Transient properties are not saved to the persistent store, but are still managed for undo, redo, validation, and so on.
         - parameter versionHashModifier: used to mark or denote a property as being a different "version" than another even if all of the values which affect persistence are equal. (Such a difference is important in cases where the properties are unchanged but the format or content of its data are changed.)
         - parameter renamingIdentifier: used to resolve naming conflicts between models. When creating an entity mapping between entities in two managed object models, a source entity property and a destination entity property that share the same identifier indicate that a property mapping should be configured to migrate from the source to the destination. If unset, the identifier will be the property's name.
         - parameter customGetter: use this closure to make final transformations to the property's value before returning from the getter.
         - parameter self: the `CoreStoreObject`
         - parameter getValue: the original getter for the property
         - parameter customSetter: use this closure to make final transformations to the new value before assigning to the property.
         - parameter setValue: the original setter for the property
         - parameter finalNewValue: the transformed new value
         - parameter originalNewValue: the original new value
         - parameter affectedByKeyPaths: a set of key paths for properties whose values affect the value of the receiver. This is similar to `NSManagedObject.keyPathsForValuesAffectingValue(forKey:)`.
         */
        public init(
<<<<<<< HEAD
            _ keyPath: RawKeyPath,
            `default`: V? = nil,
=======
            _ keyPath: KeyPath,
            `default`: @autoclosure @escaping () -> V? = nil,
>>>>>>> 8c437e19
            isIndexed: Bool = false,
            isTransient: Bool = false,
            versionHashModifier: String? = nil,
            renamingIdentifier: String? = nil,
            customGetter: ((_ `self`: O, _ getValue: () -> V?) -> V?)? = nil,
            customSetter: ((_ `self`: O, _ setValue: (_ finalNewValue: V?) -> Void, _ originalNewValue: V?) -> Void)? = nil,
            affectedByKeyPaths: @autoclosure @escaping () -> Set<String> = []) {
            
            self.keyPath = keyPath
            self.defaultValue = `default`
            self.isIndexed = isIndexed
            self.isTransient = isTransient
            self.versionHashModifier = versionHashModifier
            self.renamingIdentifier = renamingIdentifier
            self.customGetter = customGetter
            self.customSetter = customSetter
            self.affectedByKeyPaths = affectedByKeyPaths
        }
        
        /**
         The property value.
         */
        public var value: V? {
            
            get {
                
                CoreStore.assert(
                    self.parentObject != nil,
                    "Attempted to access values from a \(cs_typeName(O.self)) meta object. Meta objects are only used for querying keyPaths and infering types."
                )
                return withExtendedLifetime(self.parentObject! as! O) { (object: O) in
                    
                    CoreStore.assert(
                        object.rawObject!.isRunningInAllowedQueue() == true,
                        "Attempted to access \(cs_typeName(O.self))'s value outside it's designated queue."
                    )
                    let customGetter = (self.customGetter ?? { $1() })
                    return customGetter(
                        object,
                        { () -> V? in
                            
                            return object.rawObject!.getValue(
                                forKvcKey: self.keyPath,
                                didGetValue: { $0 as! V? }
                            )
                        }
                    )
                }
            }
            set {
                
                CoreStore.assert(
                    self.parentObject != nil,
                    "Attempted to access values from a \(cs_typeName(O.self)) meta object. Meta objects are only used for querying keyPaths and infering types."
                )
                return withExtendedLifetime(self.parentObject! as! O) { (object: O) in
                    
                    CoreStore.assert(
                        object.rawObject!.isRunningInAllowedQueue() == true,
                        "Attempted to access \(cs_typeName(O.self))'s value outside it's designated queue."
                    )
                    CoreStore.assert(
                        self.isTransient || object.rawObject!.isEditableInContext() == true,
                        "Attempted to update a \(cs_typeName(O.self))'s value from outside a transaction."
                    )
                    let customSetter = (self.customSetter ?? { $1($2) })
                    customSetter(
                        object,
                        { (newValue: V?) -> Void in
                            
                            object.rawObject!.setValue(
                                newValue,
                                forKvcKey: self.keyPath
                            )
                        },
                        newValue
                    )
                }
            }
        }
        
        
        // MARK: AttributeProtocol
        
        internal static var attributeType: NSAttributeType {
            
            return .transformableAttributeType
        }
        
        public let keyPath: RawKeyPath
        
        internal let isOptional = true
        internal let isIndexed: Bool
        internal let isTransient: Bool
        internal let versionHashModifier: String?
        internal let renamingIdentifier: String?
        internal let defaultValue: () -> Any?
        internal let affectedByKeyPaths: () -> Set<String>
        internal weak var parentObject: CoreStoreObject?
        
        internal private(set) lazy var getter: CoreStoreManagedObject.CustomGetter? = cs_lazy { [unowned self] in
            
            guard let customGetter = self.customGetter else {
                
                return nil
            }
            let keyPath = self.keyPath
            return { (_ id: Any) -> Any? in
                
                let rawObject = id as! CoreStoreManagedObject
                return customGetter(
                    O.cs_fromRaw(object: rawObject),
                    { rawObject.getValue(forKvcKey: keyPath) as! V? }
                )
            }
        }
        
        internal private(set) lazy var setter: CoreStoreManagedObject.CustomSetter? = cs_lazy { [unowned self] in
            
            let keyPath = self.keyPath
            guard let customSetter = self.customSetter else {
                
                guard let _ = self.customGetter else {
                    
                    return nil
                }
                return { (_ id: Any, _ newValue: Any?) -> Void in
                    
                    let rawObject = id as! CoreStoreManagedObject
                    rawObject.setValue(newValue, forKvcKey: keyPath)
                }
            }
            return { (_ id: Any, _ newValue: Any?) -> Void in
                
                let rawObject = id as! CoreStoreManagedObject
                customSetter(
                    O.cs_fromRaw(object: rawObject),
                    { (userValue: V?) -> Void in
                        
                        rawObject.setValue(userValue, forKvcKey: keyPath)
                    },
                    newValue as! V?
                )
            }
        }
        
        
        // MARK: Private
        
        private let customGetter: ((_ `self`: O, _ getValue: () -> V?) -> V?)?
        private let customSetter: ((_ `self`: O, _ setValue: (V?) -> Void, _ newValue: V?) -> Void)?
    }
}


// MARK: - Operations

infix operator .= : AssignmentPrecedence
infix operator .== : ComparisonPrecedence

extension ValueContainer.Required {
    
    /**
     Assigns a value to the property. The operation
     ```
     animal.species .= "Swift"
     ```
     is equivalent to
     ```
     animal.species.value = "Swift"
     ```
     */
    public static func .= (_ property: ValueContainer<O>.Required<V>, _ newValue: V) {
        
        property.value = newValue
    }
    
    /**
     Assigns a value from another property. The operation
     ```
     animal.species .= anotherAnimal.species
     ```
     is equivalent to
     ```
     animal.species.value = anotherAnimal.species.value
     ```
     */
    public static func .= <O2>(_ property: ValueContainer<O>.Required<V>, _ property2: ValueContainer<O2>.Required<V>) {
        
        property.value = property2.value
    }
    
    /**
     Compares equality between a property's value and another value
     ```
     if animal.species .== "Swift" { ... }
     ```
     is equivalent to
     ```
     if animal.species.value == "Swift" { ... }
     ```
     */
    public static func .== (_ property: ValueContainer<O>.Required<V>, _ value: V?) -> Bool {
        
        return property.value == value
    }
    
    /**
     Compares equality between a value and a property's value
     ```
     if "Swift" .== animal.species { ... }
     ```
     is equivalent to
     ```
     if "Swift" == animal.species.value { ... }
     ```
     */
    public static func .== (_ value: V?, _ property: ValueContainer<O>.Required<V>) -> Bool {
        
        return value == property.value
    }
    
    /**
     Compares equality between a property's value and another property's value
     ```
     if animal.species .== anotherAnimal.species { ... }
     ```
     is equivalent to
     ```
     if animal.species.value == anotherAnimal.species.value { ... }
     ```
     */
    public static func .== (_ property: ValueContainer<O>.Required<V>, _ property2: ValueContainer<O>.Required<V>) -> Bool {
        
        return property.value == property2.value
    }
    
    /**
     Compares equality between a property's value and another property's value
     ```
     if animal.species .== anotherAnimal.species { ... }
     ```
     is equivalent to
     ```
     if animal.species.value == anotherAnimal.species.value { ... }
     ```
     */
    public static func .== (_ property: ValueContainer<O>.Required<V>, _ property2: ValueContainer<O>.Optional<V>) -> Bool {
        
        return property.value == property2.value
    }
}

extension ValueContainer.Optional {
    
    /**
     Assigns an optional value to the property. The operation
     ```
     animal.nickname .= "Taylor"
     ```
     is equivalent to
     ```
     animal.nickname.value = "Taylor"
     ```
     */
    public static func .= (_ property: ValueContainer<O>.Optional<V>, _ newValue: V?) {
        
        property.value = newValue
    }
    
    /**
     Assigns an optional value from another property. The operation
     ```
     animal.nickname .= anotherAnimal.nickname
     ```
     is equivalent to
     ```
     animal.nickname.value = anotherAnimal.nickname.value
     ```
     */
    public static func .= <O2>(_ property: ValueContainer<O>.Optional<V>, _ property2: ValueContainer<O2>.Optional<V>) {
        
        property.value = property2.value
    }
    
    /**
     Assigns a value from another property. The operation
     ```
     animal.nickname .= anotherAnimal.species
     ```
     is equivalent to
     ```
     animal.nickname.value = anotherAnimal.species.value
     ```
     */
    public static func .= <O2>(_ property: ValueContainer<O>.Optional<V>, _ property2: ValueContainer<O2>.Required<V>) {
        
        property.value = property2.value
    }
    
    /**
     Compares equality between a property's value and another value
     ```
     if animal.species .== "Swift" { ... }
     ```
     is equivalent to
     ```
     if animal.species.value == "Swift" { ... }
     ```
     */
    public static func .== (_ property: ValueContainer<O>.Optional<V>, _ value: V?) -> Bool {
        
        return property.value == value
    }
    
    /**
     Compares equality between a property's value and another property's value
     ```
     if "Swift" .== animal.species { ... }
     ```
     is equivalent to
     ```
     if "Swift" == animal.species.value { ... }
     ```
     */
    public static func .== (_ value: V?, _ property: ValueContainer<O>.Optional<V>) -> Bool {
        
        return value == property.value
    }
    
    /**
     Compares equality between a property's value and another property's value
     ```
     if animal.species .== anotherAnimal.species { ... }
     ```
     is equivalent to
     ```
     if animal.species.value == anotherAnimal.species.value { ... }
     ```
     */
    public static func .== (_ property: ValueContainer<O>.Optional<V>, _ property2: ValueContainer<O>.Optional<V>) -> Bool {
        
        return property.value == property2.value
    }
    
    /**
     Compares equality between a property's value and another property's value
     ```
     if animal.species .== anotherAnimal.species { ... }
     ```
     is equivalent to
     ```
     if animal.species.value == anotherAnimal.species.value { ... }
     ```
     */
    public static func .== (_ property: ValueContainer<O>.Optional<V>, _ property2: ValueContainer<O>.Required<V>) -> Bool {
        
        return property.value == property2.value
    }
}

extension TransformableContainer.Required {
    
    /**
     Assigns a transformable value to the property. The operation
     ```
     animal.color .= UIColor.red
     ```
     is equivalent to
     ```
     animal.color.value = UIColor.red
     ```
     */
    public static func .= (_ property: TransformableContainer<O>.Required<V>, _ newValue: V) {
        
        property.value = newValue
    }
    
    /**
     Assigns a transformable value from another property. The operation
     ```
     animal.nickname .= anotherAnimal.species
     ```
     is equivalent to
     ```
     animal.nickname.value = anotherAnimal.species.value
     ```
     */
    public static func .= <O2>(_ property: TransformableContainer<O>.Required<V>, _ property2: TransformableContainer<O2>.Required<V>) {
        
        property.value = property2.value
    }
}

extension TransformableContainer.Optional {
    
    /**
     Assigns an optional transformable value to the property. The operation
     ```
     animal.color .= UIColor.red
     ```
     is equivalent to
     ```
     animal.color.value = UIColor.red
     ```
     */
    public static func .= (_ property: TransformableContainer<O>.Optional<V>, _ newValue: V?) {
        
        property.value = newValue
    }
    
    /**
     Assigns an optional transformable value from another property. The operation
     ```
     animal.color .= anotherAnimal.color
     ```
     is equivalent to
     ```
     animal.color.value = anotherAnimal.color.value
     ```
     */
    public static func .= <O2>(_ property: TransformableContainer<O>.Optional<V>, _ property2: TransformableContainer<O2>.Optional<V>) {
        
        property.value = property2.value
    }
    
    /**
     Assigns a transformable value from another property. The operation
     ```
     animal.color .= anotherAnimal.color
     ```
     is equivalent to
     ```
     animal.color.value = anotherAnimal.color.value
     ```
     */
    public static func .= <O2>(_ property: TransformableContainer<O>.Optional<V>, _ property2: TransformableContainer<O2>.Required<V>) {
        
        property.value = property2.value
    }
}


// MARK: - AttributeProtocol

internal protocol AttributeProtocol: class {
    
    static var attributeType: NSAttributeType { get }
    
    var keyPath: RawKeyPath { get }
    var isOptional: Bool { get }
    var isIndexed: Bool { get }
    var isTransient: Bool { get }
    var versionHashModifier: String? { get }
    var renamingIdentifier: String? { get }
    var defaultValue: () -> Any? { get }
    var affectedByKeyPaths: () -> Set<String> { get }
    weak var parentObject: CoreStoreObject? { get set }
    var getter: CoreStoreManagedObject.CustomGetter? { get }
    var setter: CoreStoreManagedObject.CustomSetter? { get }
}<|MERGE_RESOLUTION|>--- conflicted
+++ resolved
@@ -117,13 +117,8 @@
          - parameter affectedByKeyPaths: a set of key paths for properties whose values affect the value of the receiver. This is similar to `NSManagedObject.keyPathsForValuesAffectingValue(forKey:)`.
          */
         public init(
-<<<<<<< HEAD
             _ keyPath: RawKeyPath,
-            `default`: V,
-=======
-            _ keyPath: KeyPath,
             `default`: @autoclosure @escaping () -> V,
->>>>>>> 8c437e19
             isIndexed: Bool = false,
             isTransient: Bool = false,
             versionHashModifier: String? = nil,
@@ -135,11 +130,7 @@
             self.keyPath = keyPath
             self.isIndexed = isIndexed
             self.isTransient = isTransient
-<<<<<<< HEAD
-            self.defaultValue = `default`.cs_toQueryableNativeType()
-=======
-            self.defaultValue = { `default`().cs_toImportableNativeType() }
->>>>>>> 8c437e19
+            self.defaultValue = { `default`().cs_toQueryableNativeType() }
             self.versionHashModifier = versionHashModifier
             self.renamingIdentifier = renamingIdentifier
             self.customGetter = customGetter
@@ -155,23 +146,8 @@
             get {
                 
                 CoreStore.assert(
-<<<<<<< HEAD
-                    object.rawObject!.isRunningInAllowedQueue() == true,
-                    "Attempted to access \(cs_typeName(O.self))'s value outside it's designated queue."
-                )
-                return self.customGetter(
-                    object,
-                    { () -> V in
-                        
-                        return object.rawObject!.getValue(
-                            forKvcKey: self.keyPath,
-                            didGetValue: { V.cs_fromQueryableNativeType($0 as! V.QueryableNativeType)! }
-                        )
-                    }
-=======
                     self.parentObject != nil,
                     "Attempted to access values from a \(cs_typeName(O.self)) meta object. Meta objects are only used for querying keyPaths and infering types."
->>>>>>> 8c437e19
                 )
                 return withExtendedLifetime(self.parentObject! as! O) { (object: O) in
                     
@@ -186,7 +162,7 @@
                             
                             return object.rawObject!.getValue(
                                 forKvcKey: self.keyPath,
-                                didGetValue: { V.cs_fromImportableNativeType($0 as! V.ImportableNativeType)! }
+                                didGetValue: { V.cs_fromQueryableNativeType($0 as! V.QueryableNativeType)! }
                             )
                         }
                     )
@@ -195,29 +171,8 @@
             set {
                 
                 CoreStore.assert(
-<<<<<<< HEAD
-                    object.rawObject!.isRunningInAllowedQueue() == true,
-                    "Attempted to access \(cs_typeName(O.self))'s value outside it's designated queue."
-                )
-                CoreStore.assert(
-                    object.rawObject!.isEditableInContext() == true,
-                    "Attempted to update a \(cs_typeName(O.self))'s value from outside a transaction."
-                )
-                self.customSetter(
-                    object,
-                    { (newValue: V) -> Void in
-                        
-                        object.rawObject!.setValue(
-                            newValue,
-                            forKvcKey: self.keyPath,
-                            willSetValue: { $0.cs_toQueryableNativeType() }
-                        )
-                    },
-                    newValue
-=======
                     self.parentObject != nil,
                     "Attempted to access values from a \(cs_typeName(O.self)) meta object. Meta objects are only used for querying keyPaths and infering types."
->>>>>>> 8c437e19
                 )
                 return withExtendedLifetime(self.parentObject! as! O) { (object: O) in
                     
@@ -237,7 +192,7 @@
                             object.rawObject!.setValue(
                                 newValue,
                                 forKvcKey: self.keyPath,
-                                willSetValue: { $0.cs_toImportableNativeType() }
+                                willSetValue: { $0.cs_toQueryableNativeType() }
                             )
                         },
                         newValue
@@ -280,11 +235,11 @@
                     {
                         rawObject.getValue(
                             forKvcKey: keyPath,
-                            didGetValue: { V.cs_fromImportableNativeType($0 as! V.ImportableNativeType!)! }
+                            didGetValue: { V.cs_fromQueryableNativeType($0 as! V.QueryableNativeType!)! }
                         )
                     }
                 )
-                return value.cs_toImportableNativeType()
+                return value.cs_toQueryableNativeType()
             }
         }
         
@@ -305,10 +260,10 @@
                         rawObject.setValue(
                             userValue,
                             forKvcKey: keyPath,
-                            willSetValue: { $0.cs_toImportableNativeType() }
+                            willSetValue: { $0.cs_toQueryableNativeType() }
                         )
                     },
-                    V.cs_fromImportableNativeType(newValue as! V.ImportableNativeType)!
+                    V.cs_fromQueryableNativeType(newValue as! V.QueryableNativeType)!
                 )
             }
         }
@@ -365,13 +320,8 @@
          - parameter affectedByKeyPaths: a set of key paths for properties whose values affect the value of the receiver. This is similar to `NSManagedObject.keyPathsForValuesAffectingValue(forKey:)`.
          */
         public init(
-<<<<<<< HEAD
             _ keyPath: RawKeyPath,
-            `default`: V? = nil,
-=======
-            _ keyPath: KeyPath,
             `default`: @autoclosure @escaping () -> V? = nil,
->>>>>>> 8c437e19
             isIndexed: Bool = false,
             isTransient: Bool = false,
             versionHashModifier: String? = nil,
@@ -383,11 +333,7 @@
             self.keyPath = keyPath
             self.isIndexed = isIndexed
             self.isTransient = isTransient
-<<<<<<< HEAD
-            self.defaultValue = `default`?.cs_toQueryableNativeType()
-=======
-            self.defaultValue = { `default`()?.cs_toImportableNativeType() }
->>>>>>> 8c437e19
+            self.defaultValue = { `default`()?.cs_toQueryableNativeType() }
             self.versionHashModifier = versionHashModifier
             self.renamingIdentifier = renamingIdentifier
             self.customGetter = customGetter
@@ -403,23 +349,8 @@
             get {
                 
                 CoreStore.assert(
-<<<<<<< HEAD
-                    object.rawObject!.isRunningInAllowedQueue() == true,
-                    "Attempted to access \(cs_typeName(O.self))'s value outside it's designated queue."
-                )
-                return self.customGetter(
-                    object,
-                    { () -> V? in
-                        
-                        return object.rawObject!.getValue(
-                            forKvcKey: self.keyPath,
-                            didGetValue: { ($0 as! V.QueryableNativeType?).flatMap(V.cs_fromQueryableNativeType) }
-                        )
-                    }
-=======
                     self.parentObject != nil,
                     "Attempted to access values from a \(cs_typeName(O.self)) meta object. Meta objects are only used for querying keyPaths and infering types."
->>>>>>> 8c437e19
                 )
                 return withExtendedLifetime(self.parentObject! as! O) { (object: O) in
                     
@@ -434,7 +365,7 @@
                             
                             return object.rawObject!.getValue(
                                 forKvcKey: self.keyPath,
-                                didGetValue: { ($0 as! V.ImportableNativeType?).flatMap(V.cs_fromImportableNativeType) }
+                                didGetValue: { ($0 as! V.QueryableNativeType?).flatMap(V.cs_fromQueryableNativeType) }
                             )
                         }
                     )
@@ -443,29 +374,8 @@
             set {
                 
                 CoreStore.assert(
-<<<<<<< HEAD
-                    object.rawObject!.isRunningInAllowedQueue() == true,
-                    "Attempted to access \(cs_typeName(O.self))'s value outside it's designated queue."
-                )
-                CoreStore.assert(
-                    object.rawObject!.isEditableInContext() == true,
-                    "Attempted to update a \(cs_typeName(O.self))'s value from outside a transaction."
-                )
-                self.customSetter(
-                    object,
-                    { (newValue: V?) -> Void in
-                        
-                        object.rawObject!.setValue(
-                            newValue,
-                            forKvcKey: self.keyPath,
-                            willSetValue: { $0?.cs_toQueryableNativeType() }
-                        )
-                    },
-                    newValue
-=======
                     self.parentObject != nil,
                     "Attempted to access values from a \(cs_typeName(O.self)) meta object. Meta objects are only used for querying keyPaths and infering types."
->>>>>>> 8c437e19
                 )
                 return withExtendedLifetime(self.parentObject! as! O) { (object: O) in
                     
@@ -485,7 +395,7 @@
                             object.rawObject!.setValue(
                                 newValue,
                                 forKvcKey: self.keyPath,
-                                willSetValue: { $0?.cs_toImportableNativeType() }
+                                willSetValue: { $0?.cs_toQueryableNativeType() }
                             )
                         },
                         newValue
@@ -527,11 +437,11 @@
                     {
                         rawObject.getValue(
                             forKvcKey: keyPath,
-                            didGetValue: { ($0 as! V.ImportableNativeType?).flatMap(V.cs_fromImportableNativeType) }
+                            didGetValue: { ($0 as! V.QueryableNativeType?).flatMap(V.cs_fromQueryableNativeType) }
                         )
                     }
                 )
-                return value?.cs_toImportableNativeType()
+                return value?.cs_toQueryableNativeType()
             }
         }
         
@@ -552,10 +462,10 @@
                         rawObject.setValue(
                             userValue,
                             forKvcKey: keyPath,
-                            willSetValue: { $0?.cs_toImportableNativeType() }
+                            willSetValue: { $0?.cs_toQueryableNativeType() }
                         )
                     },
-                    (newValue as! V.ImportableNativeType?).flatMap(V.cs_fromImportableNativeType)
+                    (newValue as! V.QueryableNativeType?).flatMap(V.cs_fromQueryableNativeType)
                 )
             }
         }
@@ -668,13 +578,8 @@
          - parameter affectedByKeyPaths: a set of key paths for properties whose values affect the value of the receiver. This is similar to `NSManagedObject.keyPathsForValuesAffectingValue(forKey:)`.
          */
         public init(
-<<<<<<< HEAD
             _ keyPath: RawKeyPath,
-            `default`: V,
-=======
-            _ keyPath: KeyPath,
             `default`: @autoclosure @escaping () -> V,
->>>>>>> 8c437e19
             isIndexed: Bool = false,
             isTransient: Bool = false,
             versionHashModifier: String? = nil,
@@ -859,13 +764,8 @@
          - parameter affectedByKeyPaths: a set of key paths for properties whose values affect the value of the receiver. This is similar to `NSManagedObject.keyPathsForValuesAffectingValue(forKey:)`.
          */
         public init(
-<<<<<<< HEAD
             _ keyPath: RawKeyPath,
-            `default`: V? = nil,
-=======
-            _ keyPath: KeyPath,
             `default`: @autoclosure @escaping () -> V? = nil,
->>>>>>> 8c437e19
             isIndexed: Bool = false,
             isTransient: Bool = false,
             versionHashModifier: String? = nil,
