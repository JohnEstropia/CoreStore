//
//  Value.swift
//  CoreStore
//
//  Copyright © 2017 John Rommel Estropia
//
//  Permission is hereby granted, free of charge, to any person obtaining a copy
//  of this software and associated documentation files (the "Software"), to deal
//  in the Software without restriction, including without limitation the rights
//  to use, copy, modify, merge, publish, distribute, sublicense, and/or sell
//  copies of the Software, and to permit persons to whom the Software is
//  furnished to do so, subject to the following conditions:
//
//  The above copyright notice and this permission notice shall be included in all
//  copies or substantial portions of the Software.
//
//  THE SOFTWARE IS PROVIDED "AS IS", WITHOUT WARRANTY OF ANY KIND, EXPRESS OR
//  IMPLIED, INCLUDING BUT NOT LIMITED TO THE WARRANTIES OF MERCHANTABILITY,
//  FITNESS FOR A PARTICULAR PURPOSE AND NONINFRINGEMENT. IN NO EVENT SHALL THE
//  AUTHORS OR COPYRIGHT HOLDERS BE LIABLE FOR ANY CLAIM, DAMAGES OR OTHER
//  LIABILITY, WHETHER IN AN ACTION OF CONTRACT, TORT OR OTHERWISE, ARISING FROM,
//  OUT OF OR IN CONNECTION WITH THE SOFTWARE OR THE USE OR OTHER DEALINGS IN THE
//  SOFTWARE.
//

import CoreData
import Foundation


// MARK: - DynamicObject

public extension DynamicObject where Self: CoreStoreObject {
    
    /**
     The containing type for value propertiess. `Value` properties support any type that conforms to `ImportableAttributeType`.
     ```
     class Animal: CoreStoreObject {
         let species = Value.Required<String>("species")
         let nickname = Value.Optional<String>("nickname")
         let color = Transformable.Optional<UIColor>("color")
     }
     ```
     - Important: `Value` properties are required to be stored properties. Computed properties will be ignored, including `lazy` and `weak` properties.
     */
    public typealias Value = ValueContainer<Self>
    
    /**
     The containing type for transformable properties. `Transformable` properties support types that conforms to `NSCoding & NSCopying`.
     ```
     class Animal: CoreStoreObject {
         let species = Value.Required<String>("species")
         let nickname = Value.Optional<String>("nickname")
         let color = Transformable.Optional<UIColor>("color")
     }
     ```
     - Important: `Transformable` properties are required to be stored properties. Computed properties will be ignored, including `lazy` and `weak` properties.
     */
    public typealias Transformable = TransformableContainer<Self>
}


// MARK: - ValueContainer

/**
 The containing type for value properties. Use the `DynamicObject.Value` typealias instead for shorter syntax.
 ```
 class Animal: CoreStoreObject {
     let species = Value.Required<String>("species")
     let nickname = Value.Optional<String>("nickname")
     let color = Transformable.Optional<UIColor>("color")
 }
 ```
 */
public enum ValueContainer<O: CoreStoreObject> {
    
    // MARK: - Required
    
    /**
     The containing type for required value properties. Any type that conforms to `ImportableAttributeType` are supported.
     ```
     class Animal: CoreStoreObject {
         let species = Value.Required<String>("species")
         let nickname = Value.Optional<String>("nickname")
         let color = Transformable.Optional<UIColor>("color")
     }
     ```
     - Important: `Value.Required` properties are required to be stored properties. Computed properties will be ignored, including `lazy` and `weak` properties.
     */
    public final class Required<V: ImportableAttributeType>: AttributeProtocol where V.QueryableNativeType: CoreDataNativeType {
        
        /**
         Initializes the metadata for the property.
         ```
         class Person: CoreStoreObject {
             let title = Value.Required<String>("title", default: "Mr.")
             let name = Value.Required<String>("name")
             let displayName = Value.Required<String>(
                 "displayName",
                 isTransient: true,
                 customGetter: Person.getName(_:)
             )
         
             private static func getName(_ partialObject: PartialObject<Person>) -> String {
                 let cachedDisplayName = partialObject.primitiveValue(for: { $0.displayName })
                 if !cachedDisplayName.isEmpty {
                     return cachedDisplayName
                 }
                 let title = partialObject.value(for: { $0.title })
                 let name = partialObject.value(for: { $0.name })
                 let displayName = "\(title) \(name)"
                 partialObject.setPrimitiveValue(displayName, for: { $0.displayName })
                 return displayName
             }
         }
         ```
         - parameter keyPath: the permanent attribute name for this property.
         - parameter default: the initial value for the property when the object is first created. For types that implement `EmptyableAttributeType`s, this argument may be omitted and the type's "empty" value will be used instead (e.g. `false` for `Bool`, `0` for `Int`, `""` for `String`, etc.)
         - parameter isIndexed: `true` if the property should be indexed for searching, otherwise `false`. Defaults to `false` if not specified.
         - parameter isTransient: `true` if the property is transient, otherwise `false`. Defaults to `false` if not specified. The transient flag specifies whether or not a property's value is ignored when an object is saved to a persistent store. Transient properties are not saved to the persistent store, but are still managed for undo, redo, validation, and so on.
         - parameter versionHashModifier: used to mark or denote a property as being a different "version" than another even if all of the values which affect persistence are equal. (Such a difference is important in cases where the properties are unchanged but the format or content of its data are changed.)
         - parameter renamingIdentifier: used to resolve naming conflicts between models. When creating an entity mapping between entities in two managed object models, a source entity property and a destination entity property that share the same identifier indicate that a property mapping should be configured to migrate from the source to the destination. If unset, the identifier will be the property's name.
         - parameter customGetter: use this closure as an "override" for the default property getter. The closure receives a `PartialObject<O>`, which acts as a fast, type-safe KVC interface for `CoreStoreObject`. The reason a `CoreStoreObject` instance is not passed directly is because the Core Data runtime is not aware of `CoreStoreObject` properties' static typing, and so loading those info everytime KVO invokes this accessor method incurs a cumulative performance hit (especially in KVO-heavy operations such as `ListMonitor` observing.) When accessing the property value from `PartialObject<O>`, make sure to use `PartialObject<O>.primitiveValue(for:)` instead of `PartialObject<O>.value(for:)`, which would unintentionally execute the same closure again recursively.
         - parameter customSetter: use this closure as an "override" for the default property setter. The closure receives a `PartialObject<O>`, which acts as a fast, type-safe KVC interface for `CoreStoreObject`. The reason a `CoreStoreObject` instance is not passed directly is because the Core Data runtime is not aware of `CoreStoreObject` properties' static typing, and so loading those info everytime KVO invokes this accessor method incurs a cumulative performance hit (especially in KVO-heavy operations such as `ListMonitor` observing.) When accessing the property value from `PartialObject<O>`, make sure to use `PartialObject<O>.setPrimitiveValue(_:for:)` instead of `PartialObject<O>.setValue(_:for:)`, which would unintentionally execute the same closure again recursively.
         - parameter affectedByKeyPaths: a set of key paths for properties whose values affect the value of the receiver. This is similar to `NSManagedObject.keyPathsForValuesAffectingValue(forKey:)`.
         */
        public init(
            _ keyPath: RawKeyPath,
            `default`: @autoclosure @escaping () -> V,
            isIndexed: Bool = false,
            isTransient: Bool = false,
            versionHashModifier: String? = nil,
            renamingIdentifier: String? = nil,
            customGetter: ((_ partialObject: PartialObject<O>) -> V)? = nil,
            customSetter: ((_ partialObject: PartialObject<O>, _ newValue: V) -> Void)? = nil,
            affectedByKeyPaths: @autoclosure @escaping () -> Set<String> = []) {
            
            self.keyPath = keyPath
            self.isIndexed = isIndexed
            self.isTransient = isTransient
            self.defaultValue = { `default`().cs_toQueryableNativeType() }
            self.versionHashModifier = versionHashModifier
            self.renamingIdentifier = renamingIdentifier
            self.customGetter = customGetter
            self.customSetter = customSetter
            self.affectedByKeyPaths = affectedByKeyPaths
        }
        
        /**
         The property value.
         */
        public var value: V {
            
            get {
                
                CoreStore.assert(
                    self.parentObject != nil,
                    "Attempted to access values from a \(cs_typeName(O.self)) meta object. Meta objects are only used for querying keyPaths and infering types."
                )
                return withExtendedLifetime(self.parentObject! as! O) { (object: O) in
                    
                    CoreStore.assert(
                        object.rawObject!.isRunningInAllowedQueue() == true,
                        "Attempted to access \(cs_typeName(O.self))'s value outside it's designated queue."
                    )
<<<<<<< HEAD
                    let customGetter = (self.customGetter ?? { $1() })
                    return customGetter(
                        object,
                        { () -> V in
                            
                            return object.rawObject!.getValue(
                                forKvcKey: self.keyPath,
                                didGetValue: { V.cs_fromQueryableNativeType($0 as! V.QueryableNativeType)! }
                            )
                        }
                    )
=======
                    if let customGetter = self.customGetter {
                        
                        return customGetter(PartialObject<O>(object.rawObject!))
                    }
                    return V.cs_fromImportableNativeType(
                        object.rawObject!.value(forKey: self.keyPath)! as! V.ImportableNativeType
                    )!
>>>>>>> e8eb309d
                }
            }
            set {
                
                CoreStore.assert(
                    self.parentObject != nil,
                    "Attempted to access values from a \(cs_typeName(O.self)) meta object. Meta objects are only used for querying keyPaths and infering types."
                )
                return withExtendedLifetime(self.parentObject! as! O) { (object: O) in
                    
                    CoreStore.assert(
                        object.rawObject!.isRunningInAllowedQueue() == true,
                        "Attempted to access \(cs_typeName(O.self))'s value outside it's designated queue."
                    )
                    CoreStore.assert(
                        object.rawObject!.isEditableInContext() == true,
                        "Attempted to update a \(cs_typeName(O.self))'s value from outside a transaction."
                    )
<<<<<<< HEAD
                    let customSetter = (self.customSetter ?? { $1($2) })
                    customSetter(
                        object,
                        { (newValue: V) -> Void in
                            
                            object.rawObject!.setValue(
                                newValue,
                                forKvcKey: self.keyPath,
                                willSetValue: { $0.cs_toQueryableNativeType() }
                            )
                        },
                        newValue
=======
                    if let customSetter = self.customSetter {
                        
                        return customSetter(PartialObject<O>(object.rawObject!), newValue)
                    }
                    return object.rawObject!.setValue(
                        newValue.cs_toImportableNativeType(),
                        forKey: self.keyPath
>>>>>>> e8eb309d
                    )
                }
            }
        }
        
        
        // MARK: AttributeProtocol
        
        internal static var attributeType: NSAttributeType {
            
            return V.cs_rawAttributeType
        }
        
        public let keyPath: RawKeyPath
        
        internal let isOptional = false
        internal let isIndexed: Bool
        internal let isTransient: Bool
        internal let versionHashModifier: String?
        internal let renamingIdentifier: String?
        internal let defaultValue: () -> Any?
        internal let affectedByKeyPaths: () -> Set<String>
        internal weak var parentObject: CoreStoreObject?
        
        internal private(set) lazy var getter: CoreStoreManagedObject.CustomGetter? = cs_lazy { [unowned self] in
            
            guard let customGetter = self.customGetter else {
                
                return nil
            }
            let keyPath = self.keyPath
            return { (_ id: Any) -> Any? in
                
                let rawObject = id as! CoreStoreManagedObject
<<<<<<< HEAD
                let value = customGetter(
                    O.cs_fromRaw(object: rawObject),
                    {
                        rawObject.getValue(
                            forKvcKey: keyPath,
                            didGetValue: { V.cs_fromQueryableNativeType($0 as! V.QueryableNativeType!)! }
                        )
                    }
                )
                return value.cs_toQueryableNativeType()
=======
                rawObject.willAccessValue(forKey: keyPath)
                defer {
                    
                    rawObject.didAccessValue(forKey: keyPath)
                }
                let value = customGetter(PartialObject<O>(rawObject))
                return value.cs_toImportableNativeType()
>>>>>>> e8eb309d
            }
        }
        
        internal private(set) lazy var setter: CoreStoreManagedObject.CustomSetter? = cs_lazy { [unowned self] in
            
            guard let customSetter = self.customSetter else {
                
                return nil
            }
            let keyPath = self.keyPath
            return { (_ id: Any, _ newValue: Any?) -> Void in
                
                let rawObject = id as! CoreStoreManagedObject
                rawObject.willChangeValue(forKey: keyPath)
                defer {
                    
                    rawObject.didChangeValue(forKey: keyPath)
                }
                customSetter(
<<<<<<< HEAD
                    O.cs_fromRaw(object: rawObject),
                    { (userValue: V) -> Void in
                        
                        rawObject.setValue(
                            userValue,
                            forKvcKey: keyPath,
                            willSetValue: { $0.cs_toQueryableNativeType() }
                        )
                    },
                    V.cs_fromQueryableNativeType(newValue as! V.QueryableNativeType)!
=======
                    PartialObject<O>(rawObject),
                    V.cs_fromImportableNativeType(newValue as! V.ImportableNativeType)!
>>>>>>> e8eb309d
                )
            }
        }
        
        
        // MARK: Private
        
        private let customGetter: ((_ partialObject: PartialObject<O>) -> V)?
        private let customSetter: ((_ partialObject: PartialObject<O>, _ newValue: V) -> Void)?
    }
    
    
    // MARK: - Optional
    
    /**
     The containing type for optional value properties. Any type that conforms to `ImportableAttributeType` are supported.
     ```
     class Animal: CoreStoreObject {
         let species = Value.Required<String>("species")
         let nickname = Value.Optional<String>("nickname")
         let color = Transformable.Optional<UIColor>("color")
     }
     ```
     - Important: `Value.Optional` properties are required to be stored properties. Computed properties will be ignored, including `lazy` and `weak` properties.
     */
    public final class Optional<V: ImportableAttributeType>: AttributeProtocol where V.QueryableNativeType: CoreDataNativeType {
        
        /**
         Initializes the metadata for the property.
         ```
         class Person: CoreStoreObject {
             let title = Value.Optional<String>("title", default: "Mr.")
             let name = Value.Optional<String>("name")
             let displayName = Value.Optional<String>(
                 "displayName",
                 isTransient: true,
                 customGetter: Person.getName(_:)
             )
             
             private static func getName(_ partialObject: PartialObject<Person>) -> String? {
                 if let cachedDisplayName = partialObject.primitiveValue(for: { $0.displayName }) {
                    return cachedDisplayName
                 }
                 let title = partialObject.value(for: { $0.title })
                 let name = partialObject.value(for: { $0.name })
                 let displayName = "\(title) \(name)"
                 partialObject.setPrimitiveValue(displayName, for: { $0.displayName })
                 return displayName
             }
         }
         ```
         - parameter keyPath: the permanent attribute name for this property.
         - parameter default: the initial value for the property when the object is first created. Defaults to `nil` if not specified.
         - parameter isIndexed: `true` if the property should be indexed for searching, otherwise `false`. Defaults to `false` if not specified.
         - parameter isTransient: `true` if the property is transient, otherwise `false`. Defaults to `false` if not specified. The transient flag specifies whether or not a property's value is ignored when an object is saved to a persistent store. Transient properties are not saved to the persistent store, but are still managed for undo, redo, validation, and so on.
         - parameter versionHashModifier: used to mark or denote a property as being a different "version" than another even if all of the values which affect persistence are equal. (Such a difference is important in cases where the properties are unchanged but the format or content of its data are changed.)
         - parameter renamingIdentifier: used to resolve naming conflicts between models. When creating an entity mapping between entities in two managed object models, a source entity property and a destination entity property that share the same identifier indicate that a property mapping should be configured to migrate from the source to the destination. If unset, the identifier will be the property's name.
         - parameter customGetter: use this closure to make final transformations to the property's value before returning from the getter.
         - parameter self: the `CoreStoreObject`
         - parameter getValue: the original getter for the property
         - parameter customSetter: use this closure to make final transformations to the new value before assigning to the property.
         - parameter setValue: the original setter for the property
         - parameter finalNewValue: the transformed new value
         - parameter originalNewValue: the original new value
         - parameter affectedByKeyPaths: a set of key paths for properties whose values affect the value of the receiver. This is similar to `NSManagedObject.keyPathsForValuesAffectingValue(forKey:)`.
         */
        public init(
            _ keyPath: RawKeyPath,
            `default`: @autoclosure @escaping () -> V? = nil,
            isIndexed: Bool = false,
            isTransient: Bool = false,
            versionHashModifier: String? = nil,
            renamingIdentifier: String? = nil,
            customGetter: ((_ partialObject: PartialObject<O>) -> V?)? = nil,
            customSetter: ((_ partialObject: PartialObject<O>, _ newValue: V?) -> Void)? = nil,
            affectedByKeyPaths: @autoclosure @escaping () -> Set<String> = []) {
            
            self.keyPath = keyPath
            self.isIndexed = isIndexed
            self.isTransient = isTransient
            self.defaultValue = { `default`()?.cs_toQueryableNativeType() }
            self.versionHashModifier = versionHashModifier
            self.renamingIdentifier = renamingIdentifier
            self.customGetter = customGetter
            self.customSetter = customSetter
            self.affectedByKeyPaths = affectedByKeyPaths
        }
        
        /**
         The property value.
         */
        public var value: V? {
            
            get {
                
                CoreStore.assert(
                    self.parentObject != nil,
                    "Attempted to access values from a \(cs_typeName(O.self)) meta object. Meta objects are only used for querying keyPaths and infering types."
                )
                return withExtendedLifetime(self.parentObject! as! O) { (object: O) in
                    
                    CoreStore.assert(
                        object.rawObject!.isRunningInAllowedQueue() == true,
                        "Attempted to access \(cs_typeName(O.self))'s value outside it's designated queue."
                    )
<<<<<<< HEAD
                    let customGetter = (self.customGetter ?? { $1() })
                    return customGetter(
                        object,
                        { () -> V? in
                            
                            return object.rawObject!.getValue(
                                forKvcKey: self.keyPath,
                                didGetValue: { ($0 as! V.QueryableNativeType?).flatMap(V.cs_fromQueryableNativeType) }
                            )
                        }
                    )
=======
                    if let customGetter = self.customGetter {
                        
                        return customGetter(PartialObject<O>(object.rawObject!))
                    }
                    return (object.rawObject!.value(forKey: self.keyPath) as! V.ImportableNativeType?)
                        .flatMap(V.cs_fromImportableNativeType)
>>>>>>> e8eb309d
                }
            }
            set {
                
                CoreStore.assert(
                    self.parentObject != nil,
                    "Attempted to access values from a \(cs_typeName(O.self)) meta object. Meta objects are only used for querying keyPaths and infering types."
                )
                return withExtendedLifetime(self.parentObject! as! O) { (object: O) in
                    
                    CoreStore.assert(
                        object.rawObject!.isRunningInAllowedQueue() == true,
                        "Attempted to access \(cs_typeName(O.self))'s value outside it's designated queue."
                    )
                    CoreStore.assert(
                        object.rawObject!.isEditableInContext() == true,
                        "Attempted to update a \(cs_typeName(O.self))'s value from outside a transaction."
                    )
<<<<<<< HEAD
                    let customSetter = (self.customSetter ?? { $1($2) })
                    customSetter(
                        object,
                        { (newValue: V?) -> Void in
                            
                            object.rawObject!.setValue(
                                newValue,
                                forKvcKey: self.keyPath,
                                willSetValue: { $0?.cs_toQueryableNativeType() }
                            )
                        },
                        newValue
=======
                    if let customSetter = self.customSetter {
                        
                        return customSetter(PartialObject<O>(object.rawObject!), newValue)
                    }
                    object.rawObject!.setValue(
                        newValue?.cs_toImportableNativeType(),
                        forKey: self.keyPath
>>>>>>> e8eb309d
                    )
                }
            }
        }
        
        
        // MARK: AttributeProtocol
        
        internal static var attributeType: NSAttributeType {
            
            return V.cs_rawAttributeType
        }
        
        public let keyPath: RawKeyPath
        internal let isOptional = true
        internal let isIndexed: Bool
        internal let isTransient: Bool
        internal let versionHashModifier: String?
        internal let renamingIdentifier: String?
        internal let defaultValue: () -> Any?
        internal let affectedByKeyPaths: () -> Set<String>
        internal weak var parentObject: CoreStoreObject?
        
        internal private(set) lazy var getter: CoreStoreManagedObject.CustomGetter? = cs_lazy { [unowned self] in
            
            guard let customGetter = self.customGetter else {
                
                return nil
            }
            let keyPath = self.keyPath
            return { (_ id: Any) -> Any? in
                
                let rawObject = id as! CoreStoreManagedObject
<<<<<<< HEAD
                let value = customGetter(
                    O.cs_fromRaw(object: rawObject),
                    {
                        rawObject.getValue(
                            forKvcKey: keyPath,
                            didGetValue: { ($0 as! V.QueryableNativeType?).flatMap(V.cs_fromQueryableNativeType) }
                        )
                    }
                )
                return value?.cs_toQueryableNativeType()
=======
                rawObject.willAccessValue(forKey: keyPath)
                defer {
                    
                    rawObject.didAccessValue(forKey: keyPath)
                }
                let value = customGetter(PartialObject<O>(rawObject))
                return value?.cs_toImportableNativeType()
>>>>>>> e8eb309d
            }
        }
        
        internal private(set) lazy var setter: CoreStoreManagedObject.CustomSetter? = cs_lazy { [unowned self] in
            
            guard let customSetter = self.customSetter else {
                
                return nil
            }
            let keyPath = self.keyPath
            return { (_ id: Any, _ newValue: Any?) -> Void in
                
                let rawObject = id as! CoreStoreManagedObject
                rawObject.willChangeValue(forKey: keyPath)
                defer {
                    
                    rawObject.didChangeValue(forKey: keyPath)
                }
                customSetter(
<<<<<<< HEAD
                    O.cs_fromRaw(object: rawObject),
                    { (userValue: V?) -> Void in
                        
                        rawObject.setValue(
                            userValue,
                            forKvcKey: keyPath,
                            willSetValue: { $0?.cs_toQueryableNativeType() }
                        )
                    },
                    (newValue as! V.QueryableNativeType?).flatMap(V.cs_fromQueryableNativeType)
=======
                    PartialObject<O>(rawObject),
                    (newValue as! V.ImportableNativeType?).flatMap(V.cs_fromImportableNativeType)
>>>>>>> e8eb309d
                )
            }
        }
        
        
        // MARK: Private
        
        private let customGetter: ((_ partialObject: PartialObject<O>) -> V?)?
        private let customSetter: ((_ partialObject: PartialObject<O>, _ newValue: V?) -> Void)?
    }
}

public extension ValueContainer.Required where V: EmptyableAttributeType {
    
    /**
     Initializes the metadata for the property. This convenience initializer uses the `EmptyableAttributeType`'s "empty" value as the initial value for the property when the object is first created (e.g. `false` for `Bool`, `0` for `Int`, `""` for `String`, etc.)
     ```
     class Person: CoreStoreObject {
         let title = Value.Required<String>("title", default: "Mr.") // explicit default value
         let name = Value.Required<String>("name") // initial value defaults to empty string
     }
     ```
     - parameter keyPath: the permanent attribute name for this property.
     - parameter isIndexed: `true` if the property should be indexed for searching, otherwise `false`. Defaults to `false` if not specified.
     - parameter isTransient: `true` if the property is transient, otherwise `false`. Defaults to `false` if not specified. The transient flag specifies whether or not a property's value is ignored when an object is saved to a persistent store. Transient properties are not saved to the persistent store, but are still managed for undo, redo, validation, and so on.
     - parameter versionHashModifier: used to mark or denote a property as being a different "version" than another even if all of the values which affect persistence are equal. (Such a difference is important in cases where the properties are unchanged but the format or content of its data are changed.)
     - parameter renamingIdentifier: used to resolve naming conflicts between models. When creating an entity mapping between entities in two managed object models, a source entity property and a destination entity property that share the same identifier indicate that a property mapping should be configured to migrate from the source to the destination. If unset, the identifier will be the property's name.
     - parameter customGetter: use this closure as an "override" for the default property getter. The closure receives a `PartialObject<O>`, which acts as a fast, type-safe KVC interface for `CoreStoreObject`. The reason a `CoreStoreObject` instance is not passed directly is because the Core Data runtime is not aware of `CoreStoreObject` properties' static typing, and so loading those info everytime KVO invokes this accessor method incurs a cumulative performance hit (especially in KVO-heavy operations such as `ListMonitor` observing.) When accessing the property value from `PartialObject<O>`, make sure to use `PartialObject<O>.primitiveValue(for:)` instead of `PartialObject<O>.value(for:)`, which would unintentionally execute the same closure again recursively.
     - parameter customSetter: use this closure as an "override" for the default property setter. The closure receives a `PartialObject<O>`, which acts as a fast, type-safe KVC interface for `CoreStoreObject`. The reason a `CoreStoreObject` instance is not passed directly is because the Core Data runtime is not aware of `CoreStoreObject` properties' static typing, and so loading those info everytime KVO invokes this accessor method incurs a cumulative performance hit (especially in KVO-heavy operations such as `ListMonitor` observing.) When accessing the property value from `PartialObject<O>`, make sure to use `PartialObject<O>.setPrimitiveValue(_:for:)` instead of `PartialObject<O>.setValue(_:for:)`, which would unintentionally execute the same closure again recursively.
     - parameter affectedByKeyPaths: a set of key paths for properties whose values affect the value of the receiver. This is similar to `NSManagedObject.keyPathsForValuesAffectingValue(forKey:)`.
     */
    public convenience init(
        _ keyPath: RawKeyPath,
        isIndexed: Bool = false,
        isTransient: Bool = false,
        versionHashModifier: String? = nil,
        renamingIdentifier: String? = nil,
        customGetter: ((_ partialObject: PartialObject<O>) -> V)? = nil,
        customSetter: ((_ partialObject: PartialObject<O>, _ newValue: V) -> Void)? = nil,
        affectedByKeyPaths: @autoclosure @escaping () -> Set<String> = []) {
        
        self.init(
            keyPath,
            default: V.cs_emptyValue(),
            isIndexed: isIndexed,
            isTransient: isTransient,
            versionHashModifier: versionHashModifier,
            renamingIdentifier: renamingIdentifier,
            customGetter: customGetter,
            customSetter: customSetter,
            affectedByKeyPaths: affectedByKeyPaths
        )
    }
}


// MARK: - TransformableContainer

/**
 The containing type for transformable properties. Use the `DynamicObject.Transformable` typealias instead for shorter syntax.
 ```
 class Animal: CoreStoreObject {
     let species = Value.Required<String>("species")
     let nickname = Value.Optional<String>("nickname")
     let color = Transformable.Optional<UIColor>("color")
 }
 ```
 */
public enum TransformableContainer<O: CoreStoreObject> {
    
    // MARK: - Required
    
    /**
     The containing type for transformable properties. Any type that conforms to `NSCoding & NSCopying` are supported.
     ```
     class Animal: CoreStoreObject {
         let species = Value.Required<String>("species")
         let nickname = Value.Optional<String>("nickname")
         let color = Transformable.Optional<UIColor>("color")
     }
     ```
     - Important: `Transformable.Required` properties are required to be stored properties. Computed properties will be ignored, including `lazy` and `weak` properties.
     */
    public final class Required<V: NSCoding & NSCopying>: AttributeProtocol {
        
        /**
         Initializes the metadata for the property.
         ```
         class Animal: CoreStoreObject {
             let species = Value.Required<String>("species")
             let color = Transformable.Required<UIColor>(
                 "color",
                 default: UIColor.clear,
                 isTransient: true,
                 customGetter: Animal.getColor(_:)
             )
         }
         
         private static func getColor(_ partialObject: PartialObject<Animal>) -> UIColor {
             let cachedColor = partialObject.primitiveValue(for: { $0.color })
             if cachedColor != UIColor.clear {
         
                 return cachedColor
             }
             let color: UIColor
             switch partialObject.value(for: { $0.species }) {
         
             case "Swift": color = UIColor.orange
             case "Bulbasaur": color = UIColor.green
             default: color = UIColor.black
             }
             partialObject.setPrimitiveValue(color, for: { $0.color })
             return color
         }
         ```
         - parameter keyPath: the permanent attribute name for this property.
         - parameter default: the initial value for the property when the object is first created. Defaults to the `ImportableAttributeType`'s empty value if not specified.
         - parameter isIndexed: `true` if the property should be indexed for searching, otherwise `false`. Defaults to `false` if not specified.
         - parameter isTransient: `true` if the property is transient, otherwise `false`. Defaults to `false` if not specified. The transient flag specifies whether or not a property's value is ignored when an object is saved to a persistent store. Transient properties are not saved to the persistent store, but are still managed for undo, redo, validation, and so on.
         - parameter versionHashModifier: used to mark or denote a property as being a different "version" than another even if all of the values which affect persistence are equal. (Such a difference is important in cases where the properties are unchanged but the format or content of its data are changed.)
         - parameter renamingIdentifier: used to resolve naming conflicts between models. When creating an entity mapping between entities in two managed object models, a source entity property and a destination entity property that share the same identifier indicate that a property mapping should be configured to migrate from the source to the destination. If unset, the identifier will be the property's name.
         - parameter customGetter: use this closure as an "override" for the default property getter. The closure receives a `PartialObject<O>`, which acts as a fast, type-safe KVC interface for `CoreStoreObject`. The reason a `CoreStoreObject` instance is not passed directly is because the Core Data runtime is not aware of `CoreStoreObject` properties' static typing, and so loading those info everytime KVO invokes this accessor method incurs a cumulative performance hit (especially in KVO-heavy operations such as `ListMonitor` observing.) When accessing the property value from `PartialObject<O>`, make sure to use `PartialObject<O>.primitiveValue(for:)` instead of `PartialObject<O>.value(for:)`, which would unintentionally execute the same closure again recursively.
         - parameter customSetter: use this closure as an "override" for the default property setter. The closure receives a `PartialObject<O>`, which acts as a fast, type-safe KVC interface for `CoreStoreObject`. The reason a `CoreStoreObject` instance is not passed directly is because the Core Data runtime is not aware of `CoreStoreObject` properties' static typing, and so loading those info everytime KVO invokes this accessor method incurs a cumulative performance hit (especially in KVO-heavy operations such as `ListMonitor` observing.) When accessing the property value from `PartialObject<O>`, make sure to use `PartialObject<O>.setPrimitiveValue(_:for:)` instead of `PartialObject<O>.setValue(_:for:)`, which would unintentionally execute the same closure again recursively.
         - parameter affectedByKeyPaths: a set of key paths for properties whose values affect the value of the receiver. This is similar to `NSManagedObject.keyPathsForValuesAffectingValue(forKey:)`.
         */
        public init(
            _ keyPath: RawKeyPath,
            `default`: @autoclosure @escaping () -> V,
            isIndexed: Bool = false,
            isTransient: Bool = false,
            versionHashModifier: String? = nil,
            renamingIdentifier: String? = nil,
            customGetter: ((_ partialObject: PartialObject<O>) -> V)? = nil,
            customSetter: ((_ partialObject: PartialObject<O>, _ newValue: V) -> Void)? = nil,
            affectedByKeyPaths: @autoclosure @escaping () -> Set<String> = []) {
            
            self.keyPath = keyPath
            self.defaultValue = `default`
            self.isIndexed = isIndexed
            self.isTransient = isTransient
            self.versionHashModifier = versionHashModifier
            self.renamingIdentifier = renamingIdentifier
            self.customGetter = customGetter
            self.customSetter = customSetter
            self.affectedByKeyPaths = affectedByKeyPaths
        }
        
        /**
         The property value.
         */
        public var value: V {
            
            get {
                
                CoreStore.assert(
                    self.parentObject != nil,
                    "Attempted to access values from a \(cs_typeName(O.self)) meta object. Meta objects are only used for querying keyPaths and infering types."
                )
                return withExtendedLifetime(self.parentObject! as! O) { (object: O) in
                    
                    CoreStore.assert(
                        object.rawObject!.isRunningInAllowedQueue() == true,
                        "Attempted to access \(cs_typeName(O.self))'s value outside it's designated queue."
                    )
                    if let customGetter = self.customGetter {
                        
                        return customGetter(PartialObject<O>(object.rawObject!))
                    }
                    return object.rawObject!.value(forKey: self.keyPath)! as! V
                }
            }
            set {
                
                CoreStore.assert(
                    self.parentObject != nil,
                    "Attempted to access values from a \(cs_typeName(O.self)) meta object. Meta objects are only used for querying keyPaths and infering types."
                )
                return withExtendedLifetime(self.parentObject! as! O) { (object: O) in
                    
                    CoreStore.assert(
                        object.rawObject!.isRunningInAllowedQueue() == true,
                        "Attempted to access \(cs_typeName(O.self))'s value outside it's designated queue."
                    )
                    CoreStore.assert(
                        object.rawObject!.isEditableInContext() == true,
                        "Attempted to update a \(cs_typeName(O.self))'s value from outside a transaction."
                    )
                    if let customSetter = self.customSetter {
                        
                        return customSetter(PartialObject<O>(object.rawObject!), newValue)
                    }
                    object.rawObject!.setValue(
                        newValue,
                        forKey: self.keyPath
                    )
                }
            }
        }
        
        
        // MARK: AttributeProtocol
        
        internal static var attributeType: NSAttributeType {
            
            return .transformableAttributeType
        }
        
        public let keyPath: RawKeyPath
        
        internal let isOptional = false
        internal let isIndexed: Bool
        internal let isTransient: Bool
        internal let versionHashModifier: String?
        internal let renamingIdentifier: String?
        internal let defaultValue: () -> Any?
        internal let affectedByKeyPaths: () -> Set<String>
        internal weak var parentObject: CoreStoreObject?
        
        internal private(set) lazy var getter: CoreStoreManagedObject.CustomGetter? = cs_lazy { [unowned self] in
            
            guard let customGetter = self.customGetter else {
                
                return nil
            }
            let keyPath = self.keyPath
            return { (_ id: Any) -> Any? in
                
                let rawObject = id as! CoreStoreManagedObject
                rawObject.willAccessValue(forKey: keyPath)
                defer {
                    
                    rawObject.didAccessValue(forKey: keyPath)
                }
                let value = customGetter(PartialObject<O>(rawObject))
                return value
            }
        }
        
        internal private(set) lazy var setter: CoreStoreManagedObject.CustomSetter? = cs_lazy { [unowned self] in
            
            guard let customSetter = self.customSetter else {
                
                return nil
            }
            let keyPath = self.keyPath
            return { (_ id: Any, _ newValue: Any?) -> Void in
                
                let rawObject = id as! CoreStoreManagedObject
                rawObject.willChangeValue(forKey: keyPath)
                defer {
                    
                    rawObject.didChangeValue(forKey: keyPath)
                }
                customSetter(
                    PartialObject<O>(rawObject),
                    newValue as! V
                )
            }
        }
        
        
        // MARK: Private
        
        private let customGetter: ((_ partialObject: PartialObject<O>) -> V)?
        private let customSetter: ((_ partialObject: PartialObject<O>, _ newValue: V) -> Void)?
    }
    
    
    // MARK: - Optional
    
    /**
     The containing type for optional transformable properties. Any type that conforms to `NSCoding & NSCopying` are supported.
     ```
     class Animal: CoreStoreObject {
         let species = Value.Required<String>("species")
         let nickname = Value.Optional<String>("nickname")
         let color = Transformable.Optional<UIColor>("color")
     }
     ```
     - Important: `Transformable.Optional` properties are required to be stored properties. Computed properties will be ignored, including `lazy` and `weak` properties.
     */
    public final class Optional<V: NSCoding & NSCopying>: AttributeProtocol {
        
        /**
         Initializes the metadata for the property.
         ```
         class Animal: CoreStoreObject {
             let species = Value.Required<String>("species")
             let color = Transformable.Optional<UIColor>(
                 "color",
                 isTransient: true,
                 customGetter: Animal.getColor(_:)
             )
         }
             
         private static func getColor(_ partialObject: PartialObject<Animal>) -> UIColor? {
             if let cachedColor = partialObject.primitiveValue(for: { $0.color }) {
                 return cachedColor
             }
             let color: UIColor?
             switch partialObject.value(for: { $0.species }) {
             
             case "Swift": color = UIColor.orange
             case "Bulbasaur": color = UIColor.green
             default: return nil
             }
             partialObject.setPrimitiveValue(color, for: { $0.color })
             return color
         }
         ```
         - parameter keyPath: the permanent attribute name for this property.
         - parameter default: the initial value for the property when the object is first created. Defaults to the `ImportableAttributeType`'s empty value if not specified.
         - parameter isIndexed: `true` if the property should be indexed for searching, otherwise `false`. Defaults to `false` if not specified.
         - parameter isTransient: `true` if the property is transient, otherwise `false`. Defaults to `false` if not specified. The transient flag specifies whether or not a property's value is ignored when an object is saved to a persistent store. Transient properties are not saved to the persistent store, but are still managed for undo, redo, validation, and so on.
         - parameter versionHashModifier: used to mark or denote a property as being a different "version" than another even if all of the values which affect persistence are equal. (Such a difference is important in cases where the properties are unchanged but the format or content of its data are changed.)
         - parameter renamingIdentifier: used to resolve naming conflicts between models. When creating an entity mapping between entities in two managed object models, a source entity property and a destination entity property that share the same identifier indicate that a property mapping should be configured to migrate from the source to the destination. If unset, the identifier will be the property's name.
         - parameter customGetter: use this closure as an "override" for the default property getter. The closure receives a `PartialObject<O>`, which acts as a fast, type-safe KVC interface for `CoreStoreObject`. The reason a `CoreStoreObject` instance is not passed directly is because the Core Data runtime is not aware of `CoreStoreObject` properties' static typing, and so loading those info everytime KVO invokes this accessor method incurs a cumulative performance hit (especially in KVO-heavy operations such as `ListMonitor` observing.) When accessing the property value from `PartialObject<O>`, make sure to use `PartialObject<O>.primitiveValue(for:)` instead of `PartialObject<O>.value(for:)`, which would unintentionally execute the same closure again recursively.
         - parameter customSetter: use this closure as an "override" for the default property setter. The closure receives a `PartialObject<O>`, which acts as a fast, type-safe KVC interface for `CoreStoreObject`. The reason a `CoreStoreObject` instance is not passed directly is because the Core Data runtime is not aware of `CoreStoreObject` properties' static typing, and so loading those info everytime KVO invokes this accessor method incurs a cumulative performance hit (especially in KVO-heavy operations such as `ListMonitor` observing.) When accessing the property value from `PartialObject<O>`, make sure to use `PartialObject<O>.setPrimitiveValue(_:for:)` instead of `PartialObject<O>.setValue(_:for:)`, which would unintentionally execute the same closure again recursively.
         - parameter affectedByKeyPaths: a set of key paths for properties whose values affect the value of the receiver. This is similar to `NSManagedObject.keyPathsForValuesAffectingValue(forKey:)`.
         */
        public init(
            _ keyPath: RawKeyPath,
            `default`: @autoclosure @escaping () -> V? = nil,
            isIndexed: Bool = false,
            isTransient: Bool = false,
            versionHashModifier: String? = nil,
            renamingIdentifier: String? = nil,
            customGetter: ((_ partialObject: PartialObject<O>) -> V?)? = nil,
            customSetter: ((_ partialObject: PartialObject<O>, _ newValue: V?) -> Void)? = nil,
            affectedByKeyPaths: @autoclosure @escaping () -> Set<String> = []) {
            
            self.keyPath = keyPath
            self.defaultValue = `default`
            self.isIndexed = isIndexed
            self.isTransient = isTransient
            self.versionHashModifier = versionHashModifier
            self.renamingIdentifier = renamingIdentifier
            self.customGetter = customGetter
            self.customSetter = customSetter
            self.affectedByKeyPaths = affectedByKeyPaths
        }
        
        /**
         The property value.
         */
        public var value: V? {
            
            get {
                
                CoreStore.assert(
                    self.parentObject != nil,
                    "Attempted to access values from a \(cs_typeName(O.self)) meta object. Meta objects are only used for querying keyPaths and infering types."
                )
                return withExtendedLifetime(self.parentObject! as! O) { (object: O) in
                    
                    CoreStore.assert(
                        object.rawObject!.isRunningInAllowedQueue() == true,
                        "Attempted to access \(cs_typeName(O.self))'s value outside it's designated queue."
                    )
                    if let customGetter = self.customGetter {
                        
                        return customGetter(PartialObject<O>(object.rawObject!))
                    }
                    return object.rawObject!.value(forKey: self.keyPath) as! V?
                }
            }
            set {
                
                CoreStore.assert(
                    self.parentObject != nil,
                    "Attempted to access values from a \(cs_typeName(O.self)) meta object. Meta objects are only used for querying keyPaths and infering types."
                )
                return withExtendedLifetime(self.parentObject! as! O) { (object: O) in
                    
                    CoreStore.assert(
                        object.rawObject!.isRunningInAllowedQueue() == true,
                        "Attempted to access \(cs_typeName(O.self))'s value outside it's designated queue."
                    )
                    CoreStore.assert(
                        object.rawObject!.isEditableInContext() == true,
                        "Attempted to update a \(cs_typeName(O.self))'s value from outside a transaction."
                    )
                    if let customSetter = self.customSetter {
                        
                        return customSetter(PartialObject<O>(object.rawObject!), newValue)
                    }
                    object.rawObject!.setValue(
                        newValue,
                        forKey: self.keyPath
                    )
                }
            }
        }
        
        
        // MARK: AttributeProtocol
        
        internal static var attributeType: NSAttributeType {
            
            return .transformableAttributeType
        }
        
        public let keyPath: RawKeyPath
        
        internal let isOptional = true
        internal let isIndexed: Bool
        internal let isTransient: Bool
        internal let versionHashModifier: String?
        internal let renamingIdentifier: String?
        internal let defaultValue: () -> Any?
        internal let affectedByKeyPaths: () -> Set<String>
        internal weak var parentObject: CoreStoreObject?
        
        internal private(set) lazy var getter: CoreStoreManagedObject.CustomGetter? = cs_lazy { [unowned self] in
            
            guard let customGetter = self.customGetter else {
                
                return nil
            }
            let keyPath = self.keyPath
            return { (_ id: Any) -> Any? in
                
                let rawObject = id as! CoreStoreManagedObject
                rawObject.willAccessValue(forKey: keyPath)
                defer {
                    
                    rawObject.didAccessValue(forKey: keyPath)
                }
                let value = customGetter(PartialObject<O>(rawObject))
                return value
            }
        }
        
        internal private(set) lazy var setter: CoreStoreManagedObject.CustomSetter? = cs_lazy { [unowned self] in
            
            guard let customSetter = self.customSetter else {
                
                return nil
            }
            let keyPath = self.keyPath
            return { (_ id: Any, _ newValue: Any?) -> Void in
                
                let rawObject = id as! CoreStoreManagedObject
                rawObject.willChangeValue(forKey: keyPath)
                defer {
                    
                    rawObject.didChangeValue(forKey: keyPath)
                }
                customSetter(
                    PartialObject<O>(rawObject),
                    newValue as! V?
                )
            }
        }
        
        
        // MARK: Private
        
        private let customGetter: ((_ partialObject: PartialObject<O>) -> V?)?
        private let customSetter: ((_ partialObject: PartialObject<O>, _ newValue: V?) -> Void)?
    }
}


// MARK: - Operations

infix operator .= : AssignmentPrecedence
infix operator .== : ComparisonPrecedence

extension ValueContainer.Required {
    
    /**
     Assigns a value to the property. The operation
     ```
     animal.species .= "Swift"
     ```
     is equivalent to
     ```
     animal.species.value = "Swift"
     ```
     */
    public static func .= (_ property: ValueContainer<O>.Required<V>, _ newValue: V) {
        
        property.value = newValue
    }
    
    /**
     Assigns a value from another property. The operation
     ```
     animal.species .= anotherAnimal.species
     ```
     is equivalent to
     ```
     animal.species.value = anotherAnimal.species.value
     ```
     */
    public static func .= <O2>(_ property: ValueContainer<O>.Required<V>, _ property2: ValueContainer<O2>.Required<V>) {
        
        property.value = property2.value
    }
    
    /**
     Compares equality between a property's value and another value
     ```
     if animal.species .== "Swift" { ... }
     ```
     is equivalent to
     ```
     if animal.species.value == "Swift" { ... }
     ```
     */
    public static func .== (_ property: ValueContainer<O>.Required<V>, _ value: V?) -> Bool {
        
        return property.value == value
    }
    
    /**
     Compares equality between a value and a property's value
     ```
     if "Swift" .== animal.species { ... }
     ```
     is equivalent to
     ```
     if "Swift" == animal.species.value { ... }
     ```
     */
    public static func .== (_ value: V?, _ property: ValueContainer<O>.Required<V>) -> Bool {
        
        return value == property.value
    }
    
    /**
     Compares equality between a property's value and another property's value
     ```
     if animal.species .== anotherAnimal.species { ... }
     ```
     is equivalent to
     ```
     if animal.species.value == anotherAnimal.species.value { ... }
     ```
     */
    public static func .== (_ property: ValueContainer<O>.Required<V>, _ property2: ValueContainer<O>.Required<V>) -> Bool {
        
        return property.value == property2.value
    }
    
    /**
     Compares equality between a property's value and another property's value
     ```
     if animal.species .== anotherAnimal.species { ... }
     ```
     is equivalent to
     ```
     if animal.species.value == anotherAnimal.species.value { ... }
     ```
     */
    public static func .== (_ property: ValueContainer<O>.Required<V>, _ property2: ValueContainer<O>.Optional<V>) -> Bool {
        
        return property.value == property2.value
    }
}

extension ValueContainer.Optional {
    
    /**
     Assigns an optional value to the property. The operation
     ```
     animal.nickname .= "Taylor"
     ```
     is equivalent to
     ```
     animal.nickname.value = "Taylor"
     ```
     */
    public static func .= (_ property: ValueContainer<O>.Optional<V>, _ newValue: V?) {
        
        property.value = newValue
    }
    
    /**
     Assigns an optional value from another property. The operation
     ```
     animal.nickname .= anotherAnimal.nickname
     ```
     is equivalent to
     ```
     animal.nickname.value = anotherAnimal.nickname.value
     ```
     */
    public static func .= <O2>(_ property: ValueContainer<O>.Optional<V>, _ property2: ValueContainer<O2>.Optional<V>) {
        
        property.value = property2.value
    }
    
    /**
     Assigns a value from another property. The operation
     ```
     animal.nickname .= anotherAnimal.species
     ```
     is equivalent to
     ```
     animal.nickname.value = anotherAnimal.species.value
     ```
     */
    public static func .= <O2>(_ property: ValueContainer<O>.Optional<V>, _ property2: ValueContainer<O2>.Required<V>) {
        
        property.value = property2.value
    }
    
    /**
     Compares equality between a property's value and another value
     ```
     if animal.species .== "Swift" { ... }
     ```
     is equivalent to
     ```
     if animal.species.value == "Swift" { ... }
     ```
     */
    public static func .== (_ property: ValueContainer<O>.Optional<V>, _ value: V?) -> Bool {
        
        return property.value == value
    }
    
    /**
     Compares equality between a property's value and another property's value
     ```
     if "Swift" .== animal.species { ... }
     ```
     is equivalent to
     ```
     if "Swift" == animal.species.value { ... }
     ```
     */
    public static func .== (_ value: V?, _ property: ValueContainer<O>.Optional<V>) -> Bool {
        
        return value == property.value
    }
    
    /**
     Compares equality between a property's value and another property's value
     ```
     if animal.species .== anotherAnimal.species { ... }
     ```
     is equivalent to
     ```
     if animal.species.value == anotherAnimal.species.value { ... }
     ```
     */
    public static func .== (_ property: ValueContainer<O>.Optional<V>, _ property2: ValueContainer<O>.Optional<V>) -> Bool {
        
        return property.value == property2.value
    }
    
    /**
     Compares equality between a property's value and another property's value
     ```
     if animal.species .== anotherAnimal.species { ... }
     ```
     is equivalent to
     ```
     if animal.species.value == anotherAnimal.species.value { ... }
     ```
     */
    public static func .== (_ property: ValueContainer<O>.Optional<V>, _ property2: ValueContainer<O>.Required<V>) -> Bool {
        
        return property.value == property2.value
    }
}

extension TransformableContainer.Required {
    
    /**
     Assigns a transformable value to the property. The operation
     ```
     animal.color .= UIColor.red
     ```
     is equivalent to
     ```
     animal.color.value = UIColor.red
     ```
     */
    public static func .= (_ property: TransformableContainer<O>.Required<V>, _ newValue: V) {
        
        property.value = newValue
    }
    
    /**
     Assigns a transformable value from another property. The operation
     ```
     animal.nickname .= anotherAnimal.species
     ```
     is equivalent to
     ```
     animal.nickname.value = anotherAnimal.species.value
     ```
     */
    public static func .= <O2>(_ property: TransformableContainer<O>.Required<V>, _ property2: TransformableContainer<O2>.Required<V>) {
        
        property.value = property2.value
    }
}

extension TransformableContainer.Optional {
    
    /**
     Assigns an optional transformable value to the property. The operation
     ```
     animal.color .= UIColor.red
     ```
     is equivalent to
     ```
     animal.color.value = UIColor.red
     ```
     */
    public static func .= (_ property: TransformableContainer<O>.Optional<V>, _ newValue: V?) {
        
        property.value = newValue
    }
    
    /**
     Assigns an optional transformable value from another property. The operation
     ```
     animal.color .= anotherAnimal.color
     ```
     is equivalent to
     ```
     animal.color.value = anotherAnimal.color.value
     ```
     */
    public static func .= <O2>(_ property: TransformableContainer<O>.Optional<V>, _ property2: TransformableContainer<O2>.Optional<V>) {
        
        property.value = property2.value
    }
    
    /**
     Assigns a transformable value from another property. The operation
     ```
     animal.color .= anotherAnimal.color
     ```
     is equivalent to
     ```
     animal.color.value = anotherAnimal.color.value
     ```
     */
    public static func .= <O2>(_ property: TransformableContainer<O>.Optional<V>, _ property2: TransformableContainer<O2>.Required<V>) {
        
        property.value = property2.value
    }
}


// MARK: - AttributeProtocol

internal protocol AttributeProtocol: class {
    
    static var attributeType: NSAttributeType { get }
    
    var keyPath: RawKeyPath { get }
    var isOptional: Bool { get }
    var isIndexed: Bool { get }
    var isTransient: Bool { get }
    var versionHashModifier: String? { get }
    var renamingIdentifier: String? { get }
    var defaultValue: () -> Any? { get }
    var affectedByKeyPaths: () -> Set<String> { get }
    weak var parentObject: CoreStoreObject? { get set }
    var getter: CoreStoreManagedObject.CustomGetter? { get }
    var setter: CoreStoreManagedObject.CustomSetter? { get }
}<|MERGE_RESOLUTION|>--- conflicted
+++ resolved
@@ -162,27 +162,13 @@
                         object.rawObject!.isRunningInAllowedQueue() == true,
                         "Attempted to access \(cs_typeName(O.self))'s value outside it's designated queue."
                     )
-<<<<<<< HEAD
-                    let customGetter = (self.customGetter ?? { $1() })
-                    return customGetter(
-                        object,
-                        { () -> V in
-                            
-                            return object.rawObject!.getValue(
-                                forKvcKey: self.keyPath,
-                                didGetValue: { V.cs_fromQueryableNativeType($0 as! V.QueryableNativeType)! }
-                            )
-                        }
-                    )
-=======
                     if let customGetter = self.customGetter {
                         
                         return customGetter(PartialObject<O>(object.rawObject!))
                     }
-                    return V.cs_fromImportableNativeType(
-                        object.rawObject!.value(forKey: self.keyPath)! as! V.ImportableNativeType
+                    return V.cs_fromQueryableNativeType(
+                        object.rawObject!.value(forKey: self.keyPath)! as! V.QueryableNativeType
                     )!
->>>>>>> e8eb309d
                 }
             }
             set {
@@ -201,28 +187,13 @@
                         object.rawObject!.isEditableInContext() == true,
                         "Attempted to update a \(cs_typeName(O.self))'s value from outside a transaction."
                     )
-<<<<<<< HEAD
-                    let customSetter = (self.customSetter ?? { $1($2) })
-                    customSetter(
-                        object,
-                        { (newValue: V) -> Void in
-                            
-                            object.rawObject!.setValue(
-                                newValue,
-                                forKvcKey: self.keyPath,
-                                willSetValue: { $0.cs_toQueryableNativeType() }
-                            )
-                        },
-                        newValue
-=======
                     if let customSetter = self.customSetter {
                         
                         return customSetter(PartialObject<O>(object.rawObject!), newValue)
                     }
                     return object.rawObject!.setValue(
-                        newValue.cs_toImportableNativeType(),
+                        newValue.cs_toQueryableNativeType(),
                         forKey: self.keyPath
->>>>>>> e8eb309d
                     )
                 }
             }
@@ -257,26 +228,13 @@
             return { (_ id: Any) -> Any? in
                 
                 let rawObject = id as! CoreStoreManagedObject
-<<<<<<< HEAD
-                let value = customGetter(
-                    O.cs_fromRaw(object: rawObject),
-                    {
-                        rawObject.getValue(
-                            forKvcKey: keyPath,
-                            didGetValue: { V.cs_fromQueryableNativeType($0 as! V.QueryableNativeType!)! }
-                        )
-                    }
-                )
-                return value.cs_toQueryableNativeType()
-=======
                 rawObject.willAccessValue(forKey: keyPath)
                 defer {
                     
                     rawObject.didAccessValue(forKey: keyPath)
                 }
                 let value = customGetter(PartialObject<O>(rawObject))
-                return value.cs_toImportableNativeType()
->>>>>>> e8eb309d
+                return value.cs_toQueryableNativeType()
             }
         }
         
@@ -296,21 +254,8 @@
                     rawObject.didChangeValue(forKey: keyPath)
                 }
                 customSetter(
-<<<<<<< HEAD
-                    O.cs_fromRaw(object: rawObject),
-                    { (userValue: V) -> Void in
-                        
-                        rawObject.setValue(
-                            userValue,
-                            forKvcKey: keyPath,
-                            willSetValue: { $0.cs_toQueryableNativeType() }
-                        )
-                    },
+                    PartialObject<O>(rawObject),
                     V.cs_fromQueryableNativeType(newValue as! V.QueryableNativeType)!
-=======
-                    PartialObject<O>(rawObject),
-                    V.cs_fromImportableNativeType(newValue as! V.ImportableNativeType)!
->>>>>>> e8eb309d
                 )
             }
         }
@@ -416,26 +361,12 @@
                         object.rawObject!.isRunningInAllowedQueue() == true,
                         "Attempted to access \(cs_typeName(O.self))'s value outside it's designated queue."
                     )
-<<<<<<< HEAD
-                    let customGetter = (self.customGetter ?? { $1() })
-                    return customGetter(
-                        object,
-                        { () -> V? in
-                            
-                            return object.rawObject!.getValue(
-                                forKvcKey: self.keyPath,
-                                didGetValue: { ($0 as! V.QueryableNativeType?).flatMap(V.cs_fromQueryableNativeType) }
-                            )
-                        }
-                    )
-=======
                     if let customGetter = self.customGetter {
                         
                         return customGetter(PartialObject<O>(object.rawObject!))
                     }
-                    return (object.rawObject!.value(forKey: self.keyPath) as! V.ImportableNativeType?)
-                        .flatMap(V.cs_fromImportableNativeType)
->>>>>>> e8eb309d
+                    return (object.rawObject!.value(forKey: self.keyPath) as! V.QueryableNativeType?)
+                        .flatMap(V.cs_fromQueryableNativeType)
                 }
             }
             set {
@@ -454,28 +385,13 @@
                         object.rawObject!.isEditableInContext() == true,
                         "Attempted to update a \(cs_typeName(O.self))'s value from outside a transaction."
                     )
-<<<<<<< HEAD
-                    let customSetter = (self.customSetter ?? { $1($2) })
-                    customSetter(
-                        object,
-                        { (newValue: V?) -> Void in
-                            
-                            object.rawObject!.setValue(
-                                newValue,
-                                forKvcKey: self.keyPath,
-                                willSetValue: { $0?.cs_toQueryableNativeType() }
-                            )
-                        },
-                        newValue
-=======
                     if let customSetter = self.customSetter {
                         
                         return customSetter(PartialObject<O>(object.rawObject!), newValue)
                     }
                     object.rawObject!.setValue(
-                        newValue?.cs_toImportableNativeType(),
+                        newValue?.cs_toQueryableNativeType(),
                         forKey: self.keyPath
->>>>>>> e8eb309d
                     )
                 }
             }
@@ -509,26 +425,13 @@
             return { (_ id: Any) -> Any? in
                 
                 let rawObject = id as! CoreStoreManagedObject
-<<<<<<< HEAD
-                let value = customGetter(
-                    O.cs_fromRaw(object: rawObject),
-                    {
-                        rawObject.getValue(
-                            forKvcKey: keyPath,
-                            didGetValue: { ($0 as! V.QueryableNativeType?).flatMap(V.cs_fromQueryableNativeType) }
-                        )
-                    }
-                )
-                return value?.cs_toQueryableNativeType()
-=======
                 rawObject.willAccessValue(forKey: keyPath)
                 defer {
                     
                     rawObject.didAccessValue(forKey: keyPath)
                 }
                 let value = customGetter(PartialObject<O>(rawObject))
-                return value?.cs_toImportableNativeType()
->>>>>>> e8eb309d
+                return value?.cs_toQueryableNativeType()
             }
         }
         
@@ -548,21 +451,8 @@
                     rawObject.didChangeValue(forKey: keyPath)
                 }
                 customSetter(
-<<<<<<< HEAD
-                    O.cs_fromRaw(object: rawObject),
-                    { (userValue: V?) -> Void in
-                        
-                        rawObject.setValue(
-                            userValue,
-                            forKvcKey: keyPath,
-                            willSetValue: { $0?.cs_toQueryableNativeType() }
-                        )
-                    },
+                    PartialObject<O>(rawObject),
                     (newValue as! V.QueryableNativeType?).flatMap(V.cs_fromQueryableNativeType)
-=======
-                    PartialObject<O>(rawObject),
-                    (newValue as! V.ImportableNativeType?).flatMap(V.cs_fromImportableNativeType)
->>>>>>> e8eb309d
                 )
             }
         }
