--- conflicted
+++ resolved
@@ -111,13 +111,8 @@
          - parameter affectedByKeyPaths: a set of key paths for properties whose values affect the value of the receiver. This is similar to `NSManagedObject.keyPathsForValuesAffectingValue(forKey:)`.
          */
         public init(
-<<<<<<< HEAD
             _ keyPath: KeyPathString,
-            `default`: @autoclosure @escaping () -> V,
-=======
-            _ keyPath: RawKeyPath,
             initial: @autoclosure @escaping () -> V,
->>>>>>> ccf7c62a
             isIndexed: Bool = false,
             isTransient: Bool = false,
             versionHashModifier: @autoclosure @escaping () -> String? = nil,
@@ -343,13 +338,8 @@
          - parameter affectedByKeyPaths: a set of key paths for properties whose values affect the value of the receiver. This is similar to `NSManagedObject.keyPathsForValuesAffectingValue(forKey:)`.
          */
         public init(
-<<<<<<< HEAD
             _ keyPath: KeyPathString,
-            `default`: @autoclosure @escaping () -> V? = nil,
-=======
-            _ keyPath: RawKeyPath,
             initial: @autoclosure @escaping () -> V? = nil,
->>>>>>> ccf7c62a
             isIndexed: Bool = false,
             isTransient: Bool = false,
             versionHashModifier: @autoclosure @escaping () -> String? = nil,
@@ -487,329 +477,13 @@
         
         private let customGetter: ((_ partialObject: PartialObject<O>) -> V?)?
         private let customSetter: ((_ partialObject: PartialObject<O>, _ newValue: V?) -> Void)?
-<<<<<<< HEAD
-    }
-}
-
-public extension ValueContainer.Required where V: EmptyableAttributeType {
-    
-    /**
-     Initializes the metadata for the property. This convenience initializer uses the `EmptyableAttributeType`'s "empty" value as the initial value for the property when the object is first created (e.g. `false` for `Bool`, `0` for `Int`, `""` for `String`, etc.)
-     ```
-     class Person: CoreStoreObject {
-         let title = Value.Required<String>("title", default: "Mr.") // explicit default value
-         let name = Value.Required<String>("name") // initial value defaults to empty string
-     }
-     ```
-     - parameter keyPath: the permanent attribute name for this property.
-     - parameter isIndexed: `true` if the property should be indexed for searching, otherwise `false`. Defaults to `false` if not specified.
-     - parameter isTransient: `true` if the property is transient, otherwise `false`. Defaults to `false` if not specified. The transient flag specifies whether or not a property's value is ignored when an object is saved to a persistent store. Transient properties are not saved to the persistent store, but are still managed for undo, redo, validation, and so on.
-     - parameter versionHashModifier: used to mark or denote a property as being a different "version" than another even if all of the values which affect persistence are equal. (Such a difference is important in cases where the properties are unchanged but the format or content of its data are changed.)
-     - parameter renamingIdentifier: used to resolve naming conflicts between models. When creating an entity mapping between entities in two managed object models, a source entity property and a destination entity property that share the same identifier indicate that a property mapping should be configured to migrate from the source to the destination. If unset, the identifier will be the property's name.
-     - parameter customGetter: use this closure as an "override" for the default property getter. The closure receives a `PartialObject<O>`, which acts as a fast, type-safe KVC interface for `CoreStoreObject`. The reason a `CoreStoreObject` instance is not passed directly is because the Core Data runtime is not aware of `CoreStoreObject` properties' static typing, and so loading those info everytime KVO invokes this accessor method incurs a cumulative performance hit (especially in KVO-heavy operations such as `ListMonitor` observing.) When accessing the property value from `PartialObject<O>`, make sure to use `PartialObject<O>.primitiveValue(for:)` instead of `PartialObject<O>.value(for:)`, which would unintentionally execute the same closure again recursively.
-     - parameter customSetter: use this closure as an "override" for the default property setter. The closure receives a `PartialObject<O>`, which acts as a fast, type-safe KVC interface for `CoreStoreObject`. The reason a `CoreStoreObject` instance is not passed directly is because the Core Data runtime is not aware of `CoreStoreObject` properties' static typing, and so loading those info everytime KVO invokes this accessor method incurs a cumulative performance hit (especially in KVO-heavy operations such as `ListMonitor` observing.) When accessing the property value from `PartialObject<O>`, make sure to use `PartialObject<O>.setPrimitiveValue(_:for:)` instead of `PartialObject<O>.setValue(_:for:)`, which would unintentionally execute the same closure again recursively.
-     - parameter affectedByKeyPaths: a set of key paths for properties whose values affect the value of the receiver. This is similar to `NSManagedObject.keyPathsForValuesAffectingValue(forKey:)`.
-     */
-    public convenience init(
-        _ keyPath: KeyPathString,
-        isIndexed: Bool = false,
-        isTransient: Bool = false,
-        versionHashModifier: String? = nil,
-        renamingIdentifier: String? = nil,
-        customGetter: ((_ partialObject: PartialObject<O>) -> V)? = nil,
-        customSetter: ((_ partialObject: PartialObject<O>, _ newValue: V) -> Void)? = nil,
-        affectedByKeyPaths: @autoclosure @escaping () -> Set<String> = []) {
-        
-        self.init(
-            keyPath,
-            default: V.cs_emptyValue(),
-            isIndexed: isIndexed,
-            isTransient: isTransient,
-            versionHashModifier: versionHashModifier,
-            renamingIdentifier: renamingIdentifier,
-            customGetter: customGetter,
-            customSetter: customSetter,
-            affectedByKeyPaths: affectedByKeyPaths
-        )
-    }
-}
-
-
-// MARK: - TransformableContainer
-
-/**
- The containing type for transformable properties. Use the `DynamicObject.Transformable` typealias instead for shorter syntax.
- ```
- class Animal: CoreStoreObject {
-     let species = Value.Required<String>("species")
-     let nickname = Value.Optional<String>("nickname")
-     let color = Transformable.Optional<UIColor>("color")
- }
- ```
- */
-public enum TransformableContainer<O: CoreStoreObject> {
-    
-    // MARK: - Required
-    
-    /**
-     The containing type for transformable properties. Any type that conforms to `NSCoding & NSCopying` are supported.
-     ```
-     class Animal: CoreStoreObject {
-         let species = Value.Required<String>("species")
-         let nickname = Value.Optional<String>("nickname")
-         let color = Transformable.Optional<UIColor>("color")
-     }
-     ```
-     - Important: `Transformable.Required` properties are required to be stored properties. Computed properties will be ignored, including `lazy` and `weak` properties.
-     */
-    public final class Required<V: NSCoding & NSCopying>: AttributeProtocol {
-        
-        /**
-         Initializes the metadata for the property.
-         ```
-         class Animal: CoreStoreObject {
-             let species = Value.Required<String>("species")
-             let color = Transformable.Required<UIColor>(
-                 "color",
-                 default: UIColor.clear,
-                 isTransient: true,
-                 customGetter: Animal.getColor(_:)
-             )
-         }
-         
-         private static func getColor(_ partialObject: PartialObject<Animal>) -> UIColor {
-             let cachedColor = partialObject.primitiveValue(for: { $0.color })
-             if cachedColor != UIColor.clear {
-         
-                 return cachedColor
-             }
-             let color: UIColor
-             switch partialObject.value(for: { $0.species }) {
-         
-             case "Swift": color = UIColor.orange
-             case "Bulbasaur": color = UIColor.green
-             default: color = UIColor.black
-             }
-             partialObject.setPrimitiveValue(color, for: { $0.color })
-             return color
-         }
-         ```
-         - parameter keyPath: the permanent attribute name for this property.
-         - parameter default: the initial value for the property when the object is first created. Defaults to the `ImportableAttributeType`'s empty value if not specified.
-         - parameter isIndexed: `true` if the property should be indexed for searching, otherwise `false`. Defaults to `false` if not specified.
-         - parameter isTransient: `true` if the property is transient, otherwise `false`. Defaults to `false` if not specified. The transient flag specifies whether or not a property's value is ignored when an object is saved to a persistent store. Transient properties are not saved to the persistent store, but are still managed for undo, redo, validation, and so on.
-         - parameter versionHashModifier: used to mark or denote a property as being a different "version" than another even if all of the values which affect persistence are equal. (Such a difference is important in cases where the properties are unchanged but the format or content of its data are changed.)
-         - parameter renamingIdentifier: used to resolve naming conflicts between models. When creating an entity mapping between entities in two managed object models, a source entity property and a destination entity property that share the same identifier indicate that a property mapping should be configured to migrate from the source to the destination. If unset, the identifier will be the property's name.
-         - parameter customGetter: use this closure as an "override" for the default property getter. The closure receives a `PartialObject<O>`, which acts as a fast, type-safe KVC interface for `CoreStoreObject`. The reason a `CoreStoreObject` instance is not passed directly is because the Core Data runtime is not aware of `CoreStoreObject` properties' static typing, and so loading those info everytime KVO invokes this accessor method incurs a cumulative performance hit (especially in KVO-heavy operations such as `ListMonitor` observing.) When accessing the property value from `PartialObject<O>`, make sure to use `PartialObject<O>.primitiveValue(for:)` instead of `PartialObject<O>.value(for:)`, which would unintentionally execute the same closure again recursively.
-         - parameter customSetter: use this closure as an "override" for the default property setter. The closure receives a `PartialObject<O>`, which acts as a fast, type-safe KVC interface for `CoreStoreObject`. The reason a `CoreStoreObject` instance is not passed directly is because the Core Data runtime is not aware of `CoreStoreObject` properties' static typing, and so loading those info everytime KVO invokes this accessor method incurs a cumulative performance hit (especially in KVO-heavy operations such as `ListMonitor` observing.) When accessing the property value from `PartialObject<O>`, make sure to use `PartialObject<O>.setPrimitiveValue(_:for:)` instead of `PartialObject<O>.setValue(_:for:)`, which would unintentionally execute the same closure again recursively.
-         - parameter affectedByKeyPaths: a set of key paths for properties whose values affect the value of the receiver. This is similar to `NSManagedObject.keyPathsForValuesAffectingValue(forKey:)`.
-         */
-        public init(
-            _ keyPath: KeyPathString,
-            `default`: @autoclosure @escaping () -> V,
-            isIndexed: Bool = false,
-            isTransient: Bool = false,
-            versionHashModifier: String? = nil,
-            renamingIdentifier: String? = nil,
-            customGetter: ((_ partialObject: PartialObject<O>) -> V)? = nil,
-            customSetter: ((_ partialObject: PartialObject<O>, _ newValue: V) -> Void)? = nil,
-            affectedByKeyPaths: @autoclosure @escaping () -> Set<String> = []) {
-            
-            self.keyPath = keyPath
-            self.defaultValue = `default`
-            self.isIndexed = isIndexed
-            self.isTransient = isTransient
-            self.versionHashModifier = versionHashModifier
-            self.renamingIdentifier = renamingIdentifier
-            self.customGetter = customGetter
-            self.customSetter = customSetter
-            self.affectedByKeyPaths = affectedByKeyPaths
-        }
-        
-        /**
-         The property value.
-         */
-        public var value: V {
-            
-            get {
-                
-                CoreStore.assert(
-                    self.parentObject != nil,
-                    "Attempted to access values from a \(cs_typeName(O.self)) meta object. Meta objects are only used for querying keyPaths and infering types."
-                )
-                return withExtendedLifetime(self.parentObject! as! O) { (object: O) in
-                    
-                    CoreStore.assert(
-                        object.rawObject!.isRunningInAllowedQueue() == true,
-                        "Attempted to access \(cs_typeName(O.self))'s value outside it's designated queue."
-                    )
-                    if let customGetter = self.customGetter {
-                        
-                        return customGetter(PartialObject<O>(object.rawObject!))
-                    }
-                    return object.rawObject!.value(forKey: self.keyPath)! as! V
-                }
-            }
-            set {
-                
-                CoreStore.assert(
-                    self.parentObject != nil,
-                    "Attempted to access values from a \(cs_typeName(O.self)) meta object. Meta objects are only used for querying keyPaths and infering types."
-                )
-                return withExtendedLifetime(self.parentObject! as! O) { (object: O) in
-                    
-                    CoreStore.assert(
-                        object.rawObject!.isRunningInAllowedQueue() == true,
-                        "Attempted to access \(cs_typeName(O.self))'s value outside it's designated queue."
-                    )
-                    CoreStore.assert(
-                        object.rawObject!.isEditableInContext() == true,
-                        "Attempted to update a \(cs_typeName(O.self))'s value from outside a transaction."
-                    )
-                    if let customSetter = self.customSetter {
-                        
-                        return customSetter(PartialObject<O>(object.rawObject!), newValue)
-                    }
-                    object.rawObject!.setValue(
-                        newValue,
-                        forKey: self.keyPath
-                    )
-                }
-            }
-        }
-        
-        
-        // MARK: AttributeProtocol
-        
-        internal static var attributeType: NSAttributeType {
-            
-            return .transformableAttributeType
-        }
-        
-        public let keyPath: KeyPathString
-        
-        internal let isOptional = false
-        internal let isIndexed: Bool
-        internal let isTransient: Bool
-        internal let versionHashModifier: String?
-        internal let renamingIdentifier: String?
-        internal let defaultValue: () -> Any?
-        internal let affectedByKeyPaths: () -> Set<String>
-        internal weak var parentObject: CoreStoreObject?
-        
-        internal private(set) lazy var getter: CoreStoreManagedObject.CustomGetter? = cs_lazy { [unowned self] in
-            
-            guard let customGetter = self.customGetter else {
-                
-                return nil
-            }
-            let keyPath = self.keyPath
-            return { (_ id: Any) -> Any? in
-                
-                let rawObject = id as! CoreStoreManagedObject
-                rawObject.willAccessValue(forKey: keyPath)
-                defer {
-                    
-                    rawObject.didAccessValue(forKey: keyPath)
-                }
-                let value = customGetter(PartialObject<O>(rawObject))
-                return value
-            }
-        }
-        
-        internal private(set) lazy var setter: CoreStoreManagedObject.CustomSetter? = cs_lazy { [unowned self] in
-            
-            guard let customSetter = self.customSetter else {
-                
-                return nil
-            }
-            let keyPath = self.keyPath
-            return { (_ id: Any, _ newValue: Any?) -> Void in
-                
-                let rawObject = id as! CoreStoreManagedObject
-                rawObject.willChangeValue(forKey: keyPath)
-                defer {
-                    
-                    rawObject.didChangeValue(forKey: keyPath)
-                }
-                customSetter(
-                    PartialObject<O>(rawObject),
-                    newValue as! V
-                )
-            }
-        }
-        
-        
-        // MARK: Private
-        
-        private let customGetter: ((_ partialObject: PartialObject<O>) -> V)?
-        private let customSetter: ((_ partialObject: PartialObject<O>, _ newValue: V) -> Void)?
-    }
-    
-    
-    // MARK: - Optional
-    
-    /**
-     The containing type for optional transformable properties. Any type that conforms to `NSCoding & NSCopying` are supported.
-     ```
-     class Animal: CoreStoreObject {
-         let species = Value.Required<String>("species")
-         let nickname = Value.Optional<String>("nickname")
-         let color = Transformable.Optional<UIColor>("color")
-     }
-     ```
-     - Important: `Transformable.Optional` properties are required to be stored properties. Computed properties will be ignored, including `lazy` and `weak` properties.
-     */
-    public final class Optional<V: NSCoding & NSCopying>: AttributeProtocol {
-        
-        /**
-         Initializes the metadata for the property.
-         ```
-         class Animal: CoreStoreObject {
-             let species = Value.Required<String>("species")
-             let color = Transformable.Optional<UIColor>(
-                 "color",
-                 isTransient: true,
-                 customGetter: Animal.getColor(_:)
-             )
-         }
-             
-         private static func getColor(_ partialObject: PartialObject<Animal>) -> UIColor? {
-             if let cachedColor = partialObject.primitiveValue(for: { $0.color }) {
-                 return cachedColor
-             }
-             let color: UIColor?
-             switch partialObject.value(for: { $0.species }) {
-             
-             case "Swift": color = UIColor.orange
-             case "Bulbasaur": color = UIColor.green
-             default: return nil
-             }
-             partialObject.setPrimitiveValue(color, for: { $0.color })
-             return color
-         }
-         ```
-         - parameter keyPath: the permanent attribute name for this property.
-         - parameter default: the initial value for the property when the object is first created. Defaults to the `ImportableAttributeType`'s empty value if not specified.
-         - parameter isIndexed: `true` if the property should be indexed for searching, otherwise `false`. Defaults to `false` if not specified.
-         - parameter isTransient: `true` if the property is transient, otherwise `false`. Defaults to `false` if not specified. The transient flag specifies whether or not a property's value is ignored when an object is saved to a persistent store. Transient properties are not saved to the persistent store, but are still managed for undo, redo, validation, and so on.
-         - parameter versionHashModifier: used to mark or denote a property as being a different "version" than another even if all of the values which affect persistence are equal. (Such a difference is important in cases where the properties are unchanged but the format or content of its data are changed.)
-         - parameter renamingIdentifier: used to resolve naming conflicts between models. When creating an entity mapping between entities in two managed object models, a source entity property and a destination entity property that share the same identifier indicate that a property mapping should be configured to migrate from the source to the destination. If unset, the identifier will be the property's name.
-         - parameter customGetter: use this closure as an "override" for the default property getter. The closure receives a `PartialObject<O>`, which acts as a fast, type-safe KVC interface for `CoreStoreObject`. The reason a `CoreStoreObject` instance is not passed directly is because the Core Data runtime is not aware of `CoreStoreObject` properties' static typing, and so loading those info everytime KVO invokes this accessor method incurs a cumulative performance hit (especially in KVO-heavy operations such as `ListMonitor` observing.) When accessing the property value from `PartialObject<O>`, make sure to use `PartialObject<O>.primitiveValue(for:)` instead of `PartialObject<O>.value(for:)`, which would unintentionally execute the same closure again recursively.
-         - parameter customSetter: use this closure as an "override" for the default property setter. The closure receives a `PartialObject<O>`, which acts as a fast, type-safe KVC interface for `CoreStoreObject`. The reason a `CoreStoreObject` instance is not passed directly is because the Core Data runtime is not aware of `CoreStoreObject` properties' static typing, and so loading those info everytime KVO invokes this accessor method incurs a cumulative performance hit (especially in KVO-heavy operations such as `ListMonitor` observing.) When accessing the property value from `PartialObject<O>`, make sure to use `PartialObject<O>.setPrimitiveValue(_:for:)` instead of `PartialObject<O>.setValue(_:for:)`, which would unintentionally execute the same closure again recursively.
-         - parameter affectedByKeyPaths: a set of key paths for properties whose values affect the value of the receiver. This is similar to `NSManagedObject.keyPathsForValuesAffectingValue(forKey:)`.
-         */
-        public init(
-            _ keyPath: KeyPathString,
-=======
         
         
         // MARK: Deprecated
         
         @available(*, deprecated: 3.2, renamed: "init(_:initial:isIndexed:isTransient:versionHashModifier:renamingIdentifier:customGetter:customSetter:affectedByKeyPaths:)")
         public convenience init(
-            _ keyPath: RawKeyPath,
->>>>>>> ccf7c62a
+            _ keyPath: KeyPathString,
             `default`: @autoclosure @escaping () -> V? = nil,
             isIndexed: Bool = false,
             isTransient: Bool = false,
@@ -831,128 +505,6 @@
                 affectedByKeyPaths: affectedByKeyPaths
             )
         }
-<<<<<<< HEAD
-        
-        /**
-         The property value.
-         */
-        public var value: V? {
-            
-            get {
-                
-                CoreStore.assert(
-                    self.parentObject != nil,
-                    "Attempted to access values from a \(cs_typeName(O.self)) meta object. Meta objects are only used for querying keyPaths and infering types."
-                )
-                return withExtendedLifetime(self.parentObject! as! O) { (object: O) in
-                    
-                    CoreStore.assert(
-                        object.rawObject!.isRunningInAllowedQueue() == true,
-                        "Attempted to access \(cs_typeName(O.self))'s value outside it's designated queue."
-                    )
-                    if let customGetter = self.customGetter {
-                        
-                        return customGetter(PartialObject<O>(object.rawObject!))
-                    }
-                    return object.rawObject!.value(forKey: self.keyPath) as! V?
-                }
-            }
-            set {
-                
-                CoreStore.assert(
-                    self.parentObject != nil,
-                    "Attempted to access values from a \(cs_typeName(O.self)) meta object. Meta objects are only used for querying keyPaths and infering types."
-                )
-                return withExtendedLifetime(self.parentObject! as! O) { (object: O) in
-                    
-                    CoreStore.assert(
-                        object.rawObject!.isRunningInAllowedQueue() == true,
-                        "Attempted to access \(cs_typeName(O.self))'s value outside it's designated queue."
-                    )
-                    CoreStore.assert(
-                        object.rawObject!.isEditableInContext() == true,
-                        "Attempted to update a \(cs_typeName(O.self))'s value from outside a transaction."
-                    )
-                    if let customSetter = self.customSetter {
-                        
-                        return customSetter(PartialObject<O>(object.rawObject!), newValue)
-                    }
-                    object.rawObject!.setValue(
-                        newValue,
-                        forKey: self.keyPath
-                    )
-                }
-            }
-        }
-        
-        
-        // MARK: AttributeProtocol
-        
-        internal static var attributeType: NSAttributeType {
-            
-            return .transformableAttributeType
-        }
-        
-        public let keyPath: KeyPathString
-        
-        internal let isOptional = true
-        internal let isIndexed: Bool
-        internal let isTransient: Bool
-        internal let versionHashModifier: String?
-        internal let renamingIdentifier: String?
-        internal let defaultValue: () -> Any?
-        internal let affectedByKeyPaths: () -> Set<String>
-        internal weak var parentObject: CoreStoreObject?
-        
-        internal private(set) lazy var getter: CoreStoreManagedObject.CustomGetter? = cs_lazy { [unowned self] in
-            
-            guard let customGetter = self.customGetter else {
-                
-                return nil
-            }
-            let keyPath = self.keyPath
-            return { (_ id: Any) -> Any? in
-                
-                let rawObject = id as! CoreStoreManagedObject
-                rawObject.willAccessValue(forKey: keyPath)
-                defer {
-                    
-                    rawObject.didAccessValue(forKey: keyPath)
-                }
-                let value = customGetter(PartialObject<O>(rawObject))
-                return value
-            }
-        }
-        
-        internal private(set) lazy var setter: CoreStoreManagedObject.CustomSetter? = cs_lazy { [unowned self] in
-            
-            guard let customSetter = self.customSetter else {
-                
-                return nil
-            }
-            let keyPath = self.keyPath
-            return { (_ id: Any, _ newValue: Any?) -> Void in
-                
-                let rawObject = id as! CoreStoreManagedObject
-                rawObject.willChangeValue(forKey: keyPath)
-                defer {
-                    
-                    rawObject.didChangeValue(forKey: keyPath)
-                }
-                customSetter(
-                    PartialObject<O>(rawObject),
-                    newValue as! V?
-                )
-            }
-        }
-        
-        
-        // MARK: Private
-        
-        private let customGetter: ((_ partialObject: PartialObject<O>) -> V?)?
-        private let customSetter: ((_ partialObject: PartialObject<O>, _ newValue: V?) -> Void)?
-=======
->>>>>>> ccf7c62a
     }
 }
 
@@ -1161,108 +713,4 @@
         
         return property.value == property2.value
     }
-<<<<<<< HEAD
-}
-
-extension TransformableContainer.Required {
-    
-    /**
-     Assigns a transformable value to the property. The operation
-     ```
-     animal.color .= UIColor.red
-     ```
-     is equivalent to
-     ```
-     animal.color.value = UIColor.red
-     ```
-     */
-    public static func .= (_ property: TransformableContainer<O>.Required<V>, _ newValue: V) {
-        
-        property.value = newValue
-    }
-    
-    /**
-     Assigns a transformable value from another property. The operation
-     ```
-     animal.nickname .= anotherAnimal.species
-     ```
-     is equivalent to
-     ```
-     animal.nickname.value = anotherAnimal.species.value
-     ```
-     */
-    public static func .= <O2>(_ property: TransformableContainer<O>.Required<V>, _ property2: TransformableContainer<O2>.Required<V>) {
-        
-        property.value = property2.value
-    }
-}
-
-extension TransformableContainer.Optional {
-    
-    /**
-     Assigns an optional transformable value to the property. The operation
-     ```
-     animal.color .= UIColor.red
-     ```
-     is equivalent to
-     ```
-     animal.color.value = UIColor.red
-     ```
-     */
-    public static func .= (_ property: TransformableContainer<O>.Optional<V>, _ newValue: V?) {
-        
-        property.value = newValue
-    }
-    
-    /**
-     Assigns an optional transformable value from another property. The operation
-     ```
-     animal.color .= anotherAnimal.color
-     ```
-     is equivalent to
-     ```
-     animal.color.value = anotherAnimal.color.value
-     ```
-     */
-    public static func .= <O2>(_ property: TransformableContainer<O>.Optional<V>, _ property2: TransformableContainer<O2>.Optional<V>) {
-        
-        property.value = property2.value
-    }
-    
-    /**
-     Assigns a transformable value from another property. The operation
-     ```
-     animal.color .= anotherAnimal.color
-     ```
-     is equivalent to
-     ```
-     animal.color.value = anotherAnimal.color.value
-     ```
-     */
-    public static func .= <O2>(_ property: TransformableContainer<O>.Optional<V>, _ property2: TransformableContainer<O2>.Required<V>) {
-        
-        property.value = property2.value
-    }
-}
-
-
-// MARK: - AttributeProtocol
-
-internal protocol AttributeProtocol: class {
-    
-    static var attributeType: NSAttributeType { get }
-    
-    var keyPath: KeyPathString { get }
-    var isOptional: Bool { get }
-    var isIndexed: Bool { get }
-    var isTransient: Bool { get }
-    var versionHashModifier: String? { get }
-    var renamingIdentifier: String? { get }
-    var defaultValue: () -> Any? { get }
-    var affectedByKeyPaths: () -> Set<String> { get }
-    weak var parentObject: CoreStoreObject? { get set }
-    var getter: CoreStoreManagedObject.CustomGetter? { get }
-    var setter: CoreStoreManagedObject.CustomSetter? { get }
-=======
->>>>>>> ccf7c62a
 }