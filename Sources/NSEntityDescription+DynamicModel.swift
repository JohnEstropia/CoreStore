//
//  NSEntityDescription+DynamicModel.swift
//  CoreStore
//
//  Copyright © 2017 John Rommel Estropia
//
//  Permission is hereby granted, free of charge, to any person obtaining a copy
//  of this software and associated documentation files (the "Software"), to deal
//  in the Software without restriction, including without limitation the rights
//  to use, copy, modify, merge, publish, distribute, sublicense, and/or sell
//  copies of the Software, and to permit persons to whom the Software is
//  furnished to do so, subject to the following conditions:
//
//  The above copyright notice and this permission notice shall be included in all
//  copies or substantial portions of the Software.
//
//  THE SOFTWARE IS PROVIDED "AS IS", WITHOUT WARRANTY OF ANY KIND, EXPRESS OR
//  IMPLIED, INCLUDING BUT NOT LIMITED TO THE WARRANTIES OF MERCHANTABILITY,
//  FITNESS FOR A PARTICULAR PURPOSE AND NONINFRINGEMENT. IN NO EVENT SHALL THE
//  AUTHORS OR COPYRIGHT HOLDERS BE LIABLE FOR ANY CLAIM, DAMAGES OR OTHER
//  LIABILITY, WHETHER IN AN ACTION OF CONTRACT, TORT OR OTHERWISE, ARISING FROM,
//  OUT OF OR IN CONNECTION WITH THE SOFTWARE OR THE USE OR OTHER DEALINGS IN THE
//  SOFTWARE.
//

import CoreData
import Foundation


// MARK: - NSEntityDescription

internal extension NSEntityDescription {
    
    @nonobjc
    internal var coreStoreEntity: DynamicEntity? {
        
        get {
            
            guard let userInfo = self.userInfo,
                let typeName = userInfo[UserInfoKey.CoreStoreManagedObjectTypeName] as! String?,
                let entityName = userInfo[UserInfoKey.CoreStoreManagedObjectEntityName] as! String?,
                let isAbstract = userInfo[UserInfoKey.CoreStoreManagedObjectIsAbstract] as! Bool? else {
                    
                    return nil
            }
            return DynamicEntity(
                type: NSClassFromString(typeName) as! CoreStoreObject.Type,
                entityName: entityName,
                isAbstract: isAbstract,
                versionHashModifier: userInfo[UserInfoKey.CoreStoreManagedObjectVersionHashModifier] as! String?
            )
        }
        set {
            
            if let newValue = newValue {
                
                cs_setUserInfo { (userInfo) in
                    
                    userInfo[UserInfoKey.CoreStoreManagedObjectTypeName] = NSStringFromClass(newValue.type)
                    userInfo[UserInfoKey.CoreStoreManagedObjectEntityName] = newValue.entityName
                    userInfo[UserInfoKey.CoreStoreManagedObjectIsAbstract] = newValue.isAbstract
                    userInfo[UserInfoKey.CoreStoreManagedObjectVersionHashModifier] = newValue.versionHashModifier
                }
            }
            else {
                
                cs_setUserInfo { (userInfo) in
                    
                    userInfo[UserInfoKey.CoreStoreManagedObjectTypeName] = nil
                    userInfo[UserInfoKey.CoreStoreManagedObjectEntityName] = nil
                    userInfo[UserInfoKey.CoreStoreManagedObjectIsAbstract] = nil
                    userInfo[UserInfoKey.CoreStoreManagedObjectVersionHashModifier] = nil
                }
            }
        }
    }
    
<<<<<<< HEAD
    internal var keyPathsByAffectedKeyPaths: [RawKeyPath: Set<RawKeyPath>] {
=======
    @nonobjc
    internal var keyPathsByAffectedKeyPaths: [KeyPath: Set<KeyPath>] {
>>>>>>> 8c437e19
        
        get {
            
            if let userInfo = self.userInfo,
<<<<<<< HEAD
                let function = userInfo[UserInfoKey.CoreStoreManagedObjectKeyPathsByAffectedKeyPaths] as! [RawKeyPath: Set<RawKeyPath>]? {
=======
                let value = userInfo[UserInfoKey.CoreStoreManagedObjectKeyPathsByAffectedKeyPaths] {
>>>>>>> 8c437e19
                
                return value as! [KeyPath: Set<KeyPath>]
            }
            return [:]
        }
        set {
            
            cs_setUserInfo { (userInfo) in
                
                userInfo[UserInfoKey.CoreStoreManagedObjectKeyPathsByAffectedKeyPaths] = newValue
            }
        }
    }
    
    @nonobjc
    internal var customGetterSetterByKeyPaths: [KeyPath: CoreStoreManagedObject.CustomGetterSetter] {
        
        get {
            
            if let userInfo = self.userInfo,
                let value = userInfo[UserInfoKey.CoreStoreManagedObjectCustomGetterSetterByKeyPaths] {
                
                return value as! [KeyPath: CoreStoreManagedObject.CustomGetterSetter]
            }
            return [:]
        }
        set {
            
            cs_setUserInfo { (userInfo) in
                
                userInfo[UserInfoKey.CoreStoreManagedObjectCustomGetterSetterByKeyPaths] = newValue
            }
        }
    }
    
    
    // MARK: Private
    
    // MARK: - UserInfoKey
    
    private enum UserInfoKey {
        
        fileprivate static let CoreStoreManagedObjectTypeName = "CoreStoreManagedObjectTypeName"
        fileprivate static let CoreStoreManagedObjectEntityName = "CoreStoreManagedObjectEntityName"
        fileprivate static let CoreStoreManagedObjectIsAbstract = "CoreStoreManagedObjectIsAbstract"
        fileprivate static let CoreStoreManagedObjectVersionHashModifier = "CoreStoreManagedObjectVersionHashModifier"
        
        fileprivate static let CoreStoreManagedObjectKeyPathsByAffectedKeyPaths = "CoreStoreManagedObjectKeyPathsByAffectedKeyPaths"
        fileprivate static let CoreStoreManagedObjectCustomGetterSetterByKeyPaths = "CoreStoreManagedObjectCustomGetterSetterByKeyPaths"
        
    }
    
    private func cs_setUserInfo(_ closure: (_ userInfo: inout [AnyHashable: Any]) -> Void) {
        
        var userInfo = self.userInfo ?? [:]
        closure(&userInfo)
        self.userInfo = userInfo
    }
}<|MERGE_RESOLUTION|>--- conflicted
+++ resolved
@@ -75,23 +75,15 @@
         }
     }
     
-<<<<<<< HEAD
+    @nonobjc
     internal var keyPathsByAffectedKeyPaths: [RawKeyPath: Set<RawKeyPath>] {
-=======
-    @nonobjc
-    internal var keyPathsByAffectedKeyPaths: [KeyPath: Set<KeyPath>] {
->>>>>>> 8c437e19
         
         get {
             
             if let userInfo = self.userInfo,
-<<<<<<< HEAD
-                let function = userInfo[UserInfoKey.CoreStoreManagedObjectKeyPathsByAffectedKeyPaths] as! [RawKeyPath: Set<RawKeyPath>]? {
-=======
                 let value = userInfo[UserInfoKey.CoreStoreManagedObjectKeyPathsByAffectedKeyPaths] {
->>>>>>> 8c437e19
                 
-                return value as! [KeyPath: Set<KeyPath>]
+                return value as! [RawKeyPath: Set<RawKeyPath>]
             }
             return [:]
         }
@@ -105,14 +97,14 @@
     }
     
     @nonobjc
-    internal var customGetterSetterByKeyPaths: [KeyPath: CoreStoreManagedObject.CustomGetterSetter] {
+    internal var customGetterSetterByKeyPaths: [RawKeyPath: CoreStoreManagedObject.CustomGetterSetter] {
         
         get {
             
             if let userInfo = self.userInfo,
                 let value = userInfo[UserInfoKey.CoreStoreManagedObjectCustomGetterSetterByKeyPaths] {
                 
-                return value as! [KeyPath: CoreStoreManagedObject.CustomGetterSetter]
+                return value as! [RawKeyPath: CoreStoreManagedObject.CustomGetterSetter]
             }
             return [:]
         }
