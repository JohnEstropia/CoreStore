//
//  NSManagedObjectContext+Querying.swift
//  CoreStore
//
//  Copyright © 2015 John Rommel Estropia
//
//  Permission is hereby granted, free of charge, to any person obtaining a copy
//  of this software and associated documentation files (the "Software"), to deal
//  in the Software without restriction, including without limitation the rights
//  to use, copy, modify, merge, publish, distribute, sublicense, and/or sell
//  copies of the Software, and to permit persons to whom the Software is
//  furnished to do so, subject to the following conditions:
//
//  The above copyright notice and this permission notice shall be included in all
//  copies or substantial portions of the Software.
//
//  THE SOFTWARE IS PROVIDED "AS IS", WITHOUT WARRANTY OF ANY KIND, EXPRESS OR
//  IMPLIED, INCLUDING BUT NOT LIMITED TO THE WARRANTIES OF MERCHANTABILITY,
//  FITNESS FOR A PARTICULAR PURPOSE AND NONINFRINGEMENT. IN NO EVENT SHALL THE
//  AUTHORS OR COPYRIGHT HOLDERS BE LIABLE FOR ANY CLAIM, DAMAGES OR OTHER
//  LIABILITY, WHETHER IN AN ACTION OF CONTRACT, TORT OR OTHERWISE, ARISING FROM,
//  OUT OF OR IN CONNECTION WITH THE SOFTWARE OR THE USE OR OTHER DEALINGS IN THE
//  SOFTWARE.
//

import Foundation
import CoreData


// MARK: - NSManagedObjectContext

extension NSManagedObjectContext: FetchableSource, QueryableSource {
    
    // MARK: FetchableSource
    
    @nonobjc
    public func fetchExisting<D: DynamicObject>(_ object: D) -> D? {
        
        let rawObject = object.cs_toRaw()
        if rawObject.objectID.isTemporaryID {
            
            do {
                
                try withExtendedLifetime(self) { (context: NSManagedObjectContext) -> Void in
                    
                    try context.obtainPermanentIDs(for: [rawObject])
                }
            }
            catch {
                
                CoreStore.log(
                    CoreStoreError(error),
                    "Failed to obtain permanent ID for object."
                )
                return nil
            }
        }
        do {
            
            let existingRawObject = try self.existingObject(with: rawObject.objectID)
            if existingRawObject === rawObject {
                
                return object
            }
<<<<<<< HEAD
            return D.cs_fromRaw(object: existingRawObject)
=======
            return type(of: object).cs_fromRaw(object: existingRawObject)
>>>>>>> 75e14fbb
        }
        catch {
            
            CoreStore.log(
                CoreStoreError(error),
                "Failed to load existing \(cs_typeName(object)) in context."
            )
            return nil
        }
    }
    
    @nonobjc
    public func fetchExisting<D: DynamicObject>(_ objectID: NSManagedObjectID) -> D? {
        
        do {
            
            let existingObject = try self.existingObject(with: objectID)
            return D.cs_fromRaw(object: existingObject)
        }
        catch _ {
            
            return nil
        }
    }
    
    @nonobjc
    public func fetchExisting<D: DynamicObject, S: Sequence>(_ objects: S) -> [D] where S.Iterator.Element == D {
        
        return objects.flatMap({ self.fetchExisting($0.cs_id()) })
    }
    
    @nonobjc
    public func fetchExisting<D: DynamicObject, S: Sequence>(_ objectIDs: S) -> [D] where S.Iterator.Element == NSManagedObjectID {
        
        return objectIDs.flatMap({ self.fetchExisting($0) })
    }
    
    @nonobjc
    public func fetchOne<D>(_ from: From<D>, _ fetchClauses: FetchClause...) -> D? {
        
        return self.fetchOne(from, fetchClauses)
    }
    
    @nonobjc
    public func fetchOne<D>(_ from: From<D>, _ fetchClauses: [FetchClause]) -> D? {
        
        let fetchRequest = CoreStoreFetchRequest()
        let storeFound = from.applyToFetchRequest(fetchRequest, context: self)
        
        fetchRequest.fetchLimit = 1
        fetchRequest.resultType = .managedObjectResultType
        fetchClauses.forEach { $0.applyToFetchRequest(fetchRequest) }
        
        guard storeFound else {
            
            return nil
        }
        return self.fetchOne(fetchRequest.dynamicCast()).flatMap(from.entityClass.cs_fromRaw)
    }
    
    // TODO: docs
    @nonobjc
    public func fetchOne<B: FetchChainableBuilderType>(_ clauseChain: B) -> B.ObjectType? {
        
        return self.fetchOne(clauseChain.from, clauseChain.fetchClauses)
    }
    
    @nonobjc
    public func fetchAll<D>(_ from: From<D>, _ fetchClauses: FetchClause...) -> [D]? {
        
        return self.fetchAll(from, fetchClauses)
    }
    
    @nonobjc
    public func fetchAll<D>(_ from: From<D>, _ fetchClauses: [FetchClause]) -> [D]? {
        
        let fetchRequest = CoreStoreFetchRequest()
        let storeFound = from.applyToFetchRequest(fetchRequest, context: self)
        
        fetchRequest.fetchLimit = 0
        fetchRequest.resultType = .managedObjectResultType
        fetchClauses.forEach { $0.applyToFetchRequest(fetchRequest) }
        
        guard storeFound else {
            
            return nil
        }
        let entityClass = from.entityClass
        return self.fetchAll(fetchRequest.dynamicCast())?.map(entityClass.cs_fromRaw)
    }
    
    // TODO: docs
    @nonobjc
    public func fetchAll<B: FetchChainableBuilderType>(_ clauseChain: B) -> [B.ObjectType]? {
        
        return self.fetchAll(clauseChain.from, clauseChain.fetchClauses)
    }
    
    @nonobjc
    public func fetchCount<D>(_ from: From<D>, _ fetchClauses: FetchClause...) -> Int? {
    
        return self.fetchCount(from, fetchClauses)
    }
    
    @nonobjc
    public func fetchCount<D>(_ from: From<D>, _ fetchClauses: [FetchClause]) -> Int? {
        
        let fetchRequest = CoreStoreFetchRequest()
        let storeFound = from.applyToFetchRequest(fetchRequest, context: self)
        fetchClauses.forEach { $0.applyToFetchRequest(fetchRequest) }
        
        guard storeFound else {
            
            return nil
        }
        return self.fetchCount(fetchRequest.dynamicCast())
    }
    
    // TODO: docs
    @nonobjc
    public func fetchCount<B: FetchChainableBuilderType>(_ clauseChain: B) -> Int? {
        
        return self.fetchCount(clauseChain.from, clauseChain.fetchClauses)
    }
    
    @nonobjc
    public func fetchObjectID<D>(_ from: From<D>, _ fetchClauses: FetchClause...) -> NSManagedObjectID? {
        
        return self.fetchObjectID(from, fetchClauses)
    }
    
    @nonobjc
    public func fetchObjectID<D>(_ from: From<D>, _ fetchClauses: [FetchClause]) -> NSManagedObjectID? {
        
        let fetchRequest = CoreStoreFetchRequest()
        let storeFound = from.applyToFetchRequest(fetchRequest, context: self)
        
        fetchRequest.fetchLimit = 1
        fetchRequest.resultType = .managedObjectIDResultType
        fetchClauses.forEach { $0.applyToFetchRequest(fetchRequest) }
        
        guard storeFound else {
            
            return nil
        }
        return self.fetchObjectID(fetchRequest.dynamicCast())
    }
    
    // TODO: docs
    @nonobjc
    public func fetchObjectID<B: FetchChainableBuilderType>(_ clauseChain: B) -> NSManagedObjectID? {
        
        return self.fetchObjectID(clauseChain.from, clauseChain.fetchClauses)
    }
    
    @nonobjc
    public func fetchObjectIDs<D>(_ from: From<D>, _ fetchClauses: FetchClause...) -> [NSManagedObjectID]? {
        
        return self.fetchObjectIDs(from, fetchClauses)
    }
    
    @nonobjc
    public func fetchObjectIDs<D>(_ from: From<D>, _ fetchClauses: [FetchClause]) -> [NSManagedObjectID]? {
        
        let fetchRequest = CoreStoreFetchRequest()
        let storeFound = from.applyToFetchRequest(fetchRequest, context: self)
        
        fetchRequest.fetchLimit = 0
        fetchRequest.resultType = .managedObjectIDResultType
        fetchClauses.forEach { $0.applyToFetchRequest(fetchRequest) }
        
        guard storeFound else {
            
            return nil
        }
        return self.fetchObjectIDs(fetchRequest.dynamicCast())
    }
    
    // TODO: docs
    @nonobjc
    public func fetchObjectIDs<B: FetchChainableBuilderType>(_ clauseChain: B) -> [NSManagedObjectID]? {
        
        return self.fetchObjectIDs(clauseChain.from, clauseChain.fetchClauses)
    }
    
    @nonobjc
    internal func fetchObjectIDs(_ fetchRequest: NSFetchRequest<NSManagedObjectID>) -> [NSManagedObjectID]? {
        
        var fetchResults: [NSManagedObjectID]?
        var fetchError: Error?
        self.performAndWait {
            
            do {
                
                fetchResults = try self.fetch(fetchRequest)
            }
            catch {
                
                fetchError = error
            }
        }
        if fetchResults == nil {
            
            CoreStore.log(
                CoreStoreError(fetchError),
                "Failed executing fetch request."
            )
            return nil
        }
        return fetchResults
    }
    
    
    // MARK: QueryableSource
    
    @nonobjc
    public func queryValue<D, U: QueryableAttributeType>(_ from: From<D>, _ selectClause: Select<U>, _ queryClauses: QueryClause...) -> U? {
        
        return self.queryValue(from, selectClause, queryClauses)
    }
    
    @nonobjc
    public func queryValue<D, U: QueryableAttributeType>(_ from: From<D>, _ selectClause: Select<U>, _ queryClauses: [QueryClause]) -> U? {
        
        let fetchRequest = CoreStoreFetchRequest()
        let storeFound = from.applyToFetchRequest(fetchRequest, context: self)
        
        fetchRequest.fetchLimit = 0
        
        let selectTerms = selectClause.selectTerms
        selectTerms.applyToFetchRequest(fetchRequest, owner: selectClause)
        queryClauses.forEach { $0.applyToFetchRequest(fetchRequest) }
        
        guard storeFound else {
            
            return nil
        }
        return self.queryValue(selectTerms, fetchRequest: fetchRequest)
    }
    
    @nonobjc
    public func queryValue<B>(_ clauseChain: B) -> B.ResultType? where B : QueryChainableBuilderType, B.ResultType : QueryableAttributeType {
        
        return self.queryValue(clauseChain.from, clauseChain.select, clauseChain.queryClauses)
    }
    
    @nonobjc
    public func queryAttributes<D>(_ from: From<D>, _ selectClause: Select<NSDictionary>, _ queryClauses: QueryClause...) -> [[String: Any]]? {
        
        return self.queryAttributes(from, selectClause, queryClauses)
    }
    
    @nonobjc
    public func queryAttributes<D>(_ from: From<D>, _ selectClause: Select<NSDictionary>, _ queryClauses: [QueryClause]) -> [[String: Any]]? {
        
        let fetchRequest = CoreStoreFetchRequest()
        let storeFound = from.applyToFetchRequest(fetchRequest, context: self)
        
        fetchRequest.fetchLimit = 0
        
        selectClause.selectTerms.applyToFetchRequest(fetchRequest, owner: selectClause)
        queryClauses.forEach { $0.applyToFetchRequest(fetchRequest) }
        
        guard storeFound else {
            
            return nil
        }
        return self.queryAttributes(fetchRequest)
    }
    
    public func queryAttributes<B>(_ clauseChain: B) -> [[String : Any]]? where B : QueryChainableBuilderType, B.ResultType == NSDictionary {
        
        return self.queryAttributes(clauseChain.from, clauseChain.select, clauseChain.queryClauses)
    }
    
    
    // MARK: FetchableSource, QueryableSource
    
    @nonobjc
    public func unsafeContext() -> NSManagedObjectContext {
        
        return self
    }
    
    
    // MARK: Deleting
    
    @nonobjc
    internal func deleteAll<D>(_ from: From<D>, _ deleteClauses: [FetchClause]) -> Int? {
        
        let fetchRequest = CoreStoreFetchRequest()
        let storeFound = from.applyToFetchRequest(fetchRequest, context: self)
        
        fetchRequest.fetchLimit = 0
        fetchRequest.resultType = .managedObjectResultType
        fetchRequest.returnsObjectsAsFaults = true
        fetchRequest.includesPropertyValues = false
        deleteClauses.forEach { $0.applyToFetchRequest(fetchRequest) }
        
        guard storeFound else {
            
            return nil
        }
        return self.deleteAll(fetchRequest.dynamicCast())
    }
    
    
    // MARK: Deprecated
    
    @available(*, deprecated, renamed: "unsafeContext()")
    public func internalContext() -> NSManagedObjectContext {
        
        return self.unsafeContext()
    }
}


// MARK: - NSManagedObjectContext (Internal)

internal extension NSManagedObjectContext {
    
    // MARK: Fetching
    
    @nonobjc
    internal func fetchOne<D: NSManagedObject>(_ fetchRequest: NSFetchRequest<D>) -> D? {
        
        var fetchResults: [D]?
        var fetchError: Error?
        self.performAndWait {
            
            do {
                
                fetchResults = try self.fetch(fetchRequest)
            }
            catch {
                
                fetchError = error
            }
        }
        if fetchResults == nil {
            
            CoreStore.log(
                CoreStoreError(fetchError),
                "Failed executing fetch request."
            )
            return nil
        }
        return fetchResults?.first
    }
    
    @nonobjc
    internal func fetchAll<D: NSManagedObject>(_ fetchRequest: NSFetchRequest<D>) -> [D]? {
        
        var fetchResults: [D]?
        var fetchError: Error?
        self.performAndWait {
            
            do {
                
                fetchResults = try self.fetch(fetchRequest)
            }
            catch {
                
                fetchError = error
            }
        }
        if fetchResults == nil {
            
            CoreStore.log(
                CoreStoreError(fetchError),
                "Failed executing fetch request."
            )
            return nil
        }
        return fetchResults
    }
    
    @nonobjc
    internal func fetchCount(_ fetchRequest: NSFetchRequest<NSFetchRequestResult>) -> Int? {
        
        var count = 0
        var countError: Error?
        self.performAndWait {
            
            do {
                
                count = try self.count(for: fetchRequest)
            }
            catch {
                
                countError = error
            }
        }
        if count == NSNotFound {
            
            CoreStore.log(
                CoreStoreError(countError),
                "Failed executing count request."
            )
            return nil
        }
        return count
    }
    
    @nonobjc
    internal func fetchObjectID(_ fetchRequest: NSFetchRequest<NSManagedObjectID>) -> NSManagedObjectID? {
        
        var fetchResults: [NSManagedObjectID]?
        var fetchError: Error?
        self.performAndWait {
            
            do {
                
                fetchResults = try self.fetch(fetchRequest)
            }
            catch {
                
                fetchError = error
            }
        }
        if fetchResults == nil {
            
            CoreStore.log(
                CoreStoreError(fetchError),
                "Failed executing fetch request."
            )
            return nil
        }
        return fetchResults?.first
    }
    
    
    // MARK: Querying
    
    @nonobjc
    internal func queryValue<U: QueryableAttributeType>(_ selectTerms: [SelectTerm], fetchRequest: NSFetchRequest<NSFetchRequestResult>) -> U? {
        
        var fetchResults: [Any]?
        var fetchError: Error?
        self.performAndWait {
            
            do {
                
                fetchResults = try self.fetch(fetchRequest)
            }
            catch {
                
                fetchError = error
            }
        }
        if let fetchResults = fetchResults {
            
            if let rawResult = fetchResults.first as? NSDictionary,
                let rawObject = rawResult[selectTerms.keyPathForFirstSelectTerm()] as? U.QueryableNativeType {
                
                return Select<U>.ReturnType.cs_fromQueryableNativeType(rawObject)
            }
            return nil
        }
        
        CoreStore.log(
            CoreStoreError(fetchError),
            "Failed executing fetch request."
        )
        return nil
    }
    
    @nonobjc
    internal func queryValue(_ selectTerms: [SelectTerm], fetchRequest: NSFetchRequest<NSFetchRequestResult>) -> Any? {
        
        var fetchResults: [Any]?
        var fetchError: Error?
        self.performAndWait {
            
            do {
                
                fetchResults = try self.fetch(fetchRequest)
            }
            catch {
                
                fetchError = error
            }
        }
        if let fetchResults = fetchResults {
            
            if let rawResult = fetchResults.first as? NSDictionary,
                let rawObject = rawResult[selectTerms.keyPathForFirstSelectTerm()] {
                
                return rawObject
            }
            return nil
        }
        
        CoreStore.log(
            CoreStoreError(fetchError),
            "Failed executing fetch request."
        )
        return nil
    }
    
    @nonobjc
    internal func queryAttributes(_ fetchRequest: NSFetchRequest<NSFetchRequestResult>) -> [[String: Any]]? {
        
        var fetchResults: [Any]?
        var fetchError: Error?
        self.performAndWait {
            
            do {
                
                fetchResults = try self.fetch(fetchRequest)
            }
            catch {
                
                fetchError = error
            }
        }
        if let fetchResults = fetchResults {
            
            return Select<NSDictionary>.ReturnType.cs_fromQueryResultsNativeType(fetchResults)
        }
        
        CoreStore.log(
            CoreStoreError(fetchError),
            "Failed executing fetch request."
        )
        return nil
    }
    
    
    // MARK: Deleting
    
    @nonobjc
    internal func deleteAll<D: NSManagedObject>(_ fetchRequest: NSFetchRequest<D>) -> Int? {
        
        var numberOfDeletedObjects: Int?
        var fetchError: Error?
        self.performAndWait {
            
            autoreleasepool {
                
                do {
                    
                    let fetchResults = try self.fetch(fetchRequest)
                    for object in fetchResults {
                        
                        self.delete(object)
                    }
                    numberOfDeletedObjects = fetchResults.count
                }
                catch {
                    
                    fetchError = error
                }
            }
        }
        if numberOfDeletedObjects == nil {
            
            CoreStore.log(
                CoreStoreError(fetchError),
                "Failed executing fetch request."
            )
            return nil
        }
        return numberOfDeletedObjects
    }
}<|MERGE_RESOLUTION|>--- conflicted
+++ resolved
@@ -62,11 +62,7 @@
                 
                 return object
             }
-<<<<<<< HEAD
-            return D.cs_fromRaw(object: existingRawObject)
-=======
             return type(of: object).cs_fromRaw(object: existingRawObject)
->>>>>>> 75e14fbb
         }
         catch {
             
